<<<<<<< HEAD
FROM ghcr.io/puppeteer/puppeteer:21.5.2

# Switch to root user to avoid permission issues
USER root

# Resolve potential duplicate source entries
RUN sed -i '/google/d' /etc/apt/sources.list.d/google-chrome.list

# Set environment variables
ENV PUPPETEER_SKIP_CHROMIUM_DOWNLOAD=true \
    PUPPETEER_EXECUTABLE_PATH=/usr/bin/google-chrome-stable

# Update package list and install canvas dependencies
RUN apt-get update && apt-get install -y \
    libcairo2-dev \
    libpango1.0-dev \
    libjpeg-dev \
    libgif-dev \
    librsvg2-dev

# Set working directory
WORKDIR /usr/src/app

# Copy package files and install dependencies
COPY package*.json ./
RUN npm ci

# Copy the rest of your app's source code from your host to your image filesystem.
COPY . .

# Start the application
CMD [ "node", "index.js" ]
=======
FROM ghcr.io/puppeteer/puppeteer:21.5.2

# Switch to root user to avoid permission issues
USER root

# Debug: List apt sources before cleanup
RUN echo "=== APT sources BEFORE cleanup ===" \
    && ls -la /etc/apt/sources.list.d/ || true \
    && echo "=== Content of sources.list ===" \
    && cat /etc/apt/sources.list || true

# Remove ALL Google Chrome repository sources to avoid GPG key issues
# (Chrome is already installed in the base image)
RUN rm -f /etc/apt/sources.list.d/google-chrome.list \
    && rm -f /etc/apt/sources.list.d/google*.list \
    && rm -f /etc/apt/sources.list.d/*chrome*.list \
    && rm -f /etc/apt/sources.list.d/*google*.list

# Debug: List apt sources after cleanup
RUN echo "=== APT sources AFTER cleanup ===" \
    && ls -la /etc/apt/sources.list.d/ || true

# Set environment variables
ENV PUPPETEER_SKIP_CHROMIUM_DOWNLOAD=true \
    PUPPETEER_EXECUTABLE_PATH=/usr/bin/google-chrome-stable

# Update package list and install canvas dependencies
RUN apt-get update && apt-get install -y \
    libcairo2-dev \
    libpango1.0-dev \
    libjpeg-dev \
    libgif-dev \
    librsvg2-dev

# Set working directory
WORKDIR /usr/src/app

# Copy package files and install dependencies
COPY package*.json ./
RUN npm ci

# Copy the rest of your app's source code from your host to your image filesystem.
COPY . .

# Start the application
CMD [ "node", "index.js" ]
>>>>>>> 2110f58c
<|MERGE_RESOLUTION|>--- conflicted
+++ resolved
@@ -1,37 +1,3 @@
-<<<<<<< HEAD
-FROM ghcr.io/puppeteer/puppeteer:21.5.2
-
-# Switch to root user to avoid permission issues
-USER root
-
-# Resolve potential duplicate source entries
-RUN sed -i '/google/d' /etc/apt/sources.list.d/google-chrome.list
-
-# Set environment variables
-ENV PUPPETEER_SKIP_CHROMIUM_DOWNLOAD=true \
-    PUPPETEER_EXECUTABLE_PATH=/usr/bin/google-chrome-stable
-
-# Update package list and install canvas dependencies
-RUN apt-get update && apt-get install -y \
-    libcairo2-dev \
-    libpango1.0-dev \
-    libjpeg-dev \
-    libgif-dev \
-    librsvg2-dev
-
-# Set working directory
-WORKDIR /usr/src/app
-
-# Copy package files and install dependencies
-COPY package*.json ./
-RUN npm ci
-
-# Copy the rest of your app's source code from your host to your image filesystem.
-COPY . .
-
-# Start the application
-CMD [ "node", "index.js" ]
-=======
 FROM ghcr.io/puppeteer/puppeteer:21.5.2
 
 # Switch to root user to avoid permission issues
@@ -77,5 +43,4 @@
 COPY . .
 
 # Start the application
-CMD [ "node", "index.js" ]
->>>>>>> 2110f58c
+CMD [ "node", "index.js" ]