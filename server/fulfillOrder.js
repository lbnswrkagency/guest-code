--- conflicted
+++ resolved
@@ -1,824 +1,330 @@
-<<<<<<< HEAD
-const Order = require("./models/orderModel");
-const Event = require("./models/eventsModel");
-const TicketSettings = require("./models/ticketSettingsModel");
-const Commission = require("./models/commissionModel");
-const TransactionLedger = require("./models/transactionLedgerModel");
-const RevenueSharing = require("./models/revenueSharingModel");
-const { sendEmail } = require("./utils/sendEmail");
-const vatRates = require("./utils/vatRates");
-const stripe = require("stripe")(process.env.STRIPE_SECRET_KEY, {
-  apiVersion: "2023-10-16",
-});
-// const { sendInvoice } = require("./sendInvoice");
-
-// Function to generate invoice number from session ID
-const generateInvoiceNumber = (sessionId) => {
-  if (!sessionId) return "INV-0000";
-  // Take the last 4 characters of the session ID
-  const shortCode = sessionId.slice(-4).toUpperCase();
-  return `INV-${shortCode}`;
-};
-
-const fulfillOrder = async (session, billingAddress) => {
-  console.log("[FulfillOrder] Starting order fulfillment process");
-  try {
-    console.log("[FulfillOrder] Session metadata:", session.metadata);
-
-    // Check if order already exists with this session ID - prevents race condition
-    const existingOrder = await Order.findOne({ stripeSessionId: session.id });
-    if (existingOrder) {
-      console.log(
-        "[FulfillOrder] Order already exists for session ID:",
-        session.id
-      );
-      return existingOrder; // Return existing order, skip duplicate processing
-    }
-
-    // Parse the tickets from session metadata
-    const tickets = JSON.parse(session.metadata.tickets || "[]");
-    console.log("[FulfillOrder] Parsed tickets:", tickets);
-
-    const eventId = session.metadata.eventId;
-    console.log("[FulfillOrder] Event ID:", eventId);
-
-    // Get event details including the brand and user (event creator)
-    const event = await Event.findById(eventId).populate("brand");
-    if (!event) {
-      throw new Error(`Event with ID ${eventId} not found`);
-    }
-
-    const brandId = event.brand?._id;
-    // Get user ID from either the owner field or the first team member
-    const userId =
-      event.brand?.owner ||
-      (event.brand?.team && event.brand.team.length > 0
-        ? event.brand.team[0].user
-        : null);
-
-    if (!brandId || !userId) {
-      console.warn(
-        "[FulfillOrder] Warning: Brand ID or User ID not found for event:",
-        {
-          eventId,
-          brandId: event.brand?._id,
-          brandOwner: event.brand?.owner,
-          teamUserFirst:
-            event.brand?.team && event.brand.team.length > 0
-              ? event.brand.team[0].user
-              : undefined,
-        }
-      );
-    }
-
-    // Get customer email from session (try multiple possible locations)
-    const email =
-      session.metadata.email ||
-      session.customer_email ||
-      session.customer_details?.email ||
-      "";
-    console.log("[FulfillOrder] Customer email:", email);
-
-    // Get customer name from session
-    const firstName =
-      session.metadata.firstName ||
-      (session.customer_details?.name
-        ? session.customer_details.name.split(" ")[0]
-        : "");
-    const lastName =
-      session.metadata.lastName ||
-      (session.customer_details?.name
-        ? session.customer_details.name.split(" ").slice(1).join(" ")
-        : "");
-    console.log("[FulfillOrder] Customer name:", { firstName, lastName });
-
-    if (!email) {
-      console.error("[FulfillOrder] Missing customer email");
-      throw new Error(
-        "Customer email is required but was not found in the session data"
-      );
-    }
-
-    // Generate invoice number
-    const invoiceNumber = generateInvoiceNumber(session.id);
-    console.log("[FulfillOrder] Generated invoice number:", invoiceNumber);
-
-    // Get currency information and exchange rate
-    const originalCurrency = session.currency.toUpperCase(); // Should be "EUR"
-    const originalAmount = session.amount_total / 100; // Original EUR amount
-
-    // Get exchange rate from external API
-    let conversionRate = null;
-    let usdAmount = originalAmount; // Default if we can't get conversion
-    let isEstimatedRate = true; // Default to true until we get a real rate
-
-    try {
-      console.log(
-        "[FulfillOrder] Fetching real-time exchange rate from external API"
-      );
-
-      // Using a free, no-auth required API for exchange rates
-      const response = await fetch(
-        `https://open.er-api.com/v6/latest/${originalCurrency}`
-      );
-
-      if (response.ok) {
-        const data = await response.json();
-        if (data.rates && data.rates.USD) {
-          conversionRate = data.rates.USD;
-          usdAmount = originalAmount * conversionRate;
-          isEstimatedRate = false; // Using real rate from API
-
-          console.log("[FulfillOrder] Retrieved real-time exchange rate:", {
-            source: "open.er-api.com",
-            originalCurrency,
-            originalAmount,
-            conversionRate,
-            usdAmount,
-            timestamp: data.time_last_update_utc,
-          });
-        } else {
-          throw new Error("USD rate not found in API response");
-        }
-      } else {
-        throw new Error(`API responded with status: ${response.status}`);
-      }
-    } catch (apiError) {
-      console.error("[FulfillOrder] Error fetching exchange rate:", apiError);
-
-      // Use fallback exchange rate
-      conversionRate = 1.08; // Updated default as of 2024
-      usdAmount = originalAmount * conversionRate;
-      isEstimatedRate = true; // Using estimated fallback rate
-
-      console.log("[FulfillOrder] Using fallback exchange rate:", {
-        rate: conversionRate,
-        originalAmount,
-        usdAmount,
-      });
-    }
-
-    // Get country code from billing address for VAT calculation
-    const countryCode = billingAddress?.country || "";
-    console.log(
-      "[FulfillOrder] Customer country for VAT calculation:",
-      countryCode
-    );
-
-    // Validate the country code - ensure it's properly formatted
-    const validatedCountryCode = countryCode
-      ? countryCode.trim().toUpperCase()
-      : "";
-    if (validatedCountryCode && validatedCountryCode.length !== 2) {
-      console.warn(
-        `[FulfillOrder] Invalid country code format: ${countryCode}`
-      );
-    }
-
-    // Get applicable VAT rate for the customer's country
-    const vatRate = vatRates.getVatRateForCountry(validatedCountryCode);
-    console.log(
-      `[FulfillOrder] Applied VAT rate for country ${validatedCountryCode}: ${vatRate}%`
-    );
-
-    // Additional check: log if country and VAT seem mismatched (e.g., DE with non-German VAT)
-    if (validatedCountryCode === "DE" && vatRate !== 19) {
-      console.warn(
-        `[FulfillOrder] Possible VAT mismatch: Country is Germany but VAT is ${vatRate}%`
-      );
-    } else if (validatedCountryCode === "GR" && vatRate !== 24) {
-      console.warn(
-        `[FulfillOrder] Possible VAT mismatch: Country is Greece but VAT is ${vatRate}%`
-      );
-    }
-
-    console.log("[FulfillOrder] Creating order in database...");
-    // Create the order with both original and converted currency info
-    const order = await Order.create({
-      eventId,
-      email,
-      firstName,
-      lastName,
-      invoiceNumber,
-      tickets: tickets.map((ticket) => ({
-        ticketId: ticket.ticketId,
-        name: ticket.name,
-        quantity: ticket.quantity,
-        pricePerUnit: ticket.price,
-      })),
-      originalCurrency,
-      originalAmount,
-      conversionRate,
-      vatRate,
-      totalAmount: usdAmount,
-      stripeSessionId: session.id,
-      billingAddress: {
-        line1: billingAddress?.line1 || "",
-        line2: billingAddress?.line2 || "",
-        city: billingAddress?.city || "",
-        state: billingAddress?.state || "",
-        postal_code: billingAddress?.postal_code || "",
-        country: countryCode,
-      },
-      status: "completed",
-      paymentStatus: "paid",
-      isEstimatedRate,
-    });
-
-    // Create transaction ledger entries for the order
-    const createTransactionLedgerEntries = async (order, commission) => {
-      try {
-        console.log("[FulfillOrder] Creating transaction ledger entries");
-
-        const transactionDate = new Date();
-        const fiscalYear = transactionDate.getFullYear();
-        const fiscalMonth = transactionDate.getMonth() + 1;
-        const fiscalQuarter = Math.floor((fiscalMonth - 1) / 3) + 1;
-
-        // 1. Record the sale - customer payment received
-        const saleLedgerEntry = await TransactionLedger.create({
-          transactionDate,
-          transactionType: "sale",
-          description: `Ticket sale for event ${order.eventId}`,
-          debitAccount: "cash", // Money received
-          creditAccount: "revenue", // Revenue recognized
-          amount: order.totalAmount,
-          currency: "USD",
-          originalAmount: order.originalAmount,
-          originalCurrency: order.originalCurrency,
-          conversionRate: order.conversionRate,
-          orderId: order._id,
-          eventId: order.eventId,
-          userId: order.userId,
-          fiscalYear,
-          fiscalQuarter,
-          fiscalMonth,
-          taxJurisdiction: order.billingAddress?.country,
-          taxRate: order.vatRate / 100, // Convert percentage to decimal
-          taxAmount:
-            order.originalAmount -
-            order.originalAmount / (1 + order.vatRate / 100),
-          notes: `Invoice: ${order.invoiceNumber}, SessionID: ${order.stripeSessionId}`,
-          createdBy: "system",
-        });
-
-        console.log(
-          "[FulfillOrder] Created sale ledger entry:",
-          saleLedgerEntry._id
-        );
-
-        // 2. Record the commission earned
-        if (commission) {
-          const commissionLedgerEntry = await TransactionLedger.create({
-            transactionDate,
-            transactionType: "commission",
-            description: `Commission earned from ticket sale for event ${order.eventId}`,
-            debitAccount: "revenue", // Reduces total revenue
-            creditAccount: "accounts_payable", // We owe this to the event creator
-            amount: commission.commissionAmount,
-            currency: "USD",
-            commissionId: commission._id,
-            orderId: order._id,
-            eventId: order.eventId,
-            userId: commission.userId,
-            fiscalYear,
-            fiscalQuarter,
-            fiscalMonth,
-            taxJurisdiction: "US", // LLC is US-based
-            taxRate: 0, // No tax on internal transfers
-            notes: `Commission for order: ${order.invoiceNumber}, Rate: ${
-              commission.commissionRate * 100
-            }%`,
-            createdBy: "system",
-          });
-
-          console.log(
-            "[FulfillOrder] Created commission ledger entry:",
-            commissionLedgerEntry._id
-          );
-
-          // Update commission with fiscal data
-          await Commission.findByIdAndUpdate(commission._id, {
-            fiscalYear,
-            fiscalQuarter,
-            taxJurisdiction: "US", // LLC is US-based
-            taxLiability: commission.commissionAmount * 0.21, // Estimate 21% tax liability
-          });
-        }
-
-        return true;
-      } catch (ledgerError) {
-        console.error(
-          "[FulfillOrder] Error creating transaction ledger entries:",
-          ledgerError
-        );
-        // Don't throw error, non-critical for order fulfillment
-        return false;
-      }
-    };
-
-    // Create commission record if we have brand and user info
-    if (brandId && userId) {
-      try {
-        // Get commission rate from RevenueSharing model - no fallback defaults
-        let commissionRate;
-
-        // Try to find event-specific settings
-        let revenueSharing = await RevenueSharing.findOne({
-          eventId: eventId,
-          isActive: true,
-        });
-
-        // If no event-specific settings, try brand-specific settings
-        if (!revenueSharing) {
-          revenueSharing = await RevenueSharing.findOne({
-            brandId: brandId,
-            isActive: true,
-          });
-        }
-
-        // If still no settings, use global default
-        if (!revenueSharing) {
-          revenueSharing = await RevenueSharing.findOne({
-            eventId: null,
-            brandId: null,
-            isActive: true,
-          });
-        }
-
-        // Ensure we have revenue sharing settings
-        if (!revenueSharing) {
-          console.error(
-            "[FulfillOrder] No active revenue sharing settings found. Commission cannot be calculated."
-          );
-          throw new Error(
-            "Revenue sharing settings not found. Please set up commission rates in the database."
-          );
-        }
-
-        // Set commission rate from revenue sharing record
-        commissionRate = revenueSharing.platformCommissionRate / 100; // Convert from percentage to decimal
-        console.log(
-          `[FulfillOrder] Using commission rate from settings: ${
-            commissionRate * 100
-          }%`
-        );
-
-        // Calculate commission amount
-        const commissionAmount = usdAmount * commissionRate;
-
-        console.log("[FulfillOrder] Creating commission record with:", {
-          brandId,
-          userId,
-          eventId,
-          isGuestPurchase: !session.metadata.userId,
-          orderAmount: usdAmount,
-          rate: commissionRate,
-          commissionAmount: commissionAmount,
-        });
-
-        const commission = await Commission.create({
-          orderId: order._id,
-          eventId,
-          brandId,
-          userId,
-          isGuestPurchase: !session.metadata.userId,
-          orderAmount: usdAmount, // Use USD amount for commission
-          commissionRate: commissionRate,
-          commissionAmount: commissionAmount,
-          status: "pending",
-        });
-
-        // Update order with commission reference
-        await Order.findByIdAndUpdate(order._id, {
-          commissionId: commission._id,
-        });
-
-        console.log("[FulfillOrder] Commission record created successfully:", {
-          commissionId: commission._id,
-          amount: commission.commissionAmount,
-          currency: "USD",
-          status: commission.status,
-          isGuestPurchase: commission.isGuestPurchase,
-        });
-
-        // Create transaction ledger entries
-        await createTransactionLedgerEntries(order, commission);
-      } catch (commissionError) {
-        console.error(
-          "[FulfillOrder] Error creating commission record:",
-          commissionError,
-          {
-            error: commissionError.message,
-            stack: commissionError.stack,
-            code: commissionError.code,
-            brandId,
-            userId,
-            orderId: order._id,
-          }
-        );
-        // Don't throw error, as we still want to complete the order
-      }
-    } else {
-      console.log(
-        "[FulfillOrder] Skipping commission creation - missing brand or user info:",
-        {
-          brandId: brandId || "Missing",
-          userId: userId || "Missing",
-        }
-      );
-
-      // Still create transaction ledger entries even without commission
-      await createTransactionLedgerEntries(order, null);
-    }
-
-    console.log("[FulfillOrder] Updating ticket counts in TicketSettings...");
-    // Update ticket counts in TicketSettings
-    for (const ticket of tickets) {
-      console.log(
-        `[FulfillOrder] Processing ticket: ${ticket.name} (${ticket.ticketId})`
-      );
-      try {
-        // Find the ticket settings and increment the soldCount
-        const updatedTicket = await TicketSettings.findByIdAndUpdate(
-          ticket.ticketId,
-          { $inc: { soldCount: ticket.quantity } },
-          { new: true }
-        );
-
-        console.log(
-          `[FulfillOrder] Updated soldCount for ticket ${ticket.name} (${
-            ticket.ticketId
-          }), sold ${ticket.quantity} tickets. New total: ${
-            updatedTicket?.soldCount || "unknown"
-          }`
-        );
-      } catch (ticketError) {
-        console.error(
-          `[FulfillOrder] Error updating ticket ${ticket.ticketId}:`,
-          ticketError
-        );
-      }
-    }
-
-    // Send confirmation email
-    console.log("[FulfillOrder] Sending confirmation email to customer...");
-    try {
-      await sendEmail(order);
-      console.log("[FulfillOrder] Confirmation email sent successfully");
-    } catch (emailError) {
-      console.error(
-        "[FulfillOrder] Error sending confirmation email:",
-        emailError
-      );
-      // Don't throw here, we want to continue even if email fails
-    }
-
-    console.log("[FulfillOrder] Order fulfillment completed successfully");
-    return order;
-  } catch (error) {
-    console.error("[FulfillOrder] Critical error during order fulfillment:", {
-      message: error.message,
-      stack: error.stack,
-      name: error.name,
-    });
-    throw error;
-  }
-};
-
-module.exports = {
-  fulfillOrder,
-};
-=======
-const Order = require("./models/orderModel");
-const Event = require("./models/eventsModel");
-const TicketSettings = require("./models/ticketSettingsModel");
-const { sendEmail } = require("./utils/sendEmail");
-const stripe = require("stripe")(process.env.STRIPE_SECRET_KEY, {
-  apiVersion: "2023-10-16",
-});
-
-// Function to create AADE receipt via Accounty API
-const createAadeReceipt = async (order, event) => {
-  try {
-    console.log("[FulfillOrder] Creating AADE receipt via Accounty API");
-
-    const accountyUrl = process.env.ACCOUNTY_API_URL;
-    const accountyKey = process.env.ACCOUNTY_API_KEY;
-
-    // Debug: Log the actual values being used
-    console.log("[FulfillOrder] DEBUG - Accounty config:", {
-      url: accountyUrl,
-      keyLength: accountyKey?.length,
-      keyStart: accountyKey?.substring(0, 10),
-      keyEnd: accountyKey?.substring(accountyKey.length - 5),
-    });
-
-    if (!accountyUrl || !accountyKey) {
-      console.warn("[FulfillOrder] Accounty API credentials not configured");
-      return null;
-    }
-
-    // Build receipt payload
-    const receiptData = {
-      customer: {
-        email: order.email,
-        firstName: order.firstName,
-        lastName: order.lastName,
-        address: {
-          street: order.billingAddress?.line1 || "",
-          city: order.billingAddress?.city || "",
-          postalCode: order.billingAddress?.postal_code || "",
-          country: order.billingAddress?.country || "GR",
-        },
-      },
-      items: order.tickets.map((ticket) => ({
-        description: `${ticket.name} - ${event.title}`,
-        quantity: ticket.quantity,
-        // Convert gross price to net (customer pays gross, Accounty expects net)
-        // For 24% VAT: net = gross / 1.24
-        unitPrice: parseFloat((ticket.pricePerUnit / 1.24).toFixed(2)),
-        vatCategory: "1", // 24% VAT
-      })),
-      payment: {
-        method: "4", // Credit card
-        stripeSessionId: order.stripeSessionId,
-        totalAmount: order.originalAmount,
-      },
-      eventName: event.title,
-      eventDate: event.startDate || event.date,
-      eventTime: event.startTime,
-      eventEndTime: event.endTime,
-      eventLocation: event.location,
-      orderId: order._id.toString(),
-      // Brand logo for receipt PDF
-      brandLogo: event.brand?.logo?.medium || event.brand?.logo?.full || null,
-    };
-
-    console.log("[FulfillOrder] Calling Accounty API with payload:", {
-      customer: receiptData.customer.email,
-      itemCount: receiptData.items.length,
-      totalAmount: receiptData.payment.totalAmount,
-    });
-
-    const response = await fetch(`${accountyUrl}/external/receipts`, {
-      method: "POST",
-      headers: {
-        "Content-Type": "application/json",
-        "X-API-Key": accountyKey,
-      },
-      body: JSON.stringify(receiptData),
-    });
-
-    const result = await response.json();
-
-    if (result.success) {
-      console.log("[FulfillOrder] AADE receipt created successfully:", {
-        receiptNumber: result.receipt.receiptNumber,
-        mark: result.receipt.mark,
-        status: result.receipt.status,
-      });
-
-      return {
-        accountyId: result.receipt.id,
-        receiptNumber: result.receipt.receiptNumber,
-        mark: result.receipt.mark,
-        qrCode: result.receipt.qrCode,
-        status: result.receipt.status,
-        errors: result.receipt.errors || [],
-        createdAt: new Date(),
-      };
-    } else {
-      console.error("[FulfillOrder] Accounty API error:", result.message);
-      return {
-        status: "failed",
-        errors: [{ code: "API_ERROR", message: result.message }],
-        createdAt: new Date(),
-      };
-    }
-  } catch (error) {
-    console.error("[FulfillOrder] Error calling Accounty API:", error.message);
-    return {
-      status: "failed",
-      errors: [{ code: "NETWORK_ERROR", message: error.message }],
-      createdAt: new Date(),
-    };
-  }
-};
-
-const fulfillOrder = async (session, billingAddress) => {
-  console.log("[FulfillOrder] Starting order fulfillment process");
-  try {
-    console.log("[FulfillOrder] Session metadata:", session.metadata);
-
-    // Check if order already exists with this session ID - prevents race condition
-    const existingOrder = await Order.findOne({ stripeSessionId: session.id });
-    if (existingOrder) {
-      console.log(
-        "[FulfillOrder] Order already exists for session ID:",
-        session.id
-      );
-      return existingOrder; // Return existing order, skip duplicate processing
-    }
-
-    // Parse the tickets from session metadata
-    const tickets = JSON.parse(session.metadata.tickets || "[]");
-    console.log("[FulfillOrder] Parsed tickets:", tickets);
-
-    const eventId = session.metadata.eventId;
-    console.log("[FulfillOrder] Event ID:", eventId);
-
-    // Get event details including the brand and user (event creator)
-    const event = await Event.findById(eventId).populate("brand");
-    if (!event) {
-      throw new Error(`Event with ID ${eventId} not found`);
-    }
-
-
-    // Get customer email from session (try multiple possible locations)
-    const email =
-      session.metadata.email ||
-      session.customer_email ||
-      session.customer_details?.email ||
-      "";
-    console.log("[FulfillOrder] Customer email:", email);
-
-    // Get customer name from session
-    const firstName =
-      session.metadata.firstName ||
-      (session.customer_details?.name
-        ? session.customer_details.name.split(" ")[0]
-        : "");
-    const lastName =
-      session.metadata.lastName ||
-      (session.customer_details?.name
-        ? session.customer_details.name.split(" ").slice(1).join(" ")
-        : "");
-    console.log("[FulfillOrder] Customer name:", { firstName, lastName });
-
-    if (!email) {
-      console.error("[FulfillOrder] Missing customer email");
-      throw new Error(
-        "Customer email is required but was not found in the session data"
-      );
-    }
-
-    // Get currency information
-    const originalCurrency = session.currency.toUpperCase(); // Should be "EUR"
-    const originalAmount = session.amount_total / 100; // Amount in EUR
-
-    console.log("[FulfillOrder] Payment amount:", {
-      currency: originalCurrency,
-      amount: originalAmount,
-    });
-
-    // Get billing country
-    const countryCode = billingAddress?.country || "";
-
-    // Calculate platform fee and host earnings from env
-    const platformFeeRate = parseFloat(process.env.PLATFORM_FEE_RATE) || 0.039;
-    const platformFee = originalAmount * platformFeeRate;
-    const hostEarnings = originalAmount - platformFee;
-
-    console.log("[FulfillOrder] Commission calculation:", {
-      originalAmount,
-      platformFeeRate: `${platformFeeRate * 100}%`,
-      platformFee,
-      hostEarnings,
-    });
-
-    // VAT rate - default to Greek 24% (event location based, not customer)
-    // TODO: When event.country field is added, use that instead
-    const vatRate = 24;
-
-    console.log("[FulfillOrder] Creating order in database...");
-    // Create the order with embedded commission
-    const order = await Order.create({
-      eventId,
-      email,
-      firstName,
-      lastName,
-      tickets: tickets.map((ticket) => ({
-        ticketId: ticket.ticketId,
-        name: ticket.name,
-        quantity: ticket.quantity,
-        pricePerUnit: ticket.price,
-      })),
-      originalCurrency,
-      originalAmount,
-      stripeSessionId: session.id,
-      billingAddress: {
-        line1: billingAddress?.line1 || "",
-        line2: billingAddress?.line2 || "",
-        city: billingAddress?.city || "",
-        state: billingAddress?.state || "",
-        postal_code: billingAddress?.postal_code || "",
-        country: countryCode,
-      },
-      // Embedded commission
-      platformFeeRate,
-      platformFee,
-      hostEarnings,
-      hostPayoutStatus: "pending",
-      // VAT
-      vatRate,
-      // Status
-      status: "completed",
-      paymentStatus: "paid",
-    });
-
-    console.log("[FulfillOrder] Order created with embedded commission:", {
-      orderId: order._id,
-      originalAmount,
-      platformFee,
-      hostEarnings,
-      currency: "EUR",
-    });
-
-    console.log("[FulfillOrder] Updating ticket counts in TicketSettings...");
-    // Update ticket counts in TicketSettings
-    for (const ticket of tickets) {
-      console.log(
-        `[FulfillOrder] Processing ticket: ${ticket.name} (${ticket.ticketId})`
-      );
-      try {
-        // Find the ticket settings and increment the soldCount
-        const updatedTicket = await TicketSettings.findByIdAndUpdate(
-          ticket.ticketId,
-          { $inc: { soldCount: ticket.quantity } },
-          { new: true }
-        );
-
-        console.log(
-          `[FulfillOrder] Updated soldCount for ticket ${ticket.name} (${
-            ticket.ticketId
-          }), sold ${ticket.quantity} tickets. New total: ${
-            updatedTicket?.soldCount || "unknown"
-          }`
-        );
-      } catch (ticketError) {
-        console.error(
-          `[FulfillOrder] Error updating ticket ${ticket.ticketId}:`,
-          ticketError
-        );
-      }
-    }
-
-    // Create AADE receipt via Accounty
-    console.log("[FulfillOrder] Creating AADE receipt...");
-    let receiptInfo = null;
-    try {
-      receiptInfo = await createAadeReceipt(order, event);
-
-      if (receiptInfo) {
-        // Update order with receipt info
-        const receiptSent = receiptInfo.status === "transmitted";
-        await Order.findByIdAndUpdate(order._id, {
-          aadeReceipt: receiptInfo,
-          receiptSent: receiptSent,
-        });
-
-        console.log("[FulfillOrder] Order updated with AADE receipt:", {
-          receiptNumber: receiptInfo.receiptNumber,
-          mark: receiptInfo.mark,
-          status: receiptInfo.status,
-          receiptSent: receiptSent,
-        });
-      }
-    } catch (receiptError) {
-      console.error(
-        "[FulfillOrder] Error creating AADE receipt:",
-        receiptError
-      );
-      // Continue with order - receipt can be retried later
-    }
-
-    // Send confirmation email
-    console.log("[FulfillOrder] Sending confirmation email to customer...");
-    try {
-      await sendEmail(order, receiptInfo);
-      console.log("[FulfillOrder] Confirmation email sent successfully");
-    } catch (emailError) {
-      console.error(
-        "[FulfillOrder] Error sending confirmation email:",
-        emailError
-      );
-      // Don't throw here, we want to continue even if email fails
-    }
-
-    console.log("[FulfillOrder] Order fulfillment completed successfully");
-    return order;
-  } catch (error) {
-    console.error("[FulfillOrder] Critical error during order fulfillment:", {
-      message: error.message,
-      stack: error.stack,
-      name: error.name,
-    });
-    throw error;
-  }
-};
-
-module.exports = {
-  fulfillOrder,
-};
->>>>>>> 2110f58c
+const Order = require("./models/orderModel");
+const Event = require("./models/eventsModel");
+const TicketSettings = require("./models/ticketSettingsModel");
+const { sendEmail } = require("./utils/sendEmail");
+const stripe = require("stripe")(process.env.STRIPE_SECRET_KEY, {
+  apiVersion: "2023-10-16",
+});
+
+// Function to create AADE receipt via Accounty API
+const createAadeReceipt = async (order, event) => {
+  try {
+    console.log("[FulfillOrder] Creating AADE receipt via Accounty API");
+
+    const accountyUrl = process.env.ACCOUNTY_API_URL;
+    const accountyKey = process.env.ACCOUNTY_API_KEY;
+
+    // Debug: Log the actual values being used
+    console.log("[FulfillOrder] DEBUG - Accounty config:", {
+      url: accountyUrl,
+      keyLength: accountyKey?.length,
+      keyStart: accountyKey?.substring(0, 10),
+      keyEnd: accountyKey?.substring(accountyKey.length - 5),
+    });
+
+    if (!accountyUrl || !accountyKey) {
+      console.warn("[FulfillOrder] Accounty API credentials not configured");
+      return null;
+    }
+
+    // Build receipt payload
+    const receiptData = {
+      customer: {
+        email: order.email,
+        firstName: order.firstName,
+        lastName: order.lastName,
+        address: {
+          street: order.billingAddress?.line1 || "",
+          city: order.billingAddress?.city || "",
+          postalCode: order.billingAddress?.postal_code || "",
+          country: order.billingAddress?.country || "GR",
+        },
+      },
+      items: order.tickets.map((ticket) => ({
+        description: `${ticket.name} - ${event.title}`,
+        quantity: ticket.quantity,
+        // Convert gross price to net (customer pays gross, Accounty expects net)
+        // For 24% VAT: net = gross / 1.24
+        unitPrice: parseFloat((ticket.pricePerUnit / 1.24).toFixed(2)),
+        vatCategory: "1", // 24% VAT
+      })),
+      payment: {
+        method: "4", // Credit card
+        stripeSessionId: order.stripeSessionId,
+        totalAmount: order.originalAmount,
+      },
+      eventName: event.title,
+      eventDate: event.startDate || event.date,
+      eventTime: event.startTime,
+      eventEndTime: event.endTime,
+      eventLocation: event.location,
+      orderId: order._id.toString(),
+      // Brand logo for receipt PDF
+      brandLogo: event.brand?.logo?.medium || event.brand?.logo?.full || null,
+    };
+
+    console.log("[FulfillOrder] Calling Accounty API with payload:", {
+      customer: receiptData.customer.email,
+      itemCount: receiptData.items.length,
+      totalAmount: receiptData.payment.totalAmount,
+    });
+
+    const response = await fetch(`${accountyUrl}/external/receipts`, {
+      method: "POST",
+      headers: {
+        "Content-Type": "application/json",
+        "X-API-Key": accountyKey,
+      },
+      body: JSON.stringify(receiptData),
+    });
+
+    const result = await response.json();
+
+    if (result.success) {
+      console.log("[FulfillOrder] AADE receipt created successfully:", {
+        receiptNumber: result.receipt.receiptNumber,
+        mark: result.receipt.mark,
+        status: result.receipt.status,
+      });
+
+      return {
+        accountyId: result.receipt.id,
+        receiptNumber: result.receipt.receiptNumber,
+        mark: result.receipt.mark,
+        qrCode: result.receipt.qrCode,
+        status: result.receipt.status,
+        errors: result.receipt.errors || [],
+        createdAt: new Date(),
+      };
+    } else {
+      console.error("[FulfillOrder] Accounty API error:", result.message);
+      return {
+        status: "failed",
+        errors: [{ code: "API_ERROR", message: result.message }],
+        createdAt: new Date(),
+      };
+    }
+  } catch (error) {
+    console.error("[FulfillOrder] Error calling Accounty API:", error.message);
+    return {
+      status: "failed",
+      errors: [{ code: "NETWORK_ERROR", message: error.message }],
+      createdAt: new Date(),
+    };
+  }
+};
+
+const fulfillOrder = async (session, billingAddress) => {
+  console.log("[FulfillOrder] Starting order fulfillment process");
+  try {
+    console.log("[FulfillOrder] Session metadata:", session.metadata);
+
+    // Check if order already exists with this session ID - prevents race condition
+    const existingOrder = await Order.findOne({ stripeSessionId: session.id });
+    if (existingOrder) {
+      console.log(
+        "[FulfillOrder] Order already exists for session ID:",
+        session.id
+      );
+      return existingOrder; // Return existing order, skip duplicate processing
+    }
+
+    // Parse the tickets from session metadata
+    const tickets = JSON.parse(session.metadata.tickets || "[]");
+    console.log("[FulfillOrder] Parsed tickets:", tickets);
+
+    const eventId = session.metadata.eventId;
+    console.log("[FulfillOrder] Event ID:", eventId);
+
+    // Get event details including the brand and user (event creator)
+    const event = await Event.findById(eventId).populate("brand");
+    if (!event) {
+      throw new Error(`Event with ID ${eventId} not found`);
+    }
+
+    // Get customer email from session (try multiple possible locations)
+    const email =
+      session.metadata.email ||
+      session.customer_email ||
+      session.customer_details?.email ||
+      "";
+    console.log("[FulfillOrder] Customer email:", email);
+
+    // Get customer name from session
+    const firstName =
+      session.metadata.firstName ||
+      (session.customer_details?.name
+        ? session.customer_details.name.split(" ")[0]
+        : "");
+    const lastName =
+      session.metadata.lastName ||
+      (session.customer_details?.name
+        ? session.customer_details.name.split(" ").slice(1).join(" ")
+        : "");
+    console.log("[FulfillOrder] Customer name:", { firstName, lastName });
+
+    if (!email) {
+      console.error("[FulfillOrder] Missing customer email");
+      throw new Error(
+        "Customer email is required but was not found in the session data"
+      );
+    }
+
+    // Get currency information
+    const originalCurrency = session.currency.toUpperCase(); // Should be "EUR"
+    const originalAmount = session.amount_total / 100; // Amount in EUR
+
+    console.log("[FulfillOrder] Payment amount:", {
+      currency: originalCurrency,
+      amount: originalAmount,
+    });
+
+    // Get billing country
+    const countryCode = billingAddress?.country || "";
+
+    // Calculate platform fee and host earnings from env
+    const platformFeeRate = parseFloat(process.env.PLATFORM_FEE_RATE) || 0.039;
+    const platformFee = originalAmount * platformFeeRate;
+    const hostEarnings = originalAmount - platformFee;
+
+    console.log("[FulfillOrder] Commission calculation:", {
+      originalAmount,
+      platformFeeRate: `${platformFeeRate * 100}%`,
+      platformFee,
+      hostEarnings,
+    });
+
+    // VAT rate - default to Greek 24% (event location based, not customer)
+    // TODO: When event.country field is added, use that instead
+    const vatRate = 24;
+
+    console.log("[FulfillOrder] Creating order in database...");
+    // Create the order with embedded commission
+    const order = await Order.create({
+      eventId,
+      email,
+      firstName,
+      lastName,
+      tickets: tickets.map((ticket) => ({
+        ticketId: ticket.ticketId,
+        name: ticket.name,
+        quantity: ticket.quantity,
+        pricePerUnit: ticket.price,
+      })),
+      originalCurrency,
+      originalAmount,
+      stripeSessionId: session.id,
+      billingAddress: {
+        line1: billingAddress?.line1 || "",
+        line2: billingAddress?.line2 || "",
+        city: billingAddress?.city || "",
+        state: billingAddress?.state || "",
+        postal_code: billingAddress?.postal_code || "",
+        country: countryCode,
+      },
+      // Embedded commission
+      platformFeeRate,
+      platformFee,
+      hostEarnings,
+      hostPayoutStatus: "pending",
+      // VAT
+      vatRate,
+      // Status
+      status: "completed",
+      paymentStatus: "paid",
+    });
+
+    console.log("[FulfillOrder] Order created with embedded commission:", {
+      orderId: order._id,
+      originalAmount,
+      platformFee,
+      hostEarnings,
+      currency: "EUR",
+    });
+
+    console.log("[FulfillOrder] Updating ticket counts in TicketSettings...");
+    // Update ticket counts in TicketSettings
+    for (const ticket of tickets) {
+      console.log(
+        `[FulfillOrder] Processing ticket: ${ticket.name} (${ticket.ticketId})`
+      );
+      try {
+        // Find the ticket settings and increment the soldCount
+        const updatedTicket = await TicketSettings.findByIdAndUpdate(
+          ticket.ticketId,
+          { $inc: { soldCount: ticket.quantity } },
+          { new: true }
+        );
+
+        console.log(
+          `[FulfillOrder] Updated soldCount for ticket ${ticket.name} (${
+            ticket.ticketId
+          }), sold ${ticket.quantity} tickets. New total: ${
+            updatedTicket?.soldCount || "unknown"
+          }`
+        );
+      } catch (ticketError) {
+        console.error(
+          `[FulfillOrder] Error updating ticket ${ticket.ticketId}:`,
+          ticketError
+        );
+      }
+    }
+
+    // Create AADE receipt via Accounty
+    console.log("[FulfillOrder] Creating AADE receipt...");
+    let receiptInfo = null;
+    try {
+      receiptInfo = await createAadeReceipt(order, event);
+
+      if (receiptInfo) {
+        // Update order with receipt info
+        const receiptSent = receiptInfo.status === "transmitted";
+        await Order.findByIdAndUpdate(order._id, {
+          aadeReceipt: receiptInfo,
+          receiptSent: receiptSent,
+        });
+
+        console.log("[FulfillOrder] Order updated with AADE receipt:", {
+          receiptNumber: receiptInfo.receiptNumber,
+          mark: receiptInfo.mark,
+          status: receiptInfo.status,
+          receiptSent: receiptSent,
+        });
+      }
+    } catch (receiptError) {
+      console.error(
+        "[FulfillOrder] Error creating AADE receipt:",
+        receiptError
+      );
+      // Continue with order - receipt can be retried later
+    }
+
+    // Send confirmation email
+    console.log("[FulfillOrder] Sending confirmation email to customer...");
+    try {
+      await sendEmail(order, receiptInfo);
+      console.log("[FulfillOrder] Confirmation email sent successfully");
+    } catch (emailError) {
+      console.error(
+        "[FulfillOrder] Error sending confirmation email:",
+        emailError
+      );
+      // Don't throw here, we want to continue even if email fails
+    }
+
+    console.log("[FulfillOrder] Order fulfillment completed successfully");
+    return order;
+  } catch (error) {
+    console.error("[FulfillOrder] Critical error during order fulfillment:", {
+      message: error.message,
+      stack: error.stack,
+      name: error.name,
+    });
+    throw error;
+  }
+};
+
+module.exports = {
+  fulfillOrder,
+};