<<<<<<< HEAD
const Code = require("../models/codesModel");
const Ticket = require("../models/ticketModel");
const Event = require("../models/eventsModel");
const Brand = require("../models/brandModel");
const CodeSetting = require("../models/codeSettingsModel");
const User = require("../models/userModel");
const TicketSettings = require("../models/ticketSettingsModel");
const BattleSign = require("../models/battleSignModel");
const BattleCode = require("../models/battleModel");

// Get analytics summary for a specific event
exports.getAnalyticsSummary = async (req, res) => {
  try {
    const { eventId, brandId } = req.query;

    // Validate required parameters
    if (!eventId || !brandId) {
      return res.status(400).json({
        success: false,
        message: "Event ID and Brand ID are required",
      });
    }

    // First get the event to check co-hosts
    let event = await Event.findOne({
      _id: eventId,
      brand: brandId,
    });

    if (!event) {
      // Check if this is a co-hosted event (event belongs to different brand but user's brand is co-host)
      const coHostedEvent = await Event.findOne({
        _id: eventId,
        coHosts: { $in: [brandId] }
      });
      
      if (!coHostedEvent) {
        return res.status(404).json({
          success: false,
          message: "Event not found or does not belong to this brand",
        });
      }
      
      // Use the co-hosted event for further processing
      event = coHostedEvent;
    }

    // Check if user has permission to view analytics for this brand
    const brand = await Brand.findOne({
      _id: brandId,
      $or: [{ owner: req.user.userId }, { "team.user": req.user.userId }],
    });

    // If user is not a member of the main brand, check co-host permissions
    let hasCoHostPermission = false;
    if (!brand) {
      // Check if this event has co-hosts and if user's brand is a co-host
      if (event.coHosts && event.coHosts.length > 0) {
        // Find all brands where the user is a team member or owner
        const userBrands = await Brand.find({
          $or: [
            { owner: req.user.userId },
            { "team.user": req.user.userId }
          ]
        });

        // Check if any of the user's brands are co-hosts for this event
        for (const userBrand of userBrands) {
          const isCoHost = event.coHosts.some(
            coHostId => coHostId.toString() === userBrand._id.toString()
          );

          if (isCoHost) {
            // Check co-host permissions for this brand/role combination
            const coHostPermissions = event.coHostRolePermissions || [];
            const brandPermissions = coHostPermissions.find(
              cp => cp.brandId.toString() === userBrand._id.toString()
            );

            if (brandPermissions) {
              // Find the user's role in this co-host brand
              const userRoleInCoHostBrand = userBrand.team?.find(
                member => member.user.toString() === req.user.userId.toString()
              )?.role;

              // Check if user is owner of co-host brand
              const isCoHostBrandOwner = userBrand.owner && userBrand.owner.toString() === req.user.userId.toString();

              if (userRoleInCoHostBrand || isCoHostBrandOwner) {
                // Find permissions for this specific role (or use owner permissions)
                let rolePermission;
                if (isCoHostBrandOwner) {
                  // Owners get the permissions of any admin role
                  rolePermission = brandPermissions.rolePermissions.find(rp => {
                    // Find a role with analytics permissions (checking for analytics.access)
                    return rp.permissions && rp.permissions.analytics && rp.permissions.analytics.access === true;
                  });
                } else {
                  rolePermission = brandPermissions.rolePermissions.find(
                    rp => rp.roleId.toString() === userRoleInCoHostBrand.toString()
                  );
                }

                if (rolePermission && rolePermission.permissions && rolePermission.permissions.analytics) {
                  // Check both 'access' and 'view' for analytics permissions
                  hasCoHostPermission = rolePermission.permissions.analytics.access === true || rolePermission.permissions.analytics.view === true;
                  
                  if (hasCoHostPermission) {
                    break; // Found permission, no need to check other brands
                  }
                }
              }
            }
          }
        }
      }
    }

    if (!brand && !hasCoHostPermission) {
      return res.status(403).json({
        success: false,
        message: "You do not have permission to view analytics for this brand",
      });
    }

    // Fetch all code settings for this event
    const codeSettings = await CodeSetting.find({ eventId });

    // Get Guest Codes stats (always present)
    const guestCodes = await getCodesStats(eventId, "guest");

    // Get detailed Tickets stats by category
    const ticketStats = await getDetailedTicketStats(eventId);

    // Get battle analytics if battle is enabled for this event
    let battleAnalytics = null;
    if (event.battleConfig && event.battleConfig.isEnabled) {
      battleAnalytics = await getBattleAnalytics(eventId);
    }

    // Process custom code types from settings
    const customCodeTypes = [];
    const processedTypes = new Set(["guest"]); // Track already processed types

    // Process each code setting
    for (const setting of codeSettings) {
      try {
        // Skip if we've already processed this type or if it's a default type
        if (processedTypes.has(setting.name.toLowerCase())) continue;

        // Get stats for this code type
        const codeStats = await getCodesStats(eventId, setting.name);

        // Get host summaries for custom codes
        const hostSummaries = await getHostSummaries(eventId, setting.name);

        // Only add if there are any codes of this type
        if (codeStats.count > 0) {
          customCodeTypes.push({
            name: setting.name,
            stats: codeStats,
            hostSummaries,
          });

          // Mark as processed
          processedTypes.add(setting.name.toLowerCase());
        }
      } catch (error) {
        console.error(`Error processing code type ${setting.name}:`, error);
        // Continue with other code types even if one fails
        continue;
      }
    }

    // Calculate totals including detailed ticket stats
    let totalCapacity = guestCodes.generated + ticketStats.totalSold;
    let totalCheckedIn = guestCodes.checkedIn + ticketStats.totalCheckedIn;

    // Add custom code types to totals
    customCodeTypes.forEach((type) => {
      totalCapacity += type.stats.generated;
      totalCheckedIn += type.stats.checkedIn;
    });

    // Add battle participants to totals if battle is enabled
    if (battleAnalytics) {
      totalCapacity += battleAnalytics.totalParticipants;
      totalCheckedIn += battleAnalytics.totalCheckedIn;
    }

    const totals = {
      capacity: totalCapacity,
      checkedIn: totalCheckedIn,
    };

    // Return the compiled stats
    const response = {
      success: true,
      guestCodes,
      tickets: ticketStats,
      customCodeTypes,
      totals,
      eventInfo: {
        title: event.title,
        date: event.startDate || event.date,
        location: event.location,
      },
    };

    // Include battle analytics if enabled
    if (battleAnalytics) {
      response.battle = battleAnalytics;
    }

    res.status(200).json(response);
  } catch (error) {
    console.error("Error in getAnalyticsSummary:", error);
    res.status(500).json({
      success: false,
      message: "Error fetching analytics data",
      error: error.message,
    });
  }
};

// Helper function to get code stats by type
async function getCodesStats(eventId, type) {
  try {
    // Handle case sensitivity and variations
    const codeType = type.toLowerCase();
    const typeQuery = new RegExp(`^${codeType}$`, "i");

    // Get all codes of the specified type for the event
    const codes = await Code.find({
      eventId,
      $or: [
        { type: typeQuery },
        { name: typeQuery },
        { "metadata.codeType": type },
        { "metadata.settingName": type },
      ],
    });

    let totalPax = 0;
    let totalPaxChecked = 0;

    // Sum up pax and paxChecked values
    codes.forEach((code) => {
      totalPax += code.maxPax || 0;
      totalPaxChecked += code.paxChecked || 0;
    });

    return {
      generated: totalPax,
      checkedIn: totalPaxChecked,
      count: codes.length,
      type: type,
    };
  } catch (error) {
    console.error(`Error getting ${type} code stats:`, error);
    return {
      generated: 0,
      checkedIn: 0,
      count: 0,
      type: type,
    };
  }
}

// Helper function to get host summaries
async function getHostSummaries(eventId, type) {
  try {
    // Get all codes for this type and event
    const codes = await Code.find({
      eventId,
      $or: [
        { type: type.toLowerCase() },
        { name: type },
        { "metadata.codeType": type },
        { "metadata.settingName": type },
      ],
    }).populate("createdBy", "username firstName lastName"); // Populate user data directly

    // Group codes by host
    const hostGroups = {};

    for (const code of codes) {
      const hostId = code.createdBy?._id || code.metadata?.hostInfo?.id;
      if (!hostId) continue;

      if (!hostGroups[hostId]) {
        // Use populated user data if available
        const hostData = code.createdBy || {};

        hostGroups[hostId] = {
          hostId,
          hostName:
            hostData.firstName && hostData.lastName
              ? `${hostData.firstName} ${hostData.lastName}`.trim()
              : hostData.username ||
                code.metadata?.hostInfo?.username ||
                "Unknown",
          totalPax: 0,
          totalCheckedIn: 0,
          codesGenerated: 0,
        };
      }

      hostGroups[hostId].totalPax += code.maxPax || 0;
      hostGroups[hostId].totalCheckedIn += code.paxChecked || 0;
      hostGroups[hostId].codesGenerated += 1;
    }

    // Convert to array and sort by totalPax descending
    return Object.values(hostGroups).sort((a, b) => b.totalPax - a.totalPax);
  } catch (error) {
    console.error(`Error getting host summaries for ${type}:`, error);
    return [];
  }
}

// Enhanced ticket stats function
async function getDetailedTicketStats(eventId) {
  try {
    // Get all ticket settings for this event
    const ticketSettings = await TicketSettings.find({ eventId });

    // Get all tickets for the event
    const tickets = await Ticket.find({ eventId });
    
    console.log(`Found ${tickets.length} tickets for event ${eventId}`);
    if (tickets.length > 0) {
      console.log('Sample ticket fields:', Object.keys(tickets[0].toObject()));
      console.log('Sample ticket:', JSON.stringify(tickets[0].toObject(), null, 2));
    }

    // Initialize summary object
    const summary = {
      totalSold: 0,
      totalCheckedIn: 0,
      totalRevenue: 0,
      categories: [],
    };

    // Determine common payment method
    // Default to the first ticket setting's payment method if available
    let commonPaymentMethod =
      ticketSettings.length > 0
        ? ticketSettings[0].paymentMethod || "online"
        : "online";

    // Set the payment method in the summary
    summary.paymentMethod = commonPaymentMethod;

    // Process each ticket setting
    for (const setting of ticketSettings) {
      console.log(`Processing setting: ${setting.name}`);
      
      // Filter tickets for this category - try multiple field matches
      const categoryTickets = tickets.filter(
        (ticket) => 
          ticket.ticketName === setting.name ||
          ticket.ticketType === setting.name ||
          ticket.ticketName === setting.type ||
          ticket.ticketType === setting.type
      );
      
      console.log(`Found ${categoryTickets.length} tickets for setting ${setting.name}`);

      // Calculate stats for this category
      const categorySold = categoryTickets.reduce(
        (sum, ticket) => sum + (ticket.pax || 0),
        0
      );
      const categoryCheckedIn = categoryTickets.reduce(
        (sum, ticket) => sum + (ticket.paxChecked || 0),
        0
      );
      const categoryRevenue = categoryTickets.reduce(
        (sum, ticket) => sum + ((ticket.price || 0) * (ticket.pax || 1)),
        0
      );

      // Add to category summaries (include even with 0 sales for completeness)
      if (categorySold > 0 || setting.isEnabled !== false) {
        summary.categories.push({
          name: setting.name,
          price: setting.price,
          color: setting.color || "#2196F3",
          // Include payment method from ticket settings
          paymentMethod: setting.paymentMethod || commonPaymentMethod,
          stats: {
            sold: categorySold,
            checkedIn: categoryCheckedIn,
            revenue: categoryRevenue,
            count: categoryTickets.length,
            maxTickets: setting.isLimited ? setting.maxTickets : null,
            remainingTickets: setting.isLimited
              ? Math.max(0, setting.maxTickets - setting.soldCount)
              : null,
            soldPercentage: setting.isLimited
              ? Math.min(
                  100,
                  Math.round((setting.soldCount / setting.maxTickets) * 100)
                )
              : null,
          },
        });

        // Add to totals
        summary.totalSold += categorySold;
        summary.totalCheckedIn += categoryCheckedIn;
        summary.totalRevenue += categoryRevenue;
      }
      
      // Always add to totals even if category wasn't added to array
      if (categorySold === 0 && (setting.isEnabled === false || !summary.categories.find(c => c.name === setting.name))) {
        // Still count tickets that exist but weren't added to categories
        summary.totalSold += categorySold;
        summary.totalCheckedIn += categoryCheckedIn;
        summary.totalRevenue += categoryRevenue;
      }
    }

    // Sort categories by number of tickets sold (descending)
    summary.categories.sort((a, b) => b.stats.sold - a.stats.sold);

    return summary;
  } catch (error) {
    console.error("Error getting detailed ticket stats:", error);
    return {
      totalSold: 0,
      totalCheckedIn: 0,
      totalRevenue: 0,
      categories: [],
      paymentMethod: "online", // Default fallback
    };
  }
}

// Helper function to get battle analytics
async function getBattleAnalytics(eventId) {
  try {
    // Get all battle signups for this event
    const battleSignups = await BattleSign.find({ event: eventId });
    
    // Get all battle codes for this event (for check-ins)
    const battleCodes = await BattleCode.find({ event: eventId });

    // Group by categories and calculate stats
    const categoryStats = {};
    let totalParticipants = 0;
    let totalCheckedIn = 0;
    
    // Process battle signups
    battleSignups.forEach((signup) => {
      const participantCount = 1 + (signup.participants ? signup.participants.length : 0);
      totalParticipants += participantCount;
      
      signup.categories.forEach((category) => {
        if (!categoryStats[category]) {
          categoryStats[category] = {
            name: category,
            pending: 0,
            confirmed: 0,
            declined: 0,
            total: 0,
            participants: 0,
            checkedIn: 0,
            signups: []
          };
        }
        
        categoryStats[category][signup.status] += 1;
        categoryStats[category].total += 1;
        categoryStats[category].participants += participantCount;
        
        // Add signup details to the category
        categoryStats[category].signups.push({
          _id: signup._id,
          name: signup.name,
          email: signup.email,
          phone: signup.phone,
          instagram: signup.instagram,
          status: signup.status,
          participants: signup.participants || [],
          participantCount: participantCount,
          checkedIn: 0, // Will be updated when processing battle codes
          createdAt: signup.createdAt
        });
      });
    });

    // Process battle codes to get check-in stats
    battleCodes.forEach((code) => {
      const checkedInCount = code.paxChecked || 0;
      totalCheckedIn += checkedInCount;
      
      code.categories.forEach((category) => {
        if (categoryStats[category]) {
          categoryStats[category].checkedIn += checkedInCount;
          
          // Find the corresponding signup by email or battleSignId and update check-in count
          const correspondingSignup = categoryStats[category].signups.find(signup => 
            signup.email === code.email || signup._id.toString() === code.battleSignId?.toString()
          );
          
          if (correspondingSignup) {
            correspondingSignup.checkedIn = checkedInCount;
          }
        }
      });
    });

    // Calculate status distribution
    const statusDistribution = {
      pending: battleSignups.filter(s => s.status === 'pending').length,
      confirmed: battleSignups.filter(s => s.status === 'confirmed').length,
      declined: battleSignups.filter(s => s.status === 'declined').length
    };

    return {
      totalSignups: battleSignups.length,
      totalParticipants,
      totalCheckedIn,
      statusDistribution,
      categories: Object.values(categoryStats)
    };
  } catch (error) {
    console.error("Error getting battle analytics:", error);
    return {
      totalSignups: 0,
      totalParticipants: 0,
      totalCheckedIn: 0,
      statusDistribution: { pending: 0, confirmed: 0, declined: 0 },
      categories: []
    };
  }
}
=======
const Code = require("../models/codesModel");
const Ticket = require("../models/ticketModel");
const Event = require("../models/eventsModel");
const Brand = require("../models/brandModel");
const CodeSetting = require("../models/codeSettingsModel");
const User = require("../models/userModel");
const TicketSettings = require("../models/ticketSettingsModel");
const BattleSign = require("../models/battleSignModel");
const BattleCode = require("../models/battleModel");

// Get analytics summary for a specific event
exports.getAnalyticsSummary = async (req, res) => {
  try {
    const { eventId, brandId } = req.query;

    // Validate required parameters
    if (!eventId || !brandId) {
      return res.status(400).json({
        success: false,
        message: "Event ID and Brand ID are required",
      });
    }

    // First get the event to check co-hosts
    let event = await Event.findOne({
      _id: eventId,
      brand: brandId,
    });

    if (!event) {
      // Check if this is a co-hosted event (event belongs to different brand but user's brand is co-host)
      const coHostedEvent = await Event.findOne({
        _id: eventId,
        coHosts: { $in: [brandId] }
      });
      
      if (!coHostedEvent) {
        return res.status(404).json({
          success: false,
          message: "Event not found or does not belong to this brand",
        });
      }
      
      // Use the co-hosted event for further processing
      event = coHostedEvent;
    }

    // Check if user has permission to view analytics for this brand
    const brand = await Brand.findOne({
      _id: brandId,
      $or: [{ owner: req.user.userId }, { "team.user": req.user.userId }],
    });

    // If user is not a member of the main brand, check co-host permissions
    let hasCoHostPermission = false;
    if (!brand) {
      // Check if this event has co-hosts and if user's brand is a co-host
      if (event.coHosts && event.coHosts.length > 0) {
        // Find all brands where the user is a team member or owner
        const userBrands = await Brand.find({
          $or: [
            { owner: req.user.userId },
            { "team.user": req.user.userId }
          ]
        });

        // Check if any of the user's brands are co-hosts for this event
        for (const userBrand of userBrands) {
          const isCoHost = event.coHosts.some(
            coHostId => coHostId.toString() === userBrand._id.toString()
          );

          if (isCoHost) {
            // Check co-host permissions for this brand/role combination
            const coHostPermissions = event.coHostRolePermissions || [];
            const brandPermissions = coHostPermissions.find(
              cp => cp.brandId.toString() === userBrand._id.toString()
            );

            if (brandPermissions) {
              // Find the user's role in this co-host brand
              const userRoleInCoHostBrand = userBrand.team?.find(
                member => member.user.toString() === req.user.userId.toString()
              )?.role;

              // Check if user is owner of co-host brand
              const isCoHostBrandOwner = userBrand.owner && userBrand.owner.toString() === req.user.userId.toString();

              if (userRoleInCoHostBrand || isCoHostBrandOwner) {
                // Find permissions for this specific role (or use owner permissions)
                let rolePermission;
                if (isCoHostBrandOwner) {
                  // Owners get the permissions of any admin role
                  rolePermission = brandPermissions.rolePermissions.find(rp => {
                    // Find a role with analytics permissions (checking for analytics.access)
                    return rp.permissions && rp.permissions.analytics && rp.permissions.analytics.access === true;
                  });
                } else {
                  rolePermission = brandPermissions.rolePermissions.find(
                    rp => rp.roleId.toString() === userRoleInCoHostBrand.toString()
                  );
                }

                if (rolePermission && rolePermission.permissions && rolePermission.permissions.analytics) {
                  // Check both 'access' and 'view' for analytics permissions
                  hasCoHostPermission = rolePermission.permissions.analytics.access === true || rolePermission.permissions.analytics.view === true;
                  
                  if (hasCoHostPermission) {
                    break; // Found permission, no need to check other brands
                  }
                }
              }
            }
          }
        }
      }
    }

    if (!brand && !hasCoHostPermission) {
      return res.status(403).json({
        success: false,
        message: "You do not have permission to view analytics for this brand",
      });
    }

    // Fetch all code settings for this event
    // For child events (weekly occurrences), use parent event's codeSettings
    const effectiveEventId = event.parentEventId || eventId;
    const codeSettings = await CodeSetting.find({ eventId: effectiveEventId });

    // Get Guest Codes stats (always present)
    const guestCodes = await getCodesStats(eventId, "guest");

    // Get detailed Tickets stats by category
    const ticketStats = await getDetailedTicketStats(eventId);

    // Get battle analytics if battle is enabled for this event
    let battleAnalytics = null;
    if (event.battleConfig && event.battleConfig.isEnabled) {
      battleAnalytics = await getBattleAnalytics(eventId);
    }

    // Process custom code types from settings
    const customCodeTypes = [];
    const processedTypes = new Set(["guest"]); // Track already processed types

    // Process each code setting
    for (const setting of codeSettings) {
      try {
        // Skip if we've already processed this type or if it's a default type
        if (processedTypes.has(setting.name.toLowerCase())) continue;

        // Get stats for this code type
        const codeStats = await getCodesStats(eventId, setting.name);

        // Get host summaries for custom codes
        const hostSummaries = await getHostSummaries(eventId, setting.name);

        // Only add if there are any codes of this type
        if (codeStats.count > 0) {
          customCodeTypes.push({
            name: setting.name,
            stats: codeStats,
            hostSummaries,
          });

          // Mark as processed
          processedTypes.add(setting.name.toLowerCase());
        }
      } catch (error) {
        console.error(`Error processing code type ${setting.name}:`, error);
        // Continue with other code types even if one fails
        continue;
      }
    }

    // Calculate totals including detailed ticket stats
    let totalCapacity = guestCodes.generated + ticketStats.totalSold;
    let totalCheckedIn = guestCodes.checkedIn + ticketStats.totalCheckedIn;

    // Add custom code types to totals
    customCodeTypes.forEach((type) => {
      totalCapacity += type.stats.generated;
      totalCheckedIn += type.stats.checkedIn;
    });

    // Add battle participants to totals if battle is enabled
    if (battleAnalytics) {
      totalCapacity += battleAnalytics.totalParticipants;
      totalCheckedIn += battleAnalytics.totalCheckedIn;
    }

    const totals = {
      capacity: totalCapacity,
      checkedIn: totalCheckedIn,
    };

    // Return the compiled stats
    const response = {
      success: true,
      guestCodes,
      tickets: ticketStats,
      customCodeTypes,
      totals,
      eventInfo: {
        title: event.title,
        date: event.startDate || event.date,
        location: event.location,
      },
    };

    // Include battle analytics if enabled
    if (battleAnalytics) {
      response.battle = battleAnalytics;
    }

    res.status(200).json(response);
  } catch (error) {
    console.error("Error in getAnalyticsSummary:", error);
    res.status(500).json({
      success: false,
      message: "Error fetching analytics data",
      error: error.message,
    });
  }
};

// Helper function to get code stats by type
async function getCodesStats(eventId, type) {
  try {
    // Handle case sensitivity and variations
    const codeType = type.toLowerCase();
    const typeQuery = new RegExp(`^${codeType}$`, "i");

    // Get all codes of the specified type for the event
    const codes = await Code.find({
      eventId,
      $or: [
        { type: typeQuery },
        { name: typeQuery },
        { "metadata.codeType": type },
        { "metadata.settingName": type },
      ],
    });

    let totalPax = 0;
    let totalPaxChecked = 0;

    // Sum up pax and paxChecked values
    codes.forEach((code) => {
      totalPax += code.maxPax || 0;
      totalPaxChecked += code.paxChecked || 0;
    });

    return {
      generated: totalPax,
      checkedIn: totalPaxChecked,
      count: codes.length,
      type: type,
    };
  } catch (error) {
    console.error(`Error getting ${type} code stats:`, error);
    return {
      generated: 0,
      checkedIn: 0,
      count: 0,
      type: type,
    };
  }
}

// Helper function to get host summaries
async function getHostSummaries(eventId, type) {
  try {
    // Get all codes for this type and event
    const codes = await Code.find({
      eventId,
      $or: [
        { type: type.toLowerCase() },
        { name: type },
        { "metadata.codeType": type },
        { "metadata.settingName": type },
      ],
    }).populate("createdBy", "username firstName lastName"); // Populate user data directly

    // Group codes by host
    const hostGroups = {};

    for (const code of codes) {
      const hostId = code.createdBy?._id || code.metadata?.hostInfo?.id;
      if (!hostId) continue;

      if (!hostGroups[hostId]) {
        // Use populated user data if available
        const hostData = code.createdBy || {};

        hostGroups[hostId] = {
          hostId,
          hostName:
            hostData.firstName && hostData.lastName
              ? `${hostData.firstName} ${hostData.lastName}`.trim()
              : hostData.username ||
                code.metadata?.hostInfo?.username ||
                "Unknown",
          totalPax: 0,
          totalCheckedIn: 0,
          codesGenerated: 0,
        };
      }

      hostGroups[hostId].totalPax += code.maxPax || 0;
      hostGroups[hostId].totalCheckedIn += code.paxChecked || 0;
      hostGroups[hostId].codesGenerated += 1;
    }

    // Convert to array and sort by totalPax descending
    return Object.values(hostGroups).sort((a, b) => b.totalPax - a.totalPax);
  } catch (error) {
    console.error(`Error getting host summaries for ${type}:`, error);
    return [];
  }
}

// Enhanced ticket stats function
async function getDetailedTicketStats(eventId) {
  try {
    // Get all ticket settings for this event
    const ticketSettings = await TicketSettings.find({ eventId });

    // Get all tickets for the event
    const tickets = await Ticket.find({ eventId });
    
    console.log(`Found ${tickets.length} tickets for event ${eventId}`);
    if (tickets.length > 0) {
      console.log('Sample ticket fields:', Object.keys(tickets[0].toObject()));
      console.log('Sample ticket:', JSON.stringify(tickets[0].toObject(), null, 2));
    }

    // Initialize summary object
    const summary = {
      totalSold: 0,
      totalCheckedIn: 0,
      totalRevenue: 0,
      categories: [],
    };

    // Determine common payment method
    // Default to the first ticket setting's payment method if available
    let commonPaymentMethod =
      ticketSettings.length > 0
        ? ticketSettings[0].paymentMethod || "online"
        : "online";

    // Set the payment method in the summary
    summary.paymentMethod = commonPaymentMethod;

    // Process each ticket setting
    for (const setting of ticketSettings) {
      console.log(`Processing setting: ${setting.name}`);
      
      // Filter tickets for this category - try multiple field matches
      const categoryTickets = tickets.filter(
        (ticket) => 
          ticket.ticketName === setting.name ||
          ticket.ticketType === setting.name ||
          ticket.ticketName === setting.type ||
          ticket.ticketType === setting.type
      );
      
      console.log(`Found ${categoryTickets.length} tickets for setting ${setting.name}`);

      // Calculate stats for this category
      const categorySold = categoryTickets.reduce(
        (sum, ticket) => sum + (ticket.pax || 0),
        0
      );
      const categoryCheckedIn = categoryTickets.reduce(
        (sum, ticket) => sum + (ticket.paxChecked || 0),
        0
      );
      const categoryRevenue = categoryTickets.reduce(
        (sum, ticket) => sum + ((ticket.price || 0) * (ticket.pax || 1)),
        0
      );

      // Add to category summaries (include even with 0 sales for completeness)
      if (categorySold > 0 || setting.isEnabled !== false) {
        summary.categories.push({
          name: setting.name,
          price: setting.price,
          color: setting.color || "#2196F3",
          // Include payment method from ticket settings
          paymentMethod: setting.paymentMethod || commonPaymentMethod,
          stats: {
            sold: categorySold,
            checkedIn: categoryCheckedIn,
            revenue: categoryRevenue,
            count: categoryTickets.length,
            maxTickets: setting.isLimited ? setting.maxTickets : null,
            remainingTickets: setting.isLimited
              ? Math.max(0, setting.maxTickets - setting.soldCount)
              : null,
            soldPercentage: setting.isLimited
              ? Math.min(
                  100,
                  Math.round((setting.soldCount / setting.maxTickets) * 100)
                )
              : null,
          },
        });

        // Add to totals
        summary.totalSold += categorySold;
        summary.totalCheckedIn += categoryCheckedIn;
        summary.totalRevenue += categoryRevenue;
      }
      
      // Always add to totals even if category wasn't added to array
      if (categorySold === 0 && (setting.isEnabled === false || !summary.categories.find(c => c.name === setting.name))) {
        // Still count tickets that exist but weren't added to categories
        summary.totalSold += categorySold;
        summary.totalCheckedIn += categoryCheckedIn;
        summary.totalRevenue += categoryRevenue;
      }
    }

    // Sort categories by number of tickets sold (descending)
    summary.categories.sort((a, b) => b.stats.sold - a.stats.sold);

    return summary;
  } catch (error) {
    console.error("Error getting detailed ticket stats:", error);
    return {
      totalSold: 0,
      totalCheckedIn: 0,
      totalRevenue: 0,
      categories: [],
      paymentMethod: "online", // Default fallback
    };
  }
}

// Helper function to get battle analytics
async function getBattleAnalytics(eventId) {
  try {
    // Get all battle signups for this event
    const battleSignups = await BattleSign.find({ event: eventId });
    
    // Get all battle codes for this event (for check-ins)
    const battleCodes = await BattleCode.find({ event: eventId });

    // Group by categories and calculate stats
    const categoryStats = {};
    let totalParticipants = 0;
    let totalCheckedIn = 0;
    
    // Process battle signups
    battleSignups.forEach((signup) => {
      const participantCount = 1 + (signup.participants ? signup.participants.length : 0);
      totalParticipants += participantCount;
      
      signup.categories.forEach((category) => {
        if (!categoryStats[category]) {
          categoryStats[category] = {
            name: category,
            pending: 0,
            confirmed: 0,
            declined: 0,
            total: 0,
            participants: 0,
            checkedIn: 0,
            signups: []
          };
        }
        
        categoryStats[category][signup.status] += 1;
        categoryStats[category].total += 1;
        categoryStats[category].participants += participantCount;
        
        // Add signup details to the category
        categoryStats[category].signups.push({
          _id: signup._id,
          name: signup.name,
          email: signup.email,
          phone: signup.phone,
          instagram: signup.instagram,
          status: signup.status,
          participants: signup.participants || [],
          participantCount: participantCount,
          checkedIn: 0, // Will be updated when processing battle codes
          createdAt: signup.createdAt
        });
      });
    });

    // Process battle codes to get check-in stats
    battleCodes.forEach((code) => {
      const checkedInCount = code.paxChecked || 0;
      totalCheckedIn += checkedInCount;
      
      code.categories.forEach((category) => {
        if (categoryStats[category]) {
          categoryStats[category].checkedIn += checkedInCount;
          
          // Find the corresponding signup by email or battleSignId and update check-in count
          const correspondingSignup = categoryStats[category].signups.find(signup => 
            signup.email === code.email || signup._id.toString() === code.battleSignId?.toString()
          );
          
          if (correspondingSignup) {
            correspondingSignup.checkedIn = checkedInCount;
          }
        }
      });
    });

    // Calculate status distribution
    const statusDistribution = {
      pending: battleSignups.filter(s => s.status === 'pending').length,
      confirmed: battleSignups.filter(s => s.status === 'confirmed').length,
      declined: battleSignups.filter(s => s.status === 'declined').length
    };

    return {
      totalSignups: battleSignups.length,
      totalParticipants,
      totalCheckedIn,
      statusDistribution,
      categories: Object.values(categoryStats)
    };
  } catch (error) {
    console.error("Error getting battle analytics:", error);
    return {
      totalSignups: 0,
      totalParticipants: 0,
      totalCheckedIn: 0,
      statusDistribution: { pending: 0, confirmed: 0, declined: 0 },
      categories: []
    };
  }
}
>>>>>>> 2110f58c
<|MERGE_RESOLUTION|>--- conflicted
+++ resolved
@@ -1,4 +1,3 @@
-<<<<<<< HEAD
 const Code = require("../models/codesModel");
 const Ticket = require("../models/ticketModel");
 const Event = require("../models/eventsModel");
@@ -32,16 +31,16 @@
       // Check if this is a co-hosted event (event belongs to different brand but user's brand is co-host)
       const coHostedEvent = await Event.findOne({
         _id: eventId,
-        coHosts: { $in: [brandId] }
+        coHosts: { $in: [brandId] },
       });
-      
+
       if (!coHostedEvent) {
         return res.status(404).json({
           success: false,
           message: "Event not found or does not belong to this brand",
         });
       }
-      
+
       // Use the co-hosted event for further processing
       event = coHostedEvent;
     }
@@ -59,53 +58,66 @@
       if (event.coHosts && event.coHosts.length > 0) {
         // Find all brands where the user is a team member or owner
         const userBrands = await Brand.find({
-          $or: [
-            { owner: req.user.userId },
-            { "team.user": req.user.userId }
-          ]
+          $or: [{ owner: req.user.userId }, { "team.user": req.user.userId }],
         });
 
         // Check if any of the user's brands are co-hosts for this event
         for (const userBrand of userBrands) {
           const isCoHost = event.coHosts.some(
-            coHostId => coHostId.toString() === userBrand._id.toString()
+            (coHostId) => coHostId.toString() === userBrand._id.toString()
           );
 
           if (isCoHost) {
             // Check co-host permissions for this brand/role combination
             const coHostPermissions = event.coHostRolePermissions || [];
             const brandPermissions = coHostPermissions.find(
-              cp => cp.brandId.toString() === userBrand._id.toString()
+              (cp) => cp.brandId.toString() === userBrand._id.toString()
             );
 
             if (brandPermissions) {
               // Find the user's role in this co-host brand
               const userRoleInCoHostBrand = userBrand.team?.find(
-                member => member.user.toString() === req.user.userId.toString()
+                (member) =>
+                  member.user.toString() === req.user.userId.toString()
               )?.role;
 
               // Check if user is owner of co-host brand
-              const isCoHostBrandOwner = userBrand.owner && userBrand.owner.toString() === req.user.userId.toString();
+              const isCoHostBrandOwner =
+                userBrand.owner &&
+                userBrand.owner.toString() === req.user.userId.toString();
 
               if (userRoleInCoHostBrand || isCoHostBrandOwner) {
                 // Find permissions for this specific role (or use owner permissions)
                 let rolePermission;
                 if (isCoHostBrandOwner) {
                   // Owners get the permissions of any admin role
-                  rolePermission = brandPermissions.rolePermissions.find(rp => {
-                    // Find a role with analytics permissions (checking for analytics.access)
-                    return rp.permissions && rp.permissions.analytics && rp.permissions.analytics.access === true;
-                  });
+                  rolePermission = brandPermissions.rolePermissions.find(
+                    (rp) => {
+                      // Find a role with analytics permissions (checking for analytics.access)
+                      return (
+                        rp.permissions &&
+                        rp.permissions.analytics &&
+                        rp.permissions.analytics.access === true
+                      );
+                    }
+                  );
                 } else {
                   rolePermission = brandPermissions.rolePermissions.find(
-                    rp => rp.roleId.toString() === userRoleInCoHostBrand.toString()
+                    (rp) =>
+                      rp.roleId.toString() === userRoleInCoHostBrand.toString()
                   );
                 }
 
-                if (rolePermission && rolePermission.permissions && rolePermission.permissions.analytics) {
+                if (
+                  rolePermission &&
+                  rolePermission.permissions &&
+                  rolePermission.permissions.analytics
+                ) {
                   // Check both 'access' and 'view' for analytics permissions
-                  hasCoHostPermission = rolePermission.permissions.analytics.access === true || rolePermission.permissions.analytics.view === true;
-                  
+                  hasCoHostPermission =
+                    rolePermission.permissions.analytics.access === true ||
+                    rolePermission.permissions.analytics.view === true;
+
                   if (hasCoHostPermission) {
                     break; // Found permission, no need to check other brands
                   }
@@ -125,7 +137,9 @@
     }
 
     // Fetch all code settings for this event
-    const codeSettings = await CodeSetting.find({ eventId });
+    // For child events (weekly occurrences), use parent event's codeSettings
+    const effectiveEventId = event.parentEventId || eventId;
+    const codeSettings = await CodeSetting.find({ eventId: effectiveEventId });
 
     // Get Guest Codes stats (always present)
     const guestCodes = await getCodesStats(eventId, "guest");
@@ -328,11 +342,14 @@
 
     // Get all tickets for the event
     const tickets = await Ticket.find({ eventId });
-    
+
     console.log(`Found ${tickets.length} tickets for event ${eventId}`);
     if (tickets.length > 0) {
-      console.log('Sample ticket fields:', Object.keys(tickets[0].toObject()));
-      console.log('Sample ticket:', JSON.stringify(tickets[0].toObject(), null, 2));
+      console.log("Sample ticket fields:", Object.keys(tickets[0].toObject()));
+      console.log(
+        "Sample ticket:",
+        JSON.stringify(tickets[0].toObject(), null, 2)
+      );
     }
 
     // Initialize summary object
@@ -356,17 +373,19 @@
     // Process each ticket setting
     for (const setting of ticketSettings) {
       console.log(`Processing setting: ${setting.name}`);
-      
+
       // Filter tickets for this category - try multiple field matches
       const categoryTickets = tickets.filter(
-        (ticket) => 
+        (ticket) =>
           ticket.ticketName === setting.name ||
           ticket.ticketType === setting.name ||
           ticket.ticketName === setting.type ||
           ticket.ticketType === setting.type
       );
-      
-      console.log(`Found ${categoryTickets.length} tickets for setting ${setting.name}`);
+
+      console.log(
+        `Found ${categoryTickets.length} tickets for setting ${setting.name}`
+      );
 
       // Calculate stats for this category
       const categorySold = categoryTickets.reduce(
@@ -378,7 +397,7 @@
         0
       );
       const categoryRevenue = categoryTickets.reduce(
-        (sum, ticket) => sum + ((ticket.price || 0) * (ticket.pax || 1)),
+        (sum, ticket) => sum + (ticket.price || 0) * (ticket.pax || 1),
         0
       );
 
@@ -413,9 +432,13 @@
         summary.totalCheckedIn += categoryCheckedIn;
         summary.totalRevenue += categoryRevenue;
       }
-      
+
       // Always add to totals even if category wasn't added to array
-      if (categorySold === 0 && (setting.isEnabled === false || !summary.categories.find(c => c.name === setting.name))) {
+      if (
+        categorySold === 0 &&
+        (setting.isEnabled === false ||
+          !summary.categories.find((c) => c.name === setting.name))
+      ) {
         // Still count tickets that exist but weren't added to categories
         summary.totalSold += categorySold;
         summary.totalCheckedIn += categoryCheckedIn;
@@ -444,7 +467,7 @@
   try {
     // Get all battle signups for this event
     const battleSignups = await BattleSign.find({ event: eventId });
-    
+
     // Get all battle codes for this event (for check-ins)
     const battleCodes = await BattleCode.find({ event: eventId });
 
@@ -452,12 +475,13 @@
     const categoryStats = {};
     let totalParticipants = 0;
     let totalCheckedIn = 0;
-    
+
     // Process battle signups
     battleSignups.forEach((signup) => {
-      const participantCount = 1 + (signup.participants ? signup.participants.length : 0);
+      const participantCount =
+        1 + (signup.participants ? signup.participants.length : 0);
       totalParticipants += participantCount;
-      
+
       signup.categories.forEach((category) => {
         if (!categoryStats[category]) {
           categoryStats[category] = {
@@ -468,14 +492,14 @@
             total: 0,
             participants: 0,
             checkedIn: 0,
-            signups: []
+            signups: [],
           };
         }
-        
+
         categoryStats[category][signup.status] += 1;
         categoryStats[category].total += 1;
         categoryStats[category].participants += participantCount;
-        
+
         // Add signup details to the category
         categoryStats[category].signups.push({
           _id: signup._id,
@@ -487,7 +511,7 @@
           participants: signup.participants || [],
           participantCount: participantCount,
           checkedIn: 0, // Will be updated when processing battle codes
-          createdAt: signup.createdAt
+          createdAt: signup.createdAt,
         });
       });
     });
@@ -496,16 +520,18 @@
     battleCodes.forEach((code) => {
       const checkedInCount = code.paxChecked || 0;
       totalCheckedIn += checkedInCount;
-      
+
       code.categories.forEach((category) => {
         if (categoryStats[category]) {
           categoryStats[category].checkedIn += checkedInCount;
-          
+
           // Find the corresponding signup by email or battleSignId and update check-in count
-          const correspondingSignup = categoryStats[category].signups.find(signup => 
-            signup.email === code.email || signup._id.toString() === code.battleSignId?.toString()
+          const correspondingSignup = categoryStats[category].signups.find(
+            (signup) =>
+              signup.email === code.email ||
+              signup._id.toString() === code.battleSignId?.toString()
           );
-          
+
           if (correspondingSignup) {
             correspondingSignup.checkedIn = checkedInCount;
           }
@@ -515,9 +541,9 @@
 
     // Calculate status distribution
     const statusDistribution = {
-      pending: battleSignups.filter(s => s.status === 'pending').length,
-      confirmed: battleSignups.filter(s => s.status === 'confirmed').length,
-      declined: battleSignups.filter(s => s.status === 'declined').length
+      pending: battleSignups.filter((s) => s.status === "pending").length,
+      confirmed: battleSignups.filter((s) => s.status === "confirmed").length,
+      declined: battleSignups.filter((s) => s.status === "declined").length,
     };
 
     return {
@@ -525,7 +551,7 @@
       totalParticipants,
       totalCheckedIn,
       statusDistribution,
-      categories: Object.values(categoryStats)
+      categories: Object.values(categoryStats),
     };
   } catch (error) {
     console.error("Error getting battle analytics:", error);
@@ -534,550 +560,7 @@
       totalParticipants: 0,
       totalCheckedIn: 0,
       statusDistribution: { pending: 0, confirmed: 0, declined: 0 },
-      categories: []
+      categories: [],
     };
   }
-}
-=======
-const Code = require("../models/codesModel");
-const Ticket = require("../models/ticketModel");
-const Event = require("../models/eventsModel");
-const Brand = require("../models/brandModel");
-const CodeSetting = require("../models/codeSettingsModel");
-const User = require("../models/userModel");
-const TicketSettings = require("../models/ticketSettingsModel");
-const BattleSign = require("../models/battleSignModel");
-const BattleCode = require("../models/battleModel");
-
-// Get analytics summary for a specific event
-exports.getAnalyticsSummary = async (req, res) => {
-  try {
-    const { eventId, brandId } = req.query;
-
-    // Validate required parameters
-    if (!eventId || !brandId) {
-      return res.status(400).json({
-        success: false,
-        message: "Event ID and Brand ID are required",
-      });
-    }
-
-    // First get the event to check co-hosts
-    let event = await Event.findOne({
-      _id: eventId,
-      brand: brandId,
-    });
-
-    if (!event) {
-      // Check if this is a co-hosted event (event belongs to different brand but user's brand is co-host)
-      const coHostedEvent = await Event.findOne({
-        _id: eventId,
-        coHosts: { $in: [brandId] }
-      });
-      
-      if (!coHostedEvent) {
-        return res.status(404).json({
-          success: false,
-          message: "Event not found or does not belong to this brand",
-        });
-      }
-      
-      // Use the co-hosted event for further processing
-      event = coHostedEvent;
-    }
-
-    // Check if user has permission to view analytics for this brand
-    const brand = await Brand.findOne({
-      _id: brandId,
-      $or: [{ owner: req.user.userId }, { "team.user": req.user.userId }],
-    });
-
-    // If user is not a member of the main brand, check co-host permissions
-    let hasCoHostPermission = false;
-    if (!brand) {
-      // Check if this event has co-hosts and if user's brand is a co-host
-      if (event.coHosts && event.coHosts.length > 0) {
-        // Find all brands where the user is a team member or owner
-        const userBrands = await Brand.find({
-          $or: [
-            { owner: req.user.userId },
-            { "team.user": req.user.userId }
-          ]
-        });
-
-        // Check if any of the user's brands are co-hosts for this event
-        for (const userBrand of userBrands) {
-          const isCoHost = event.coHosts.some(
-            coHostId => coHostId.toString() === userBrand._id.toString()
-          );
-
-          if (isCoHost) {
-            // Check co-host permissions for this brand/role combination
-            const coHostPermissions = event.coHostRolePermissions || [];
-            const brandPermissions = coHostPermissions.find(
-              cp => cp.brandId.toString() === userBrand._id.toString()
-            );
-
-            if (brandPermissions) {
-              // Find the user's role in this co-host brand
-              const userRoleInCoHostBrand = userBrand.team?.find(
-                member => member.user.toString() === req.user.userId.toString()
-              )?.role;
-
-              // Check if user is owner of co-host brand
-              const isCoHostBrandOwner = userBrand.owner && userBrand.owner.toString() === req.user.userId.toString();
-
-              if (userRoleInCoHostBrand || isCoHostBrandOwner) {
-                // Find permissions for this specific role (or use owner permissions)
-                let rolePermission;
-                if (isCoHostBrandOwner) {
-                  // Owners get the permissions of any admin role
-                  rolePermission = brandPermissions.rolePermissions.find(rp => {
-                    // Find a role with analytics permissions (checking for analytics.access)
-                    return rp.permissions && rp.permissions.analytics && rp.permissions.analytics.access === true;
-                  });
-                } else {
-                  rolePermission = brandPermissions.rolePermissions.find(
-                    rp => rp.roleId.toString() === userRoleInCoHostBrand.toString()
-                  );
-                }
-
-                if (rolePermission && rolePermission.permissions && rolePermission.permissions.analytics) {
-                  // Check both 'access' and 'view' for analytics permissions
-                  hasCoHostPermission = rolePermission.permissions.analytics.access === true || rolePermission.permissions.analytics.view === true;
-                  
-                  if (hasCoHostPermission) {
-                    break; // Found permission, no need to check other brands
-                  }
-                }
-              }
-            }
-          }
-        }
-      }
-    }
-
-    if (!brand && !hasCoHostPermission) {
-      return res.status(403).json({
-        success: false,
-        message: "You do not have permission to view analytics for this brand",
-      });
-    }
-
-    // Fetch all code settings for this event
-    // For child events (weekly occurrences), use parent event's codeSettings
-    const effectiveEventId = event.parentEventId || eventId;
-    const codeSettings = await CodeSetting.find({ eventId: effectiveEventId });
-
-    // Get Guest Codes stats (always present)
-    const guestCodes = await getCodesStats(eventId, "guest");
-
-    // Get detailed Tickets stats by category
-    const ticketStats = await getDetailedTicketStats(eventId);
-
-    // Get battle analytics if battle is enabled for this event
-    let battleAnalytics = null;
-    if (event.battleConfig && event.battleConfig.isEnabled) {
-      battleAnalytics = await getBattleAnalytics(eventId);
-    }
-
-    // Process custom code types from settings
-    const customCodeTypes = [];
-    const processedTypes = new Set(["guest"]); // Track already processed types
-
-    // Process each code setting
-    for (const setting of codeSettings) {
-      try {
-        // Skip if we've already processed this type or if it's a default type
-        if (processedTypes.has(setting.name.toLowerCase())) continue;
-
-        // Get stats for this code type
-        const codeStats = await getCodesStats(eventId, setting.name);
-
-        // Get host summaries for custom codes
-        const hostSummaries = await getHostSummaries(eventId, setting.name);
-
-        // Only add if there are any codes of this type
-        if (codeStats.count > 0) {
-          customCodeTypes.push({
-            name: setting.name,
-            stats: codeStats,
-            hostSummaries,
-          });
-
-          // Mark as processed
-          processedTypes.add(setting.name.toLowerCase());
-        }
-      } catch (error) {
-        console.error(`Error processing code type ${setting.name}:`, error);
-        // Continue with other code types even if one fails
-        continue;
-      }
-    }
-
-    // Calculate totals including detailed ticket stats
-    let totalCapacity = guestCodes.generated + ticketStats.totalSold;
-    let totalCheckedIn = guestCodes.checkedIn + ticketStats.totalCheckedIn;
-
-    // Add custom code types to totals
-    customCodeTypes.forEach((type) => {
-      totalCapacity += type.stats.generated;
-      totalCheckedIn += type.stats.checkedIn;
-    });
-
-    // Add battle participants to totals if battle is enabled
-    if (battleAnalytics) {
-      totalCapacity += battleAnalytics.totalParticipants;
-      totalCheckedIn += battleAnalytics.totalCheckedIn;
-    }
-
-    const totals = {
-      capacity: totalCapacity,
-      checkedIn: totalCheckedIn,
-    };
-
-    // Return the compiled stats
-    const response = {
-      success: true,
-      guestCodes,
-      tickets: ticketStats,
-      customCodeTypes,
-      totals,
-      eventInfo: {
-        title: event.title,
-        date: event.startDate || event.date,
-        location: event.location,
-      },
-    };
-
-    // Include battle analytics if enabled
-    if (battleAnalytics) {
-      response.battle = battleAnalytics;
-    }
-
-    res.status(200).json(response);
-  } catch (error) {
-    console.error("Error in getAnalyticsSummary:", error);
-    res.status(500).json({
-      success: false,
-      message: "Error fetching analytics data",
-      error: error.message,
-    });
-  }
-};
-
-// Helper function to get code stats by type
-async function getCodesStats(eventId, type) {
-  try {
-    // Handle case sensitivity and variations
-    const codeType = type.toLowerCase();
-    const typeQuery = new RegExp(`^${codeType}$`, "i");
-
-    // Get all codes of the specified type for the event
-    const codes = await Code.find({
-      eventId,
-      $or: [
-        { type: typeQuery },
-        { name: typeQuery },
-        { "metadata.codeType": type },
-        { "metadata.settingName": type },
-      ],
-    });
-
-    let totalPax = 0;
-    let totalPaxChecked = 0;
-
-    // Sum up pax and paxChecked values
-    codes.forEach((code) => {
-      totalPax += code.maxPax || 0;
-      totalPaxChecked += code.paxChecked || 0;
-    });
-
-    return {
-      generated: totalPax,
-      checkedIn: totalPaxChecked,
-      count: codes.length,
-      type: type,
-    };
-  } catch (error) {
-    console.error(`Error getting ${type} code stats:`, error);
-    return {
-      generated: 0,
-      checkedIn: 0,
-      count: 0,
-      type: type,
-    };
-  }
-}
-
-// Helper function to get host summaries
-async function getHostSummaries(eventId, type) {
-  try {
-    // Get all codes for this type and event
-    const codes = await Code.find({
-      eventId,
-      $or: [
-        { type: type.toLowerCase() },
-        { name: type },
-        { "metadata.codeType": type },
-        { "metadata.settingName": type },
-      ],
-    }).populate("createdBy", "username firstName lastName"); // Populate user data directly
-
-    // Group codes by host
-    const hostGroups = {};
-
-    for (const code of codes) {
-      const hostId = code.createdBy?._id || code.metadata?.hostInfo?.id;
-      if (!hostId) continue;
-
-      if (!hostGroups[hostId]) {
-        // Use populated user data if available
-        const hostData = code.createdBy || {};
-
-        hostGroups[hostId] = {
-          hostId,
-          hostName:
-            hostData.firstName && hostData.lastName
-              ? `${hostData.firstName} ${hostData.lastName}`.trim()
-              : hostData.username ||
-                code.metadata?.hostInfo?.username ||
-                "Unknown",
-          totalPax: 0,
-          totalCheckedIn: 0,
-          codesGenerated: 0,
-        };
-      }
-
-      hostGroups[hostId].totalPax += code.maxPax || 0;
-      hostGroups[hostId].totalCheckedIn += code.paxChecked || 0;
-      hostGroups[hostId].codesGenerated += 1;
-    }
-
-    // Convert to array and sort by totalPax descending
-    return Object.values(hostGroups).sort((a, b) => b.totalPax - a.totalPax);
-  } catch (error) {
-    console.error(`Error getting host summaries for ${type}:`, error);
-    return [];
-  }
-}
-
-// Enhanced ticket stats function
-async function getDetailedTicketStats(eventId) {
-  try {
-    // Get all ticket settings for this event
-    const ticketSettings = await TicketSettings.find({ eventId });
-
-    // Get all tickets for the event
-    const tickets = await Ticket.find({ eventId });
-    
-    console.log(`Found ${tickets.length} tickets for event ${eventId}`);
-    if (tickets.length > 0) {
-      console.log('Sample ticket fields:', Object.keys(tickets[0].toObject()));
-      console.log('Sample ticket:', JSON.stringify(tickets[0].toObject(), null, 2));
-    }
-
-    // Initialize summary object
-    const summary = {
-      totalSold: 0,
-      totalCheckedIn: 0,
-      totalRevenue: 0,
-      categories: [],
-    };
-
-    // Determine common payment method
-    // Default to the first ticket setting's payment method if available
-    let commonPaymentMethod =
-      ticketSettings.length > 0
-        ? ticketSettings[0].paymentMethod || "online"
-        : "online";
-
-    // Set the payment method in the summary
-    summary.paymentMethod = commonPaymentMethod;
-
-    // Process each ticket setting
-    for (const setting of ticketSettings) {
-      console.log(`Processing setting: ${setting.name}`);
-      
-      // Filter tickets for this category - try multiple field matches
-      const categoryTickets = tickets.filter(
-        (ticket) => 
-          ticket.ticketName === setting.name ||
-          ticket.ticketType === setting.name ||
-          ticket.ticketName === setting.type ||
-          ticket.ticketType === setting.type
-      );
-      
-      console.log(`Found ${categoryTickets.length} tickets for setting ${setting.name}`);
-
-      // Calculate stats for this category
-      const categorySold = categoryTickets.reduce(
-        (sum, ticket) => sum + (ticket.pax || 0),
-        0
-      );
-      const categoryCheckedIn = categoryTickets.reduce(
-        (sum, ticket) => sum + (ticket.paxChecked || 0),
-        0
-      );
-      const categoryRevenue = categoryTickets.reduce(
-        (sum, ticket) => sum + ((ticket.price || 0) * (ticket.pax || 1)),
-        0
-      );
-
-      // Add to category summaries (include even with 0 sales for completeness)
-      if (categorySold > 0 || setting.isEnabled !== false) {
-        summary.categories.push({
-          name: setting.name,
-          price: setting.price,
-          color: setting.color || "#2196F3",
-          // Include payment method from ticket settings
-          paymentMethod: setting.paymentMethod || commonPaymentMethod,
-          stats: {
-            sold: categorySold,
-            checkedIn: categoryCheckedIn,
-            revenue: categoryRevenue,
-            count: categoryTickets.length,
-            maxTickets: setting.isLimited ? setting.maxTickets : null,
-            remainingTickets: setting.isLimited
-              ? Math.max(0, setting.maxTickets - setting.soldCount)
-              : null,
-            soldPercentage: setting.isLimited
-              ? Math.min(
-                  100,
-                  Math.round((setting.soldCount / setting.maxTickets) * 100)
-                )
-              : null,
-          },
-        });
-
-        // Add to totals
-        summary.totalSold += categorySold;
-        summary.totalCheckedIn += categoryCheckedIn;
-        summary.totalRevenue += categoryRevenue;
-      }
-      
-      // Always add to totals even if category wasn't added to array
-      if (categorySold === 0 && (setting.isEnabled === false || !summary.categories.find(c => c.name === setting.name))) {
-        // Still count tickets that exist but weren't added to categories
-        summary.totalSold += categorySold;
-        summary.totalCheckedIn += categoryCheckedIn;
-        summary.totalRevenue += categoryRevenue;
-      }
-    }
-
-    // Sort categories by number of tickets sold (descending)
-    summary.categories.sort((a, b) => b.stats.sold - a.stats.sold);
-
-    return summary;
-  } catch (error) {
-    console.error("Error getting detailed ticket stats:", error);
-    return {
-      totalSold: 0,
-      totalCheckedIn: 0,
-      totalRevenue: 0,
-      categories: [],
-      paymentMethod: "online", // Default fallback
-    };
-  }
-}
-
-// Helper function to get battle analytics
-async function getBattleAnalytics(eventId) {
-  try {
-    // Get all battle signups for this event
-    const battleSignups = await BattleSign.find({ event: eventId });
-    
-    // Get all battle codes for this event (for check-ins)
-    const battleCodes = await BattleCode.find({ event: eventId });
-
-    // Group by categories and calculate stats
-    const categoryStats = {};
-    let totalParticipants = 0;
-    let totalCheckedIn = 0;
-    
-    // Process battle signups
-    battleSignups.forEach((signup) => {
-      const participantCount = 1 + (signup.participants ? signup.participants.length : 0);
-      totalParticipants += participantCount;
-      
-      signup.categories.forEach((category) => {
-        if (!categoryStats[category]) {
-          categoryStats[category] = {
-            name: category,
-            pending: 0,
-            confirmed: 0,
-            declined: 0,
-            total: 0,
-            participants: 0,
-            checkedIn: 0,
-            signups: []
-          };
-        }
-        
-        categoryStats[category][signup.status] += 1;
-        categoryStats[category].total += 1;
-        categoryStats[category].participants += participantCount;
-        
-        // Add signup details to the category
-        categoryStats[category].signups.push({
-          _id: signup._id,
-          name: signup.name,
-          email: signup.email,
-          phone: signup.phone,
-          instagram: signup.instagram,
-          status: signup.status,
-          participants: signup.participants || [],
-          participantCount: participantCount,
-          checkedIn: 0, // Will be updated when processing battle codes
-          createdAt: signup.createdAt
-        });
-      });
-    });
-
-    // Process battle codes to get check-in stats
-    battleCodes.forEach((code) => {
-      const checkedInCount = code.paxChecked || 0;
-      totalCheckedIn += checkedInCount;
-      
-      code.categories.forEach((category) => {
-        if (categoryStats[category]) {
-          categoryStats[category].checkedIn += checkedInCount;
-          
-          // Find the corresponding signup by email or battleSignId and update check-in count
-          const correspondingSignup = categoryStats[category].signups.find(signup => 
-            signup.email === code.email || signup._id.toString() === code.battleSignId?.toString()
-          );
-          
-          if (correspondingSignup) {
-            correspondingSignup.checkedIn = checkedInCount;
-          }
-        }
-      });
-    });
-
-    // Calculate status distribution
-    const statusDistribution = {
-      pending: battleSignups.filter(s => s.status === 'pending').length,
-      confirmed: battleSignups.filter(s => s.status === 'confirmed').length,
-      declined: battleSignups.filter(s => s.status === 'declined').length
-    };
-
-    return {
-      totalSignups: battleSignups.length,
-      totalParticipants,
-      totalCheckedIn,
-      statusDistribution,
-      categories: Object.values(categoryStats)
-    };
-  } catch (error) {
-    console.error("Error getting battle analytics:", error);
-    return {
-      totalSignups: 0,
-      totalParticipants: 0,
-      totalCheckedIn: 0,
-      statusDistribution: { pending: 0, confirmed: 0, declined: 0 },
-      categories: []
-    };
-  }
-}
->>>>>>> 2110f58c
+}