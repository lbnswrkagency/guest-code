--- conflicted
+++ resolved
@@ -1,4 +1,3 @@
-<<<<<<< HEAD
 const QRCode = require("qrcode");
 const puppeteer = require("puppeteer");
 const Code = require("../models/codesModel");
@@ -522,7 +521,7 @@
           <div style="display: grid; margin-top: 1.5rem; grid-template-columns: 1fr 1fr; padding-left: 2.438rem;">             
             <div>
               <p style="margin: 0; color: ${primaryColor}; font-weight: 600; font-size: 0.625rem; line-height: 1rem; text-transform: uppercase;">Location</p>
-              <p style="margin: 0; font-weight: 500; font-size: 0.857rem; line-height: 1.25rem;">${
+              <p style="margin: 0; font-weight: 500; font-size: 0.857rem; line-height: 1.25rem; max-width: 6.5rem;">${
                 event?.location || event?.venue || ""
               }</p>
               <p style="margin: 0; font-weight: 500; font-size: 0.857em; line-height: 1.25rem;">${
@@ -880,888 +879,4 @@
   getCodeImage,
   getCodePNG,
   getCodePNGDownload,
-};
-=======
-const QRCode = require("qrcode");
-const puppeteer = require("puppeteer");
-const Code = require("../models/codesModel");
-const Event = require("../models/eventsModel");
-const CodeSettings = require("../models/codeSettingsModel");
-const Brand = require("../models/brandModel");
-
-/**
- * Generate QR code for a code
- * @param {string} codeId - The ID of the code
- * @param {string} securityToken - The security token for the code
- * @returns {Promise<string>} - Base64 encoded QR code image
- */
-const generateCodeQR = async (codeId, securityToken) => {
-  try {
-    // Instead of creating a URL, just use the security token directly
-    // This matches the approach used in guestCodeController.js
-    const qrData = securityToken;
-
-    // Generate QR code as base64 string
-    const qrCodeImage = await QRCode.toDataURL(qrData, {
-      errorCorrectionLevel: "H",
-      margin: 1,
-      width: 225,
-      color: {
-        dark: "#000000",
-        light: "#FFFFFF",
-      },
-    });
-
-    return qrCodeImage;
-  } catch (error) {
-    console.error("Error generating QR code:", error);
-    throw new Error("Failed to generate QR code");
-  }
-};
-
-/**
- * Format date for display in the code PDF
- * @param {Date} dateString - The date string to format
- * @returns {Object} - Formatted date object
- */
-const formatCodeDate = (dateString) => {
-  if (!dateString) {
-    return {
-      day: "Sunday",
-      date: "01.01.2023",
-      time: "20:00",
-    };
-  }
-
-  const date = new Date(dateString);
-  const days = [
-    "Sunday",
-    "Monday",
-    "Tuesday",
-    "Wednesday",
-    "Thursday",
-    "Friday",
-    "Saturday",
-  ];
-
-  return {
-    day: days[date.getDay()],
-    date: date.toLocaleDateString("de-DE", {
-      day: "2-digit",
-      month: "2-digit",
-      year: "numeric",
-    }),
-    time: "20:00", // Will be overridden by event.startTime if available
-  };
-};
-
-/**
- * Generate PDF for a code
- * @param {Object} code - The code object
- * @param {Object} event - The event object
- * @param {Object} codeSettings - The code settings object
- * @returns {Promise<Object>} - Object containing PDF buffer and HTML
- */
-const generateCodePDF = async (code, event, codeSettings) => {
-  try {
-    // Fetch related data
-    const brand = event?.brand || null;
-
-    // Get brand colors or use defaults
-    const primaryColor =
-      codeSettings?.color || event?.primaryColor || "#ffc807";
-    const accentColor = "#000000";
-
-    // Get code display name from settings or use capitalized type
-    const displayType =
-      codeSettings?.name ||
-      code.type.charAt(0).toUpperCase() + code.type.slice(1);
-
-    // Generate QR code
-    const qrCodeDataUrl = await generateCodeQR(code._id, code.securityToken);
-
-    // Format date
-    const eventDate = formatCodeDate(event?.startDate || event?.date);
-
-    // Use event's startTime if available
-    if (event?.startTime && eventDate.time === "20:00") {
-      eventDate.time = event.startTime;
-    }
-
-    // Create HTML template for the code
-    const htmlTemplate = `
-    <html>
-      <head>
-        <link rel="preconnect" href="https://fonts.googleapis.com">
-        <link rel="preconnect" href="https://fonts.gstatic.com" crossorigin>
-        <link href="https://fonts.googleapis.com/css2?family=Manrope:wght@400;500;600;700&display=swap" rel="stylesheet">
-        <style>
-          body {
-            font-family: 'Manrope', sans-serif;
-            margin: 0;
-            padding: 0;
-          }
-        </style>
-      </head>
-      <body style="position: relative; background-color: ${primaryColor}; width: 390px; height: 760px; overflow: hidden; border-radius: 28px; color: #222222;">
-        <!-- Header section with logo -->
-        <div style="position: absolute; top: 0; left: 0; right: 0; display: flex; justify-content: space-between; align-items: center; padding: 3.25rem 2.313rem 0;">
-          <h1 style="margin: 0; font-weight: 700; font-size: 1.85rem; color: #000000;">${displayType}</h1>
-          ${
-            brand?.logo?.medium
-              ? `<div style="display: flex; align-items: center; justify-content: center; background-color: #000000; border-radius: 50%; width: 3.5rem; height: 3.5rem; overflow: hidden;"><img src="${brand.logo.medium}" style="max-width: 2.8rem; max-height: 2.8rem; object-fit: contain;"></div>`
-              : `<div style="width: 3.5rem; height: 3.5rem; background-color: #000000; border-radius: 50%; display: flex; align-items: center; justify-content: center;">
-              <span style="color: white; font-weight: bold; font-size: 1.5rem;">${
-                event?.name?.charAt(0) || "E"
-              }</span>
-            </div>`
-          }
-        </div>
-        
-        <!-- Main content area - Whitish theme with improved contrast -->
-        <div style="position: absolute; width: 20.375rem; height: 27rem; background-color: #f5f5f5; border-radius: 1.75rem; top: 7.5rem; left: 2rem; box-shadow: 0 4px 16px rgba(0,0,0,0.1);">
-          
-          <h3 style="padding-left: 2.438rem; font-size: 0.875rem; font-weight: 700; line-height: 1.25rem; margin-top: 2.063rem; color: #222222;">${
-            event?.name || "Event"
-          }</h3>   
-          
-          <div style="display: grid; margin-top: 1.5rem; grid-template-columns: 1fr 1fr; padding-left: 2.438rem;">             
-            <div>
-              <p style="margin: 0; color: ${primaryColor}; font-weight: 600; font-size: 0.625rem; line-height: 1rem; text-transform: uppercase;">Location</p>
-              <p style="margin: 0; font-weight: 500; font-size: 0.857rem; line-height: 1.25rem;">${
-                event?.location || event?.venue || ""
-              }</p>
-              <p style="margin: 0; font-weight: 500; font-size: 0.857em; line-height: 1.25rem;">${
-                event?.street || ""
-              }</p>
-              <p style="margin: 0; font-weight: 500; font-size: 0.857rem; line-height: 1.25rem;">${
-                event?.postalCode ? `${event.postalCode} ` : ""
-              }${event?.city || ""}</p>
-            </div>
-            <div>
-              <p style="margin: 0; color: ${primaryColor}; font-weight: 600; font-size: 0.625rem; line-height: 1rem; text-transform: uppercase;">Date</p>
-              <p style="margin: 0; font-weight: 500; font-size: 0.857rem; line-height: 1.25rem;">${
-                eventDate.day
-              }</p>
-              <p style="margin: 0; font-weight: 500; font-size: 0.857rem; line-height: 1.25rem;">${
-                eventDate.date
-              }</p>
-            </div>
-          </div>
-          
-          <div style="display: grid; margin-top: 1.5rem; grid-template-columns: 1fr 1fr; padding-left: 2.438rem;">
-            <div> 
-              <div style="margin-top: 0.5rem;">
-                <p style="margin: 0; color: ${primaryColor}; font-weight: 600; font-size: 0.625rem; line-height: 1rem; text-transform: uppercase;">Start</p>
-                <p style="margin: 0; font-weight: 500; font-size: 0.857rem; line-height: 1.25rem;">${
-                  event?.startTime || eventDate.time
-                }</p>
-              </div>
-            </div>
-
-            <div style="margin-top: 0.5rem;">
-              <p style="margin: 0; color: ${primaryColor}; font-weight: 600; font-size: 0.625rem; line-height: 1rem; text-transform: uppercase;">End</p>
-              <p style="margin: 0; font-weight: 500; font-size: 0.857rem; line-height: 1.25rem;">${
-                event?.endTime || "06:00"
-              }</p>
-            </div>
-          </div>
-          
-          <!-- Entry Requirements Section -->
-          <div style="margin-top: 1.5rem; padding-left: 2.438rem; padding-right: 2.438rem;">
-            <p style="margin: 0; color: ${primaryColor}; font-weight: 600; font-size: 0.625rem; line-height: 1rem; text-transform: uppercase;">Entry Requirements</p>
-            <p style="margin: 0; font-weight: 500; font-size: 0.857rem; line-height: 1.25rem;">${
-              code.condition ||
-              codeSettings?.condition ||
-              "Free entrance all night"
-            }</p>
-          </div>
-          
-          <div style="margin-top: 1.313rem; margin-bottom: .3rem; margin-left: 2.438rem; border: 1px solid ${primaryColor}; width: 15.5rem;"></div>
-
-          <div style="display: grid; margin-top: 1.5rem; grid-template-columns: 1fr 1fr; padding-left: 2.438rem;">
-            <div style="margin-top: 0.75rem;">
-              <p style="margin: 0; color: ${primaryColor}; font-weight: 600; font-size: 0.625rem; line-height: 1rem; text-transform: uppercase;">Guest</p>
-              <p style="margin: 0; font-weight: 500; font-size: 0.857rem; line-height: 1.25rem;">${
-                code.name
-              }</p>        
-            </div>
-            
-            <div style="margin-top: 0.75rem;">
-              <p style="margin: 0; color: ${primaryColor}; font-weight: 600; font-size: 0.625rem; line-height: 1rem; text-transform: uppercase;">People</p>
-              <p style="margin: 0; font-weight: 500; font-size: 0.857rem; line-height: 1.25rem;">${
-                code.maxPax || 1
-              }</p>
-            </div>
-          </div>
-        </div>
-
-        <!-- QR Code section with centered QR and floating code -->
-        <div style="position: absolute; bottom: 2.938rem; left: 2rem; background-color: #222222; width: 20.375rem; height: 10rem; border-radius: 1.75rem; display: flex; justify-content: center; align-items: center;">
-          <div style="position: relative; width: 100%; height: 100%;">
-            <!-- Centered QR code -->
-            <div style="position: absolute; top: 50%; left: 50%; transform: translate(-50%, -50%);">
-              <img style="background-color: white; width: 8rem; height: 8rem; border-radius: 0.5rem;" src="${qrCodeDataUrl}"></img>
-            </div>
-            
-            <!-- Floating code text -->
-            <div style="position: absolute; top: 1rem; right: 1.5rem;">
-              <p style="margin: 0; color: ${primaryColor}; font-weight: 500; font-size: 0.7rem;">${
-      code.code
-    }</p>
-            </div>
-          </div>
-        </div>
-      </body>
-    </html>`;
-
-    // Launch puppeteer to generate PDF
-    const browser = await puppeteer.launch({
-      headless: "new",
-      args: ["--no-sandbox", "--disable-setuid-sandbox"],
-    });
-    const page = await browser.newPage();
-
-    await page.setContent(htmlTemplate);
-    await page.emulateMediaType("screen");
-
-    // Generate PDF with 9:16 aspect ratio
-    const pdfBuffer = await page.pdf({
-      width: "390px",
-      height: "760px",
-      printBackground: true,
-      margin: {
-        top: "0px",
-        right: "0px",
-        bottom: "0px",
-        left: "0px",
-      },
-    });
-
-    await browser.close();
-
-    return {
-      buffer: pdfBuffer,
-      html: htmlTemplate,
-    };
-  } catch (error) {
-    console.error("Error generating code PDF:", error);
-    throw error;
-  }
-};
-
-/**
- * Get code PDF for download
- * @param {Object} req - Express request object
- * @param {Object} res - Express response object
- */
-const getCodePDF = async (req, res) => {
-  try {
-    console.log(
-      "[getCodePDF] Starting to process request for codeId:",
-      req.params.codeId
-    );
-    console.log("[getCodePDF] User:", req.user);
-
-    const { codeId } = req.params;
-
-    // Find the code
-    const code = await Code.findById(codeId);
-    if (!code) {
-      console.log("[getCodePDF] Code not found:", codeId);
-      return res.status(404).json({ message: "Code not found" });
-    }
-    console.log("[getCodePDF] Found code:", code._id);
-
-    // Find the event
-    const event = await Event.findById(code.eventId).populate("brand");
-    if (!event) {
-      console.log("[getCodePDF] Event not found:", code.eventId);
-      return res.status(404).json({ message: "Event not found" });
-    }
-    console.log("[getCodePDF] Found event:", event._id);
-
-    // Find code settings if available
-    let codeSettings = null;
-    if (code.codeSettingId) {
-      codeSettings = await CodeSettings.findById(code.codeSettingId);
-      console.log("[getCodePDF] Found code settings:", codeSettings?._id);
-    }
-
-    // Get display name for the code
-    const displayName =
-      codeSettings?.name ||
-      code.type.charAt(0).toUpperCase() + code.type.slice(1);
-    console.log("[getCodePDF] Using display name:", displayName);
-
-    // Generate PDF
-    console.log("[getCodePDF] Generating PDF...");
-    const { buffer } = await generateCodePDF(code, event, codeSettings);
-    console.log("[getCodePDF] PDF generated successfully");
-
-    // Set response headers for download
-    res.setHeader("Content-Type", "application/pdf");
-    res.setHeader(
-      "Content-Disposition",
-      `attachment; filename="${code.name}-${displayName}.pdf"`
-    );
-
-    // Send PDF
-    console.log("[getCodePDF] Sending PDF response");
-    res.send(buffer);
-  } catch (error) {
-    console.error("[getCodePDF] Error:", error);
-    res.status(500).json({ message: "Failed to generate code PDF" });
-  }
-};
-
-/**
- * Get code PDF for viewing in browser
- * @param {Object} req - Express request object
- * @param {Object} res - Express response object
- */
-const getCodeView = async (req, res) => {
-  try {
-    console.log(
-      "[getCodeView] Starting to process request for codeId:",
-      req.params.codeId
-    );
-    console.log("[getCodeView] User:", req.user);
-
-    const { codeId } = req.params;
-
-    // Find the code
-    const code = await Code.findById(codeId);
-    if (!code) {
-      console.log("[getCodeView] Code not found:", codeId);
-      return res.status(404).json({ message: "Code not found" });
-    }
-    console.log("[getCodeView] Found code:", code._id);
-
-    // Find the event
-    const event = await Event.findById(code.eventId).populate("brand");
-    if (!event) {
-      console.log("[getCodeView] Event not found:", code.eventId);
-      return res.status(404).json({ message: "Event not found" });
-    }
-    console.log("[getCodeView] Found event:", event._id);
-
-    // Find code settings if available
-    let codeSettings = null;
-    if (code.codeSettingId) {
-      codeSettings = await CodeSettings.findById(code.codeSettingId);
-      console.log("[getCodeView] Found code settings:", codeSettings?._id);
-    }
-
-    // Generate PDF
-    console.log("[getCodeView] Generating PDF...");
-    const { buffer } = await generateCodePDF(code, event, codeSettings);
-    console.log("[getCodeView] PDF generated successfully");
-
-    // Set response headers for inline viewing
-    res.setHeader("Content-Type", "application/pdf");
-    res.setHeader("Content-Disposition", "inline");
-
-    // Prevent caching to ensure fresh content
-    res.setHeader("Cache-Control", "no-cache, no-store, must-revalidate");
-    res.setHeader("Pragma", "no-cache");
-    res.setHeader("Expires", "0");
-
-    // Send PDF
-    console.log("[getCodeView] Sending PDF response");
-    res.send(buffer);
-  } catch (error) {
-    console.error("[getCodeView] Error:", error);
-    res
-      .status(500)
-      .json({ message: "Failed to generate code PDF for viewing" });
-  }
-};
-
-/**
- * Get code image (QR code only)
- * @param {Object} req - Express request object
- * @param {Object} res - Express response object
- */
-const getCodeImage = async (req, res) => {
-  try {
-    const { codeId } = req.params;
-
-    // Find the code
-    const code = await Code.findById(codeId);
-    if (!code) {
-      return res.status(404).json({ message: "Code not found" });
-    }
-
-    // Generate QR code
-    const qrCodeImage = await generateCodeQR(code._id, code.securityToken);
-
-    // Set content type
-    res.setHeader("Content-Type", "image/png");
-
-    // Extract the base64 data from the data URL
-    const base64Data = qrCodeImage.replace(/^data:image\/png;base64,/, "");
-
-    // Convert base64 to buffer and send
-    const imageBuffer = Buffer.from(base64Data, "base64");
-    res.send(imageBuffer);
-  } catch (error) {
-    console.error("Error getting code image:", error);
-    res.status(500).json({ message: "Failed to generate code image" });
-  }
-};
-
-/**
- * Generate PNG version of the code ticket
- * @param {Object} req - Express request object
- * @param {Object} res - Express response object
- */
-const getCodePNG = async (req, res) => {
-  try {
-    console.log(
-      "[getCodePNG] Starting to process request for codeId:",
-      req.params.codeId
-    );
-
-    const { codeId } = req.params;
-
-    // Find the code
-    const code = await Code.findById(codeId);
-    if (!code) {
-      console.log("[getCodePNG] Code not found:", codeId);
-      return res.status(404).json({ message: "Code not found" });
-    }
-
-    // Find the event
-    const event = await Event.findById(code.eventId).populate("brand");
-    if (!event) {
-      console.log("[getCodePNG] Event not found:", code.eventId);
-      return res.status(404).json({ message: "Event not found" });
-    }
-
-    // Find code settings if available
-    let codeSettings = null;
-    if (code.codeSettingId) {
-      codeSettings = await CodeSettings.findById(code.codeSettingId);
-    }
-
-    // Generate QR code
-    const qrCodeDataUrl = await generateCodeQR(code._id, code.securityToken);
-
-    // Get brand colors or use defaults
-    const primaryColor =
-      codeSettings?.color || event?.primaryColor || "#ffc807";
-
-    // Get code display name from settings or use capitalized type
-    const displayType =
-      codeSettings?.name ||
-      code.type.charAt(0).toUpperCase() + code.type.slice(1);
-
-    // Format date
-    const eventDate = formatCodeDate(event?.startDate || event?.date);
-
-    // Use event's startTime if available
-    if (event?.startTime && eventDate.time === "20:00") {
-      eventDate.time = event.startTime;
-    }
-
-    // Create HTML template for the code (same as PDF)
-    const htmlTemplate = `
-    <html>
-      <head>
-        <link rel="preconnect" href="https://fonts.googleapis.com">
-        <link rel="preconnect" href="https://fonts.gstatic.com" crossorigin>
-        <link href="https://fonts.googleapis.com/css2?family=Manrope:wght@400;500;600;700&display=swap" rel="stylesheet">
-        <style>
-          body {
-            font-family: 'Manrope', sans-serif;
-            margin: 0;
-            padding: 0;
-          }
-        </style>
-      </head>
-      <body style="position: relative; background-color: ${primaryColor}; width: 390px; height: 760px; overflow: hidden; border-radius: 28px; color: #222222;">
-        <!-- Header section with logo -->
-        <div style="position: absolute; top: 0; left: 0; right: 0; display: flex; justify-content: space-between; align-items: center; padding: 3.25rem 2.313rem 0;">
-          <h1 style="margin: 0; font-weight: 700; font-size: 1.85rem; color: #000000;">${displayType}</h1>
-          ${
-            event.brand?.logo?.medium
-              ? `<div style="display: flex; align-items: center; justify-content: center; background-color: #000000; border-radius: 50%; width: 3.5rem; height: 3.5rem; overflow: hidden;"><img src="${event.brand.logo.medium}" style="max-width: 2.8rem; max-height: 2.8rem; object-fit: contain;"></div>`
-              : `<div style="width: 3.5rem; height: 3.5rem; background-color: #000000; border-radius: 50%; display: flex; align-items: center; justify-content: center;">
-              <span style="color: white; font-weight: bold; font-size: 1.5rem;">${
-                event?.name?.charAt(0) || "E"
-              }</span>
-            </div>`
-          }
-        </div>
-        
-        <!-- Main content area - Whitish theme with improved contrast -->
-        <div style="position: absolute; width: 20.375rem; height: 27rem; background-color: #f5f5f5; border-radius: 1.75rem; top: 7.5rem; left: 2rem; box-shadow: 0 4px 16px rgba(0,0,0,0.1);">
-          
-          <h3 style="padding-left: 2.438rem; font-size: 0.875rem; font-weight: 700; line-height: 1.25rem; margin-top: 2.063rem; color: #222222;">${
-            event?.name || "Event"
-          }</h3>   
-          
-          <div style="display: grid; margin-top: 1.5rem; grid-template-columns: 1fr 1fr; padding-left: 2.438rem;">             
-            <div>
-              <p style="margin: 0; color: ${primaryColor}; font-weight: 600; font-size: 0.625rem; line-height: 1rem; text-transform: uppercase;">Location</p>
-              <p style="margin: 0; font-weight: 500; font-size: 0.857rem; line-height: 1.25rem; max-width: 6.5rem;">${
-                event?.location || event?.venue || ""
-              }</p>
-              <p style="margin: 0; font-weight: 500; font-size: 0.857em; line-height: 1.25rem;">${
-                event?.street || ""
-              }</p>
-              <p style="margin: 0; font-weight: 500; font-size: 0.857rem; line-height: 1.25rem;">${
-                event?.postalCode ? `${event.postalCode} ` : ""
-              }${event?.city || ""}</p>
-            </div>
-            <div>
-              <p style="margin: 0; color: ${primaryColor}; font-weight: 600; font-size: 0.625rem; line-height: 1rem; text-transform: uppercase;">Date</p>
-              <p style="margin: 0; font-weight: 500; font-size: 0.857rem; line-height: 1.25rem;">${
-                eventDate.day
-              }</p>
-              <p style="margin: 0; font-weight: 500; font-size: 0.857rem; line-height: 1.25rem;">${
-                eventDate.date
-              }</p>
-            </div>
-          </div>
-          
-          <div style="display: grid; margin-top: 1.5rem; grid-template-columns: 1fr 1fr; padding-left: 2.438rem;">
-            <div> 
-              <div style="margin-top: 0.5rem;">
-                <p style="margin: 0; color: ${primaryColor}; font-weight: 600; font-size: 0.625rem; line-height: 1rem; text-transform: uppercase;">Start</p>
-                <p style="margin: 0; font-weight: 500; font-size: 0.857rem; line-height: 1.25rem;">${
-                  event?.startTime || eventDate.time
-                }</p>
-              </div>
-            </div>
-
-            <div style="margin-top: 0.5rem;">
-              <p style="margin: 0; color: ${primaryColor}; font-weight: 600; font-size: 0.625rem; line-height: 1rem; text-transform: uppercase;">End</p>
-              <p style="margin: 0; font-weight: 500; font-size: 0.857rem; line-height: 1.25rem;">${
-                event?.endTime || "06:00"
-              }</p>
-            </div>
-          </div>
-          
-          <!-- Entry Requirements Section -->
-          <div style="margin-top: 1.5rem; padding-left: 2.438rem; padding-right: 2.438rem;">
-            <p style="margin: 0; color: ${primaryColor}; font-weight: 600; font-size: 0.625rem; line-height: 1rem; text-transform: uppercase;">Entry Requirements</p>
-            <p style="margin: 0; font-weight: 500; font-size: 0.857rem; line-height: 1.25rem;">${
-              code.condition ||
-              codeSettings?.condition ||
-              "Free entrance all night"
-            }</p>
-          </div>
-          
-          <div style="margin-top: 1.313rem; margin-bottom: .3rem; margin-left: 2.438rem; border: 1px solid ${primaryColor}; width: 15.5rem;"></div>
-
-          <div style="display: grid; margin-top: 1.5rem; grid-template-columns: 1fr 1fr; padding-left: 2.438rem;">
-            <div style="margin-top: 0.75rem;">
-              <p style="margin: 0; color: ${primaryColor}; font-weight: 600; font-size: 0.625rem; line-height: 1rem; text-transform: uppercase;">Guest</p>
-              <p style="margin: 0; font-weight: 500; font-size: 0.857rem; line-height: 1.25rem;">${
-                code.name
-              }</p>        
-            </div>
-            
-            <div style="margin-top: 0.75rem;">
-              <p style="margin: 0; color: ${primaryColor}; font-weight: 600; font-size: 0.625rem; line-height: 1rem; text-transform: uppercase;">People</p>
-              <p style="margin: 0; font-weight: 500; font-size: 0.857rem; line-height: 1.25rem;">${
-                code.maxPax || 1
-              }</p>
-            </div>
-          </div>
-        </div>
-
-        <!-- QR Code section with centered QR and floating code -->
-        <div style="position: absolute; bottom: 2.938rem; left: 2rem; background-color: #222222; width: 20.375rem; height: 10rem; border-radius: 1.75rem; display: flex; justify-content: center; align-items: center;">
-          <div style="position: relative; width: 100%; height: 100%;">
-            <!-- Centered QR code -->
-            <div style="position: absolute; top: 50%; left: 50%; transform: translate(-50%, -50%);">
-              <img style="background-color: white; width: 8rem; height: 8rem; border-radius: 0.5rem;" src="${qrCodeDataUrl}"></img>
-            </div>
-            
-            <!-- Floating code text -->
-            <div style="position: absolute; top: 1rem; right: 1.5rem;">
-              <p style="margin: 0; color: ${primaryColor}; font-weight: 500; font-size: 0.7rem;">${
-      code.code
-    }</p>
-            </div>
-          </div>
-        </div>
-      </body>
-    </html>`;
-
-    // Launch puppeteer to generate PNG
-    const browser = await puppeteer.launch({
-      headless: "new",
-      args: ["--no-sandbox", "--disable-setuid-sandbox"],
-    });
-    const page = await browser.newPage();
-
-    await page.setContent(htmlTemplate);
-    await page.emulateMediaType("screen");
-
-    // Set viewport to match the ticket dimensions (9:16 aspect ratio)
-    await page.setViewport({
-      width: 390,
-      height: 760,
-      deviceScaleFactor: 2, // Higher resolution for crisp image
-    });
-
-    // Take screenshot as PNG
-    const pngBuffer = await page.screenshot({
-      type: "png",
-      fullPage: true,
-      omitBackground: false,
-    });
-
-    await browser.close();
-
-    // Set response headers
-    res.setHeader("Content-Type", "image/png");
-    res.setHeader("Cache-Control", "no-cache, no-store, must-revalidate");
-    res.setHeader("Pragma", "no-cache");
-    res.setHeader("Expires", "0");
-
-    // Send PNG
-    res.send(pngBuffer);
-  } catch (error) {
-    console.error("[getCodePNG] Error:", error);
-    res.status(500).json({ message: "Failed to generate code PNG" });
-  }
-};
-
-/**
- * Generate PNG version of the code ticket for download
- * @param {Object} req - Express request object
- * @param {Object} res - Express response object
- */
-const getCodePNGDownload = async (req, res) => {
-  try {
-    console.log(
-      "[getCodePNGDownload] Starting to process request for codeId:",
-      req.params.codeId
-    );
-
-    const { codeId } = req.params;
-
-    // Find the code
-    const code = await Code.findById(codeId);
-    if (!code) {
-      console.log("[getCodePNGDownload] Code not found:", codeId);
-      return res.status(404).json({ message: "Code not found" });
-    }
-
-    // Find the event
-    const event = await Event.findById(code.eventId).populate("brand");
-    if (!event) {
-      console.log("[getCodePNGDownload] Event not found:", code.eventId);
-      return res.status(404).json({ message: "Event not found" });
-    }
-
-    // Find code settings if available
-    let codeSettings = null;
-    if (code.codeSettingId) {
-      codeSettings = await CodeSettings.findById(code.codeSettingId);
-    }
-
-    // Generate QR code
-    const qrCodeDataUrl = await generateCodeQR(code._id, code.securityToken);
-
-    // Get brand colors or use defaults
-    const primaryColor =
-      codeSettings?.color || event?.primaryColor || "#ffc807";
-
-    // Get code display name from settings or use capitalized type
-    const displayType =
-      codeSettings?.name ||
-      code.type.charAt(0).toUpperCase() + code.type.slice(1);
-
-    // Format date
-    const eventDate = formatCodeDate(event?.startDate || event?.date);
-
-    // Use event's startTime if available
-    if (event?.startTime && eventDate.time === "20:00") {
-      eventDate.time = event.startTime;
-    }
-
-    // Create HTML template for the code (same as PDF)
-    const htmlTemplate = `
-    <html>
-      <head>
-        <link rel="preconnect" href="https://fonts.googleapis.com">
-        <link rel="preconnect" href="https://fonts.gstatic.com" crossorigin>
-        <link href="https://fonts.googleapis.com/css2?family=Manrope:wght@400;500;600;700&display=swap" rel="stylesheet">
-        <style>
-          body {
-            font-family: 'Manrope', sans-serif;
-            margin: 0;
-            padding: 0;
-          }
-        </style>
-      </head>
-      <body style="position: relative; background-color: ${primaryColor}; width: 390px; height: 760px; overflow: hidden; border-radius: 28px; color: #222222;">
-        <!-- Header section with logo -->
-        <div style="position: absolute; top: 0; left: 0; right: 0; display: flex; justify-content: space-between; align-items: center; padding: 3.25rem 2.313rem 0;">
-          <h1 style="margin: 0; font-weight: 700; font-size: 1.85rem; color: #000000;">${displayType}</h1>
-          ${
-            event.brand?.logo?.medium
-              ? `<div style="display: flex; align-items: center; justify-content: center; background-color: #000000; border-radius: 50%; width: 3.5rem; height: 3.5rem; overflow: hidden;"><img src="${event.brand.logo.medium}" style="max-width: 2.8rem; max-height: 2.8rem; object-fit: contain;"></div>`
-              : `<div style="width: 3.5rem; height: 3.5rem; background-color: #000000; border-radius: 50%; display: flex; align-items: center; justify-content: center;">
-              <span style="color: white; font-weight: bold; font-size: 1.5rem;">${
-                event?.name?.charAt(0) || "E"
-              }</span>
-            </div>`
-          }
-        </div>
-        
-        <!-- Main content area - Whitish theme with improved contrast -->
-        <div style="position: absolute; width: 20.375rem; height: 27rem; background-color: #f5f5f5; border-radius: 1.75rem; top: 7.5rem; left: 2rem; box-shadow: 0 4px 16px rgba(0,0,0,0.1);">
-          
-          <h3 style="padding-left: 2.438rem; font-size: 0.875rem; font-weight: 700; line-height: 1.25rem; margin-top: 2.063rem; color: #222222;">${
-            event?.name || "Event"
-          }</h3>   
-          
-          <div style="display: grid; margin-top: 1.5rem; grid-template-columns: 1fr 1fr; padding-left: 2.438rem;">             
-            <div>
-              <p style="margin: 0; color: ${primaryColor}; font-weight: 600; font-size: 0.625rem; line-height: 1rem; text-transform: uppercase;">Location</p>
-              <p style="margin: 0; font-weight: 500; font-size: 0.857rem; line-height: 1.25rem;">${
-                event?.location || event?.venue || ""
-              }</p>
-              <p style="margin: 0; font-weight: 500; font-size: 0.857em; line-height: 1.25rem;">${
-                event?.street || ""
-              }</p>
-              <p style="margin: 0; font-weight: 500; font-size: 0.857rem; line-height: 1.25rem;">${
-                event?.postalCode ? `${event.postalCode} ` : ""
-              }${event?.city || ""}</p>
-            </div>
-            <div>
-              <p style="margin: 0; color: ${primaryColor}; font-weight: 600; font-size: 0.625rem; line-height: 1rem; text-transform: uppercase;">Date</p>
-              <p style="margin: 0; font-weight: 500; font-size: 0.857rem; line-height: 1.25rem;">${
-                eventDate.day
-              }</p>
-              <p style="margin: 0; font-weight: 500; font-size: 0.857rem; line-height: 1.25rem;">${
-                eventDate.date
-              }</p>
-            </div>
-          </div>
-          
-          <div style="display: grid; margin-top: 1.5rem; grid-template-columns: 1fr 1fr; padding-left: 2.438rem;">
-            <div> 
-              <div style="margin-top: 0.5rem;">
-                <p style="margin: 0; color: ${primaryColor}; font-weight: 600; font-size: 0.625rem; line-height: 1rem; text-transform: uppercase;">Start</p>
-                <p style="margin: 0; font-weight: 500; font-size: 0.857rem; line-height: 1.25rem;">${
-                  event?.startTime || eventDate.time
-                }</p>
-              </div>
-            </div>
-
-            <div style="margin-top: 0.5rem;">
-              <p style="margin: 0; color: ${primaryColor}; font-weight: 600; font-size: 0.625rem; line-height: 1rem; text-transform: uppercase;">End</p>
-              <p style="margin: 0; font-weight: 500; font-size: 0.857rem; line-height: 1.25rem;">${
-                event?.endTime || "06:00"
-              }</p>
-            </div>
-          </div>
-          
-          <!-- Entry Requirements Section -->
-          <div style="margin-top: 1.5rem; padding-left: 2.438rem; padding-right: 2.438rem;">
-            <p style="margin: 0; color: ${primaryColor}; font-weight: 600; font-size: 0.625rem; line-height: 1rem; text-transform: uppercase;">Entry Requirements</p>
-            <p style="margin: 0; font-weight: 500; font-size: 0.857rem; line-height: 1.25rem;">${
-              code.condition ||
-              codeSettings?.condition ||
-              "Free entrance all night"
-            }</p>
-          </div>
-          
-          <div style="margin-top: 1.313rem; margin-bottom: .3rem; margin-left: 2.438rem; border: 1px solid ${primaryColor}; width: 15.5rem;"></div>
-
-          <div style="display: grid; margin-top: 1.5rem; grid-template-columns: 1fr 1fr; padding-left: 2.438rem;">
-            <div style="margin-top: 0.75rem;">
-              <p style="margin: 0; color: ${primaryColor}; font-weight: 600; font-size: 0.625rem; line-height: 1rem; text-transform: uppercase;">Guest</p>
-              <p style="margin: 0; font-weight: 500; font-size: 0.857rem; line-height: 1.25rem;">${
-                code.name
-              }</p>        
-            </div>
-            
-            <div style="margin-top: 0.75rem;">
-              <p style="margin: 0; color: ${primaryColor}; font-weight: 600; font-size: 0.625rem; line-height: 1rem; text-transform: uppercase;">People</p>
-              <p style="margin: 0; font-weight: 500; font-size: 0.857rem; line-height: 1.25rem;">${
-                code.maxPax || 1
-              }</p>
-            </div>
-          </div>
-        </div>
-
-        <!-- QR Code section with centered QR and floating code -->
-        <div style="position: absolute; bottom: 2.938rem; left: 2rem; background-color: #222222; width: 20.375rem; height: 10rem; border-radius: 1.75rem; display: flex; justify-content: center; align-items: center;">
-          <div style="position: relative; width: 100%; height: 100%;">
-            <!-- Centered QR code -->
-            <div style="position: absolute; top: 50%; left: 50%; transform: translate(-50%, -50%);">
-              <img style="background-color: white; width: 8rem; height: 8rem; border-radius: 0.5rem;" src="${qrCodeDataUrl}"></img>
-            </div>
-            
-            <!-- Floating code text -->
-            <div style="position: absolute; top: 1rem; right: 1.5rem;">
-              <p style="margin: 0; color: ${primaryColor}; font-weight: 500; font-size: 0.7rem;">${
-      code.code
-    }</p>
-            </div>
-          </div>
-        </div>
-      </body>
-    </html>`;
-
-    // Launch puppeteer to generate PNG
-    const browser = await puppeteer.launch({
-      headless: "new",
-      args: ["--no-sandbox", "--disable-setuid-sandbox"],
-    });
-    const page = await browser.newPage();
-
-    await page.setContent(htmlTemplate);
-    await page.emulateMediaType("screen");
-
-    // Set viewport to match the ticket dimensions (9:16 aspect ratio)
-    await page.setViewport({
-      width: 390,
-      height: 760,
-      deviceScaleFactor: 2, // Higher resolution for crisp image
-    });
-
-    // Take screenshot as PNG
-    const pngBuffer = await page.screenshot({
-      type: "png",
-      fullPage: true,
-      omitBackground: false,
-    });
-
-    await browser.close();
-
-    // Set response headers for download
-    res.setHeader("Content-Type", "image/png");
-    res.setHeader(
-      "Content-Disposition",
-      `attachment; filename=code-${code.name}.png`
-    );
-    res.setHeader("Cache-Control", "no-cache, no-store, must-revalidate");
-    res.setHeader("Pragma", "no-cache");
-    res.setHeader("Expires", "0");
-
-    // Send PNG
-    res.send(pngBuffer);
-  } catch (error) {
-    console.error("[getCodePNGDownload] Error:", error);
-    res.status(500).json({ message: "Failed to download code PNG" });
-  }
-};
-
-module.exports = {
-  getCodePDF,
-  getCodeView,
-  getCodeImage,
-  getCodePNG,
-  getCodePNGDownload,
-};
->>>>>>> 2110f58c
+};