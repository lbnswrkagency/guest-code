--- conflicted
+++ resolved
@@ -51,13 +51,6 @@
       eventId: { $in: uniqueEventIds },
     });
 
-<<<<<<< HEAD
-    console.log(
-      `[CodeSettings] Found ${codeSettings.length} code settings for brand ${brandId}`
-    );
-
-=======
->>>>>>> 3a996c37
     // Add the unlimited field to each code setting before sending
     const codeSettingsWithUnlimited = codeSettings.map((setting) => {
       // Convert to plain object to add the unlimited property
