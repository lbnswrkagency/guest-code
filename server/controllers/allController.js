--- conflicted
+++ resolved
@@ -1,4 +1,3 @@
-<<<<<<< HEAD
 const Event = require("../models/eventsModel");
 const Brand = require("../models/brandModel");
 const CodeSettings = require("../models/codeSettingsModel");
@@ -15,7 +14,6 @@
   try {
     const { brandId, brandUsername, limit = 10 } = req.query;
     const now = new Date();
-    
 
     // Step 1: Smart Brand + Events Query with pre-filtering
     let brand;
@@ -23,67 +21,79 @@
 
     if (brandId) {
       targetBrandId = brandId;
-      brand = await Brand.findById(brandId).select('name username logo description colors').lean();
+      brand = await Brand.findById(brandId)
+        .select("name username logo description colors")
+        .lean();
     } else if (brandUsername) {
       const cleanUsername = brandUsername.replace(/^@/, "");
-      brand = await Brand.findOne({ username: cleanUsername }).select('name username logo description colors').lean();
+      brand = await Brand.findOne({ username: cleanUsername })
+        .select("name username logo description colors")
+        .lean();
       targetBrandId = brand?._id;
     }
 
     if (!brand) {
       return res.status(404).json({
         success: false,
-        message: "Brand not found"
+        message: "Brand not found",
       });
     }
 
-
     // Step 2: SIMPLIFIED EVENT QUERY - Get all events for brand AND co-hosted events
 
     // Get all parent events for the brand (we'll filter in JavaScript for better control)
     const parentEvents = await Event.find({
-      $or: [
-        { brand: targetBrandId },
-        { coHosts: targetBrandId }
-      ],
-      parentEventId: { $exists: false }
+      $or: [{ brand: targetBrandId }, { coHosts: targetBrandId }],
+      parentEventId: { $exists: false },
     })
-    .sort({ startDate: 1, date: 1 })
-    .limit(parseInt(limit) * 2) // Increase limit since we're fetching from multiple sources
-    .select('title subTitle description startDate endDate date startTime endTime isWeekly isLive user lineups genres location brand coHosts parentEventId weekNumber flyer street postalCode city music ticketsAvailable codeSettings tableLayout battleConfig')
-    .populate("brand", "name username logo")
-    .populate("coHosts", "name username logo")
-    .populate("user", "username firstName lastName avatar")
-    .populate("lineups", "name avatar category subtitle events isActive sortOrder description socialLinks")
-    .populate("genres", "name description color")
-    .lean();
-
-    
-
-    // Step 3: Smart child events fetching (only for relevant weekly parents)
-    let allEvents = [...parentEvents];
-    
-    const weeklyParents = parentEvents.filter(event => event.isWeekly);
-    if (weeklyParents.length > 0) {
-      
-      const childEvents = await Event.find({
-        parentEventId: { $in: weeklyParents.map(p => p._id) }
-      })
-      .select('title subTitle description startDate endDate date startTime endTime isWeekly isLive user lineups genres location brand coHosts parentEventId weekNumber flyer street postalCode city music ticketsAvailable codeSettings tableLayout battleConfig')
+      .sort({ startDate: 1, date: 1 })
+      .limit(parseInt(limit) * 2) // Increase limit since we're fetching from multiple sources
+      .select(
+        "title subTitle description startDate endDate date startTime endTime isWeekly isLive user lineups genres location brand coHosts parentEventId weekNumber flyer street postalCode city music ticketsAvailable codeSettings tableLayout battleConfig"
+      )
       .populate("brand", "name username logo")
       .populate("coHosts", "name username logo")
       .populate("user", "username firstName lastName avatar")
-      .populate("lineups", "name avatar category subtitle events isActive sortOrder description socialLinks")
+      .populate(
+        "lineups",
+        "name avatar category subtitle events isActive sortOrder description socialLinks"
+      )
       .populate("genres", "name description color")
       .lean();
-      
+
+    // Step 3: Smart child events fetching (for all potential parents - weekly and non-weekly)
+    let allEvents = [...parentEvents];
+
+    // Include all events that could be parents (events without a parentEventId)
+    const potentialParents = parentEvents.filter(
+      (event) => !event.parentEventId
+    );
+    if (potentialParents.length > 0) {
+      const childEvents = await Event.find({
+        parentEventId: { $in: potentialParents.map((p) => p._id) },
+      })
+        .select(
+          "title subTitle description startDate endDate date startTime endTime isWeekly isLive user lineups genres location brand coHosts parentEventId weekNumber flyer street postalCode city music ticketsAvailable codeSettings tableLayout battleConfig"
+        )
+        .populate("brand", "name username logo")
+        .populate("coHosts", "name username logo")
+        .populate("user", "username firstName lastName avatar")
+        .populate(
+          "lineups",
+          "name avatar category subtitle events isActive sortOrder description socialLinks"
+        )
+        .populate("genres", "name description color")
+        .lean();
+
       allEvents = [...allEvents, ...childEvents];
     }
 
     // Step 4: Quick event processing (minimal calculations since we pre-filtered)
     const processedEvents = allEvents.map((event) => {
-      const startDate = event.startDate ? new Date(event.startDate) : new Date(event.date);
-      
+      const startDate = event.startDate
+        ? new Date(event.startDate)
+        : new Date(event.date);
+
       let endDate;
       if (event.endDate) {
         endDate = new Date(event.endDate);
@@ -91,10 +101,15 @@
         endDate = new Date(startDate);
         const [hours, minutes] = event.endTime.split(":").map(Number);
         endDate.setHours(hours, minutes, 0, 0);
-        
+
         if (event.startTime) {
-          const [startHours, startMinutes] = event.startTime.split(":").map(Number);
-          if (hours < startHours || (hours === startHours && minutes < startMinutes)) {
+          const [startHours, startMinutes] = event.startTime
+            .split(":")
+            .map(Number);
+          if (
+            hours < startHours ||
+            (hours === startHours && minutes < startMinutes)
+          ) {
             endDate.setDate(endDate.getDate() + 1);
           }
         }
@@ -104,7 +119,9 @@
       }
 
       if (event.startTime) {
-        const [startHours, startMinutes] = event.startTime.split(":").map(Number);
+        const [startHours, startMinutes] = event.startTime
+          .split(":")
+          .map(Number);
         startDate.setHours(startHours, startMinutes || 0, 0);
       }
 
@@ -118,7 +135,8 @@
       }
 
       // Check if this is a co-hosted event
-      const isCoHosted = event.brand._id.toString() !== targetBrandId.toString();
+      const isCoHosted =
+        event.brand._id.toString() !== targetBrandId.toString();
 
       return {
         ...event,
@@ -148,8 +166,6 @@
       return event.status === "active" || event.status === "upcoming";
     });
 
-    
-
     // Step 6: Final sort (most should already be in good order)
     const sortedEvents = relevantEvents.sort((a, b) => {
       if (a.status !== b.status) {
@@ -158,7 +174,6 @@
       }
       return a.calculatedStartDate - b.calculatedStartDate;
     });
-
 
     if (sortedEvents.length === 0) {
       return res.status(200).json({
@@ -169,30 +184,28 @@
           ticketSettings: {},
           codeSettings: {},
           tableData: {},
-          totalEvents: 0
-        }
+          totalEvents: 0,
+        },
       });
     }
 
     // Step 7: BULK fetch related data (only for final relevant events)
-    const eventIds = sortedEvents.map(event => event._id);
+    const eventIds = sortedEvents.map((event) => event._id);
     const allEventIds = [...eventIds]; // Include parent IDs for inheritance
-    
+
     // Add parent IDs for inheritance lookup
-    sortedEvents.forEach(event => {
+    sortedEvents.forEach((event) => {
       if (event.parentEventId && !allEventIds.includes(event.parentEventId)) {
         allEventIds.push(event.parentEventId);
       }
     });
 
-
-    const [ticketSettingsArray, codeSettingsArray, tableDataArray] = await Promise.all([
-      TicketSettings.find({ eventId: { $in: allEventIds } }).lean(),
-      CodeSettings.find({ eventId: { $in: allEventIds } }).lean(), // Gets all fields by default
-      TableCode.find({ event: { $in: allEventIds } }).lean() // Gets all fields by default
-    ]);
-
-    
+    const [ticketSettingsArray, codeSettingsArray, tableDataArray] =
+      await Promise.all([
+        TicketSettings.find({ eventId: { $in: allEventIds } }).lean(),
+        CodeSettings.find({ eventId: { $in: allEventIds } }).lean(), // Gets all fields by default
+        TableCode.find({ event: { $in: allEventIds } }).lean(), // Gets all fields by default
+      ]);
 
     // Step 8: SMART data organization with inheritance handling
     const ticketSettingsByEvent = {};
@@ -226,13 +239,13 @@
     const finalCodeSettings = { ...codeSettingsByEvent };
     const finalTableData = { ...tableDataByEvent };
 
-    sortedEvents.forEach(event => {
+    sortedEvents.forEach((event) => {
       const eventId = event._id.toString();
-      
+
       // Smart inheritance: only inherit if child event has no data
       if (event.parentEventId) {
         const parentId = event.parentEventId.toString();
-        
+
         if (!finalTicketSettings[eventId] && ticketSettingsByEvent[parentId]) {
           finalTicketSettings[eventId] = ticketSettingsByEvent[parentId];
         }
@@ -246,16 +259,18 @@
     });
 
     // Step 10: Format table data to match TableSystem expectations
-    const formattedTableDataByEvent = Object.keys(finalTableData).reduce((acc, eventId) => {
-      const tableCodes = finalTableData[eventId];
-      // TableSystem expects { tableCounts: [], totalCount: 0 } format
-      acc[eventId] = {
-        tableCounts: tableCodes || [],
-        totalCount: tableCodes ? tableCodes.length : 0
-      };
-      return acc;
-    }, {});
-
+    const formattedTableDataByEvent = Object.keys(finalTableData).reduce(
+      (acc, eventId) => {
+        const tableCodes = finalTableData[eventId];
+        // TableSystem expects { tableCounts: [], totalCount: 0 } format
+        acc[eventId] = {
+          tableCounts: tableCodes || [],
+          totalCount: tableCodes ? tableCodes.length : 0,
+        };
+        return acc;
+      },
+      {}
+    );
 
     // Step 11: Return optimized response
     res.status(200).json({
@@ -276,308 +291,15 @@
           codeSettingsCount: Object.keys(finalCodeSettings).length,
           tableDataCount: Object.keys(formattedTableDataByEvent).length,
           optimized: true,
-          queryTime: req.startTime ? Date.now() - req.startTime : 0
-        }
-      }
-    });
-
+          queryTime: req.startTime ? Date.now() - req.startTime : 0,
+        },
+      },
+    });
   } catch (error) {
     res.status(500).json({
       success: false,
       message: "Failed to fetch upcoming event data",
-      error: error.message
+      error: error.message,
     });
   }
-=======
-const Event = require("../models/eventsModel");
-const Brand = require("../models/brandModel");
-const CodeSettings = require("../models/codeSettingsModel");
-const TicketSettings = require("../models/ticketSettingsModel");
-const TableCode = require("../models/TableCode");
-const LineUp = require("../models/lineupModel");
-const Genre = require("../models/genreModel");
-
-/**
- * OPTIMIZED: Get all data needed for UpcomingEvent component in one request
- * Smart filtering and efficient queries for maximum performance
- */
-exports.getUpcomingEventData = async (req, res) => {
-  try {
-    const { brandId, brandUsername, limit = 10 } = req.query;
-    const now = new Date();
-    
-
-    // Step 1: Smart Brand + Events Query with pre-filtering
-    let brand;
-    let targetBrandId;
-
-    if (brandId) {
-      targetBrandId = brandId;
-      brand = await Brand.findById(brandId).select('name username logo description colors').lean();
-    } else if (brandUsername) {
-      const cleanUsername = brandUsername.replace(/^@/, "");
-      brand = await Brand.findOne({ username: cleanUsername }).select('name username logo description colors').lean();
-      targetBrandId = brand?._id;
-    }
-
-    if (!brand) {
-      return res.status(404).json({
-        success: false,
-        message: "Brand not found"
-      });
-    }
-
-
-    // Step 2: SIMPLIFIED EVENT QUERY - Get all events for brand AND co-hosted events
-
-    // Get all parent events for the brand (we'll filter in JavaScript for better control)
-    const parentEvents = await Event.find({
-      $or: [
-        { brand: targetBrandId },
-        { coHosts: targetBrandId }
-      ],
-      parentEventId: { $exists: false }
-    })
-    .sort({ startDate: 1, date: 1 })
-    .limit(parseInt(limit) * 2) // Increase limit since we're fetching from multiple sources
-    .select('title subTitle description startDate endDate date startTime endTime isWeekly isLive user lineups genres location brand coHosts parentEventId weekNumber flyer street postalCode city music ticketsAvailable codeSettings tableLayout battleConfig')
-    .populate("brand", "name username logo")
-    .populate("coHosts", "name username logo")
-    .populate("user", "username firstName lastName avatar")
-    .populate("lineups", "name avatar category subtitle events isActive sortOrder description socialLinks")
-    .populate("genres", "name description color")
-    .lean();
-
-    
-
-    // Step 3: Smart child events fetching (for all potential parents - weekly and non-weekly)
-    let allEvents = [...parentEvents];
-
-    // Include all events that could be parents (events without a parentEventId)
-    const potentialParents = parentEvents.filter(event => !event.parentEventId);
-    if (potentialParents.length > 0) {
-
-      const childEvents = await Event.find({
-        parentEventId: { $in: potentialParents.map(p => p._id) }
-      })
-      .select('title subTitle description startDate endDate date startTime endTime isWeekly isLive user lineups genres location brand coHosts parentEventId weekNumber flyer street postalCode city music ticketsAvailable codeSettings tableLayout battleConfig')
-      .populate("brand", "name username logo")
-      .populate("coHosts", "name username logo")
-      .populate("user", "username firstName lastName avatar")
-      .populate("lineups", "name avatar category subtitle events isActive sortOrder description socialLinks")
-      .populate("genres", "name description color")
-      .lean();
-      
-      allEvents = [...allEvents, ...childEvents];
-    }
-
-    // Step 4: Quick event processing (minimal calculations since we pre-filtered)
-    const processedEvents = allEvents.map((event) => {
-      const startDate = event.startDate ? new Date(event.startDate) : new Date(event.date);
-      
-      let endDate;
-      if (event.endDate) {
-        endDate = new Date(event.endDate);
-      } else if (event.endTime) {
-        endDate = new Date(startDate);
-        const [hours, minutes] = event.endTime.split(":").map(Number);
-        endDate.setHours(hours, minutes, 0, 0);
-        
-        if (event.startTime) {
-          const [startHours, startMinutes] = event.startTime.split(":").map(Number);
-          if (hours < startHours || (hours === startHours && minutes < startMinutes)) {
-            endDate.setDate(endDate.getDate() + 1);
-          }
-        }
-      } else {
-        endDate = new Date(startDate);
-        endDate.setHours(23, 59, 59, 999);
-      }
-
-      if (event.startTime) {
-        const [startHours, startMinutes] = event.startTime.split(":").map(Number);
-        startDate.setHours(startHours, startMinutes || 0, 0);
-      }
-
-      let status;
-      if (now >= startDate && now <= endDate) {
-        status = "active";
-      } else if (now < startDate) {
-        status = "upcoming";
-      } else {
-        status = "past";
-      }
-
-      // Check if this is a co-hosted event
-      const isCoHosted = event.brand._id.toString() !== targetBrandId.toString();
-
-      return {
-        ...event,
-        calculatedStartDate: startDate,
-        calculatedEndDate: endDate,
-        status,
-        isCoHosted,
-      };
-    });
-
-    // Step 5: Filter for relevant events (active and upcoming, and only live events)
-    const relevantEvents = processedEvents.filter((event) => {
-      // First, check if event is live - only show events that are set to live
-      if (!event.isLive) {
-        return false;
-      }
-
-      // For weekly events, handle them differently
-      if (event.isWeekly) {
-        if (event.weekNumber === 0 || !event.weekNumber) {
-          // For parent events, always show if active or upcoming
-          return event.status === "active" || event.status === "upcoming";
-        }
-      }
-
-      // For regular events or weekly child events
-      return event.status === "active" || event.status === "upcoming";
-    });
-
-    
-
-    // Step 6: Final sort (most should already be in good order)
-    const sortedEvents = relevantEvents.sort((a, b) => {
-      if (a.status !== b.status) {
-        if (a.status === "active") return -1;
-        if (b.status === "active") return 1;
-      }
-      return a.calculatedStartDate - b.calculatedStartDate;
-    });
-
-
-    if (sortedEvents.length === 0) {
-      return res.status(200).json({
-        success: true,
-        data: {
-          brand,
-          events: [],
-          ticketSettings: {},
-          codeSettings: {},
-          tableData: {},
-          totalEvents: 0
-        }
-      });
-    }
-
-    // Step 7: BULK fetch related data (only for final relevant events)
-    const eventIds = sortedEvents.map(event => event._id);
-    const allEventIds = [...eventIds]; // Include parent IDs for inheritance
-    
-    // Add parent IDs for inheritance lookup
-    sortedEvents.forEach(event => {
-      if (event.parentEventId && !allEventIds.includes(event.parentEventId)) {
-        allEventIds.push(event.parentEventId);
-      }
-    });
-
-
-    const [ticketSettingsArray, codeSettingsArray, tableDataArray] = await Promise.all([
-      TicketSettings.find({ eventId: { $in: allEventIds } }).lean(),
-      CodeSettings.find({ eventId: { $in: allEventIds } }).lean(), // Gets all fields by default
-      TableCode.find({ event: { $in: allEventIds } }).lean() // Gets all fields by default
-    ]);
-
-    
-
-    // Step 8: SMART data organization with inheritance handling
-    const ticketSettingsByEvent = {};
-    const codeSettingsByEvent = {};
-    const tableDataByEvent = {};
-
-    // Use reduce for better performance than forEach
-    ticketSettingsArray.reduce((acc, setting) => {
-      const eventId = setting.eventId;
-      if (!acc[eventId]) acc[eventId] = [];
-      acc[eventId].push(setting);
-      return acc;
-    }, ticketSettingsByEvent);
-
-    codeSettingsArray.reduce((acc, setting) => {
-      const eventId = setting.eventId;
-      if (!acc[eventId]) acc[eventId] = [];
-      acc[eventId].push(setting);
-      return acc;
-    }, codeSettingsByEvent);
-
-    tableDataArray.reduce((acc, tableCode) => {
-      const eventId = tableCode.event.toString();
-      if (!acc[eventId]) acc[eventId] = [];
-      acc[eventId].push(tableCode);
-      return acc;
-    }, tableDataByEvent);
-
-    // Step 9: Handle inheritance for child events (smart inheritance)
-    const finalTicketSettings = { ...ticketSettingsByEvent };
-    const finalCodeSettings = { ...codeSettingsByEvent };
-    const finalTableData = { ...tableDataByEvent };
-
-    sortedEvents.forEach(event => {
-      const eventId = event._id.toString();
-      
-      // Smart inheritance: only inherit if child event has no data
-      if (event.parentEventId) {
-        const parentId = event.parentEventId.toString();
-        
-        if (!finalTicketSettings[eventId] && ticketSettingsByEvent[parentId]) {
-          finalTicketSettings[eventId] = ticketSettingsByEvent[parentId];
-        }
-        if (!finalCodeSettings[eventId] && codeSettingsByEvent[parentId]) {
-          finalCodeSettings[eventId] = codeSettingsByEvent[parentId];
-        }
-        if (!finalTableData[eventId] && tableDataByEvent[parentId]) {
-          finalTableData[eventId] = tableDataByEvent[parentId];
-        }
-      }
-    });
-
-    // Step 10: Format table data to match TableSystem expectations
-    const formattedTableDataByEvent = Object.keys(finalTableData).reduce((acc, eventId) => {
-      const tableCodes = finalTableData[eventId];
-      // TableSystem expects { tableCounts: [], totalCount: 0 } format
-      acc[eventId] = {
-        tableCounts: tableCodes || [],
-        totalCount: tableCodes ? tableCodes.length : 0
-      };
-      return acc;
-    }, {});
-
-
-    // Step 11: Return optimized response
-    res.status(200).json({
-      success: true,
-      data: {
-        brand,
-        events: sortedEvents,
-        ticketSettings: finalTicketSettings,
-        codeSettings: finalCodeSettings,
-        tableData: formattedTableDataByEvent,
-        totalEvents: sortedEvents.length,
-        metadata: {
-          fetchTime: new Date().toISOString(),
-          brandId: brand._id,
-          brandUsername: brand.username,
-          eventCount: sortedEvents.length,
-          ticketSettingsCount: Object.keys(finalTicketSettings).length,
-          codeSettingsCount: Object.keys(finalCodeSettings).length,
-          tableDataCount: Object.keys(formattedTableDataByEvent).length,
-          optimized: true,
-          queryTime: req.startTime ? Date.now() - req.startTime : 0
-        }
-      }
-    });
-
-  } catch (error) {
-    res.status(500).json({
-      success: false,
-      message: "Failed to fetch upcoming event data",
-      error: error.message
-    });
-  }
->>>>>>> 2110f58c
 };