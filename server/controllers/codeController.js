--- conflicted
+++ resolved
@@ -205,11 +205,7 @@
                 <div>
                   <p style="margin: 0; color: #A6965D; font-weight: 600; font-size: 0.625rem; line-height: 1rem;">Date</p>
                   <p style="margin: 0; font-weight: 500; font-size: 0.857rem; line-height: 1.25rem;">Sunday</p>
-<<<<<<< HEAD
-                             <p style="margin: 0; font-weight: 500; font-size: 0.857rem; line-height: 1.25rem;">17.03.2024</p>
-=======
-                             <p style="margin: 0; font-weight: 500; font-size: 0.857rem; line-height: 1.25rem;">10.032024</p>
->>>>>>> c746e1e7
+                             <p style="margin: 0; font-weight: 500; font-size: 0.857rem; line-height: 1.25rem;">17.032024</p>
                          <p style="margin: 0; font-weight: 500; font-size: 0.857rem; line-height: 1.25rem;">11 PM</p>
                 </div>
             </div>
@@ -289,11 +285,7 @@
                 <div>
                   <p style="margin: 0; color: #A6965D; font-weight: 600; font-size: 0.625rem; line-height: 1rem;">Date</p>
                   <p style="margin: 0; font-weight: 500; font-size: 0.857rem; color: #fff; line-height: 1.25rem;">Sunday</p>
-<<<<<<< HEAD
-                                <p style="margin: 0; font-weight: 500; font-size: 0.857rem; color: #fff; line-height: 1.25rem;">17.03.2024</p>
-=======
-                                <p style="margin: 0; font-weight: 500; font-size: 0.857rem; color: #fff; line-height: 1.25rem;">10.032024</p>
->>>>>>> c746e1e7
+                                <p style="margin: 0; font-weight: 500; font-size: 0.857rem; color: #fff; line-height: 1.25rem;">17.032024</p>
                          <p style="margin: 0; font-weight: 500; font-size: 0.857rem; color: #fff; line-height: 1.25rem;">11 PM</p>
                 </div>
             </div>
