<<<<<<< HEAD
const mongoose = require("mongoose");

const orderSchema = new mongoose.Schema(
  {
    eventId: {
      type: mongoose.Schema.Types.ObjectId,
      ref: "Event",
      required: true,
    },
    userId: {
      type: mongoose.Schema.Types.ObjectId,
      ref: "User",
      required: false, // Not required as guests can buy tickets
    },
    commissionId: {
      type: mongoose.Schema.Types.ObjectId,
      ref: "Commission",
    },
    email: {
      type: String,
      required: true,
    },
    firstName: {
      type: String,
      required: true,
    },
    lastName: {
      type: String,
      required: true,
    },
    invoiceNumber: {
      type: String,
      default: function () {
        // Generate a default invoice number if not provided
        if (this.stripeSessionId) {
          const shortCode = this.stripeSessionId.slice(-4).toUpperCase();
          return `INV-${shortCode}`;
        }
        return `INV-${Math.random()
          .toString(36)
          .substring(2, 6)
          .toUpperCase()}`;
      },
    },
    tickets: [
      {
        ticketId: {
          type: mongoose.Schema.Types.ObjectId,
          ref: "TicketSetting",
          required: true,
        },
        name: String,
        quantity: Number,
        pricePerUnit: Number,
      },
    ],
    originalCurrency: {
      type: String,
      default: "EUR",
      required: true,
    },
    originalAmount: {
      type: Number,
      required: true,
    },
    conversionRate: {
      type: Number,
      default: 1.08, // Default fallback conversion rate if not available from Stripe
    },
    isEstimatedRate: {
      type: Boolean,
      default: false, // True if using fallback rate, false if using real-time rate
    },
    vatRate: {
      type: Number,
      default: 0, // Will be set based on customer's country
    },
    totalAmount: {
      type: Number,
      required: true,
    },
    status: {
      type: String,
      enum: ["pending", "completed", "failed", "refunded"],
      default: "pending",
    },
    stripeSessionId: {
      type: String,
      required: true,
    },
    billingAddress: {
      line1: String,
      line2: String,
      city: String,
      state: String,
      postal_code: String,
      country: String,
    },
    paymentStatus: {
      type: String,
      enum: ["paid", "unpaid", "refunded"],
      default: "unpaid",
    },
  },
  { timestamps: true }
);

module.exports = mongoose.model("Order", orderSchema);
=======
const mongoose = require("mongoose");

/**
 * Order Model - Tracks customer ticket purchases
 * Includes embedded commission calculation for host payouts
 * All amounts in EUR
 */
const orderSchema = new mongoose.Schema(
  {
    // Core references
    eventId: {
      type: mongoose.Schema.Types.ObjectId,
      ref: "Event",
      required: true,
    },
    userId: {
      type: mongoose.Schema.Types.ObjectId,
      ref: "User",
      required: false, // Guests can buy tickets
    },

    // Customer info
    email: {
      type: String,
      required: true,
    },
    firstName: {
      type: String,
      required: true,
    },
    lastName: {
      type: String,
      required: true,
    },

    // Tickets purchased
    tickets: [
      {
        ticketId: {
          type: mongoose.Schema.Types.ObjectId,
          ref: "TicketSetting",
          required: true,
        },
        name: String,
        quantity: Number,
        pricePerUnit: Number,
      },
    ],

    // Payment details (EUR only)
    originalCurrency: {
      type: String,
      default: "EUR",
      immutable: true,
    },
    originalAmount: {
      type: Number,
      required: true,
      description: "Total amount paid by customer in EUR",
    },
    stripeSessionId: {
      type: String,
      required: true,
    },
    billingAddress: {
      line1: String,
      line2: String,
      city: String,
      state: String,
      postal_code: String,
      country: String,
    },

    // Order status
    status: {
      type: String,
      enum: ["pending", "completed", "failed", "refunded"],
      default: "pending",
    },
    paymentStatus: {
      type: String,
      enum: ["paid", "unpaid", "refunded"],
      default: "unpaid",
    },

    // Platform fee / Host earnings (embedded commission)
    platformFeeRate: {
      type: Number,
      default: 0.039, // 3.9% from env
    },
    platformFee: {
      type: Number,
      description: "GuestCode's fee (3.9% of originalAmount)",
    },
    hostEarnings: {
      type: Number,
      description: "Amount owed to event host (96.1% of originalAmount)",
    },
    hostPayoutStatus: {
      type: String,
      enum: ["pending", "available", "paid"],
      default: "pending",
      description: "Status of payout to host",
    },

    // VAT (based on event country, not customer country)
    vatRate: {
      type: Number,
      default: 24, // Greek VAT as default
      description: "VAT rate based on event country",
    },

    // AADE Receipt (from Accounty)
    aadeReceipt: {
      accountyId: String,
      receiptNumber: String,
      mark: String,
      qrCode: String,
      status: {
        type: String,
        enum: ["pending", "transmitted", "failed"],
        default: "pending",
      },
      errors: [
        {
          code: String,
          message: String,
        },
      ],
      createdAt: Date,
    },
    receiptSent: {
      type: Boolean,
      default: false,
    },
  },
  { timestamps: true }
);

// Indexes for efficient queries
orderSchema.index({ eventId: 1 });
orderSchema.index({ stripeSessionId: 1 }, { unique: true });
orderSchema.index({ hostPayoutStatus: 1 });
orderSchema.index({ createdAt: -1 });

module.exports = mongoose.model("Order", orderSchema);
>>>>>>> 2110f58c
<|MERGE_RESOLUTION|>--- conflicted
+++ resolved
@@ -1,113 +1,3 @@
-<<<<<<< HEAD
-const mongoose = require("mongoose");
-
-const orderSchema = new mongoose.Schema(
-  {
-    eventId: {
-      type: mongoose.Schema.Types.ObjectId,
-      ref: "Event",
-      required: true,
-    },
-    userId: {
-      type: mongoose.Schema.Types.ObjectId,
-      ref: "User",
-      required: false, // Not required as guests can buy tickets
-    },
-    commissionId: {
-      type: mongoose.Schema.Types.ObjectId,
-      ref: "Commission",
-    },
-    email: {
-      type: String,
-      required: true,
-    },
-    firstName: {
-      type: String,
-      required: true,
-    },
-    lastName: {
-      type: String,
-      required: true,
-    },
-    invoiceNumber: {
-      type: String,
-      default: function () {
-        // Generate a default invoice number if not provided
-        if (this.stripeSessionId) {
-          const shortCode = this.stripeSessionId.slice(-4).toUpperCase();
-          return `INV-${shortCode}`;
-        }
-        return `INV-${Math.random()
-          .toString(36)
-          .substring(2, 6)
-          .toUpperCase()}`;
-      },
-    },
-    tickets: [
-      {
-        ticketId: {
-          type: mongoose.Schema.Types.ObjectId,
-          ref: "TicketSetting",
-          required: true,
-        },
-        name: String,
-        quantity: Number,
-        pricePerUnit: Number,
-      },
-    ],
-    originalCurrency: {
-      type: String,
-      default: "EUR",
-      required: true,
-    },
-    originalAmount: {
-      type: Number,
-      required: true,
-    },
-    conversionRate: {
-      type: Number,
-      default: 1.08, // Default fallback conversion rate if not available from Stripe
-    },
-    isEstimatedRate: {
-      type: Boolean,
-      default: false, // True if using fallback rate, false if using real-time rate
-    },
-    vatRate: {
-      type: Number,
-      default: 0, // Will be set based on customer's country
-    },
-    totalAmount: {
-      type: Number,
-      required: true,
-    },
-    status: {
-      type: String,
-      enum: ["pending", "completed", "failed", "refunded"],
-      default: "pending",
-    },
-    stripeSessionId: {
-      type: String,
-      required: true,
-    },
-    billingAddress: {
-      line1: String,
-      line2: String,
-      city: String,
-      state: String,
-      postal_code: String,
-      country: String,
-    },
-    paymentStatus: {
-      type: String,
-      enum: ["paid", "unpaid", "refunded"],
-      default: "unpaid",
-    },
-  },
-  { timestamps: true }
-);
-
-module.exports = mongoose.model("Order", orderSchema);
-=======
 const mongoose = require("mongoose");
 
 /**
@@ -253,5 +143,4 @@
 orderSchema.index({ hostPayoutStatus: 1 });
 orderSchema.index({ createdAt: -1 });
 
-module.exports = mongoose.model("Order", orderSchema);
->>>>>>> 2110f58c
+module.exports = mongoose.model("Order", orderSchema);