<<<<<<< HEAD
const mongoose = require("mongoose");
const Schema = mongoose.Schema;

// Define a schema for code settings
const CodeSettingsSchema = new Schema(
  {
    name: { type: String, required: true }, // Custom name for the code
    type: {
      type: String,
      enum: ["guest", "friends", "ticket", "table", "backstage", "custom"],
      required: true,
    },
    condition: { type: String, default: "" },
    maxPax: { type: Number, default: 1 },
    limit: { type: Number, default: 0 }, // 0 means unlimited
    isEnabled: { type: Boolean, default: true },
    isEditable: { type: Boolean, default: false }, // Whether name can be edited
    // Additional fields for specific code types
    price: { type: Number }, // For ticket codes
    tableNumber: { type: String }, // For table codes
  },
  { _id: false }
);

// Create a separate schema for embedded code settings that doesn't have required fields
const EmbeddedCodeSettingsSchema = new Schema(
  {
    name: { type: String }, // Not required when embedded
    type: {
      type: String,
      enum: ["guest", "friends", "ticket", "table", "backstage", "custom"],
    },
    condition: { type: String, default: "" },
    maxPax: { type: Number, default: 1 },
    limit: { type: Number, default: 0 }, // 0 means unlimited
    isEnabled: { type: Boolean, default: true },
    isEditable: { type: Boolean, default: false }, // Whether name can be edited
    // Additional fields for specific code types
    price: { type: Number }, // For ticket codes
    tableNumber: { type: String }, // For table codes
  },
  { _id: false }
);

const EventSchema = new Schema(
  {
    user: { type: Schema.Types.ObjectId, ref: "User", required: true },
    brand: { type: Schema.Types.ObjectId, ref: "Brand", required: true },
    coHosts: [{ type: Schema.Types.ObjectId, ref: "Brand" }], // Array of co-host brand IDs
    coHostRolePermissions: [{
      brandId: { type: Schema.Types.ObjectId, ref: "Brand", required: true },
      rolePermissions: [{
        roleId: { type: Schema.Types.ObjectId, ref: "Role", required: true },
        permissions: {
          analytics: {
            view: { type: Boolean, default: false },
          },
          codes: { type: Map, of: mongoose.Schema.Types.Mixed, default: {} },
          scanner: {
            use: { type: Boolean, default: false },
          },
          tables: {
            access: { type: Boolean, default: false },
            manage: { type: Boolean, default: false },
            summary: { type: Boolean, default: false },
          },
          battles: {
            view: { type: Boolean, default: false },
            edit: { type: Boolean, default: false },
            delete: { type: Boolean, default: false },
          },
        }
      }]
    }],
    title: { type: String, required: true },
    subTitle: { type: String },
    description: { type: String },
    date: { type: Date }, // Legacy field, not required anymore
    startDate: { type: Date, required: true },
    endDate: { type: Date, required: true },
    startTime: { type: String, required: true },
    endTime: { type: String, required: true },
    location: { type: String, required: true },
    street: { type: String },
    postalCode: { type: String },
    city: { type: String },
    music: { type: String },
    genres: [{ type: Schema.Types.ObjectId, ref: "Genre" }],
    isWeekly: { type: Boolean, default: false },
    parentEventId: { type: Schema.Types.ObjectId, ref: "Event" },
    weekNumber: { type: Number, default: 0 },
    isLive: { type: Boolean, default: false },
    lineups: [{ type: Schema.Types.ObjectId, ref: "LineUp" }],
    slug: { type: String }, // URL-friendly slug for the event
    flyer: {
      landscape: {
        thumbnail: String,
        medium: String,
        full: String,
      },
      portrait: {
        thumbnail: String,
        medium: String,
        full: String,
      },
      square: {
        thumbnail: String,
        medium: String,
        full: String,
      },
    },

    // New approach: Array of code settings
    codeSettings: {
      type: [CodeSettingsSchema],
      default: function () {
        return [
          // Default code types with predefined settings
          {
            name: "Guest Code",
            type: "guest",
            condition: "",
            maxPax: 1,
            limit: 0,
            isEnabled: false,
            isEditable: false,
          },
          {
            name: "Ticket Code",
            type: "ticket",
            condition: "",
            maxPax: 1,
            limit: 0,
            isEnabled: false,
            isEditable: false,
          },
          {
            name: "Friends Code",
            type: "friends",
            condition: "",
            maxPax: 1,
            limit: 0,
            isEnabled: false,
            isEditable: true,
          },
          {
            name: "Backstage Code",
            type: "backstage",
            condition: "",
            maxPax: 1,
            limit: 0,
            isEnabled: false,
            isEditable: true,
          },
        ];
      },
    },

    // Keep these for backward compatibility
    guestCode: { type: Boolean, default: false },
    friendsCode: { type: Boolean, default: false },
    ticketCode: { type: Boolean, default: false },
    tableCode: { type: Boolean, default: false },
    backstageCode: { type: Boolean, default: false },
    guestCodeSettings: {
      type: EmbeddedCodeSettingsSchema,
      default: () => ({}),
    },
    friendsCodeSettings: {
      type: EmbeddedCodeSettingsSchema,
      default: () => ({}),
    },
    ticketCodeSettings: {
      type: EmbeddedCodeSettingsSchema,
      default: () => ({}),
    },
    tableCodeSettings: {
      type: EmbeddedCodeSettingsSchema,
      default: () => ({}),
    },
    backstageCodeSettings: {
      type: EmbeddedCodeSettingsSchema,
      default: () => ({}),
    },

    // Table layout configuration
    tableLayout: {
      type: String,
      enum: ["", "studio", "bolivar", "venti", "harlem"],
      default: "",
    },

    // Battle configuration - completely separate from main event functionality
    battleConfig: {
      isEnabled: { type: Boolean, default: false },
      title: { type: String, default: "Dance Battle" },
      subtitle: { type: String, default: "1 vs 1 Dance Battles - The crowd picks the winner!" },
      description: { type: String, default: "" },
      prizeMoney: { type: Number, default: 0 }, // Prize amount per category
      currency: { type: String, default: "€" },
      maxParticipantsPerCategory: { type: Number, default: 16 },
      categories: [{
        name: { type: String, required: true },
        displayName: { type: String, required: true },
        prizeMoney: { type: Number, default: 0 }, // Override global prize per category
        maxParticipants: { type: Number, default: 16 }, // Override global max per category
        participantsPerSignup: { type: Number, default: 1 }, // How many people per registration (e.g., 2 for 2vs2)
        signUpsDone: { type: Boolean, default: false }, // When true, no more signups allowed for this category
      }],
      // Battle-specific event details that can override main event details
      battleDate: { type: Date }, // If different from main event
      battleStartTime: { type: String }, // If different from main event  
      battleEndTime: { type: String }, // If different from main event
      battleLocation: { type: String }, // If different from main event
      // Additional battle settings
      registrationDeadline: { type: Date },
      isRegistrationOpen: { type: Boolean, default: true },
      battleRules: { type: String, default: "" },
      additionalInfo: { type: String, default: "" },
    },

    link: { type: String, required: true, unique: true },
    isPublic: { type: Boolean, default: true },
    favoritedBy: [{ type: Schema.Types.ObjectId, ref: "User" }],
    
    // Dropbox integration
    dropboxFolderPath: { type: String, default: "" }, // e.g., "/events/2024/december/party-name" for photos
    dropboxVideoFolderPath: { type: String, default: "" }, // e.g., "/events/2024/december/party-name/videos" for videos
  },
  {
    timestamps: true,
  }
);

// Add compound index for uniqueness
EventSchema.index({ brand: 1, title: 1, startDate: 1 }, { unique: true });

// Pre-save hook to ensure startDate/endDate are set
EventSchema.pre('save', function(next) {
  // If we have a legacy date field but missing startDate/endDate, set them
  if (this.date && (!this.startDate || !this.endDate)) {
    // Set startDate from date if not set
    if (!this.startDate) {
      this.startDate = new Date(this.date);
      if (this.startTime) {
        const [hours, minutes] = this.startTime.split(':').map(Number);
        this.startDate.setHours(hours, minutes, 0, 0);
      }
    }
    
    // Set endDate from date if not set
    if (!this.endDate) {
      this.endDate = new Date(this.date);
      if (this.endTime) {
        const [hours, minutes] = this.endTime.split(':').map(Number);
        this.endDate.setHours(hours, minutes, 0, 0);
        
        // If end time is earlier than start time, it's the next day
        if (this.endDate <= this.startDate) {
          this.endDate.setDate(this.endDate.getDate() + 1);
        }
      } else {
        // Default to 2 hours after startDate
        this.endDate = new Date(this.startDate);
        this.endDate.setHours(this.endDate.getHours() + 2);
      }
    }
  }
  
  // If we have startDate but no legacy date field, set it for backward compatibility
  if (this.startDate && !this.date) {
    this.date = this.startDate;
  }
  
  next();
});

module.exports = mongoose.model("Event", EventSchema);
=======
const mongoose = require("mongoose");
const Schema = mongoose.Schema;

// Define a schema for code settings
const CodeSettingsSchema = new Schema(
  {
    name: { type: String, required: true }, // Custom name for the code
    type: {
      type: String,
      enum: ["guest", "friends", "ticket", "table", "backstage", "custom"],
      required: true,
    },
    condition: { type: String, default: "" },
    maxPax: { type: Number, default: 1 },
    limit: { type: Number, default: 0 }, // 0 means unlimited
    isEnabled: { type: Boolean, default: true },
    isEditable: { type: Boolean, default: false }, // Whether name can be edited
    // Additional fields for specific code types
    price: { type: Number }, // For ticket codes
    tableNumber: { type: String }, // For table codes
  },
  { _id: false }
);

// Create a separate schema for embedded code settings that doesn't have required fields
const EmbeddedCodeSettingsSchema = new Schema(
  {
    name: { type: String }, // Not required when embedded
    type: {
      type: String,
      enum: ["guest", "friends", "ticket", "table", "backstage", "custom"],
    },
    condition: { type: String, default: "" },
    maxPax: { type: Number, default: 1 },
    limit: { type: Number, default: 0 }, // 0 means unlimited
    isEnabled: { type: Boolean, default: true },
    isEditable: { type: Boolean, default: false }, // Whether name can be edited
    // Additional fields for specific code types
    price: { type: Number }, // For ticket codes
    tableNumber: { type: String }, // For table codes
  },
  { _id: false }
);

const EventSchema = new Schema(
  {
    user: { type: Schema.Types.ObjectId, ref: "User", required: true },
    brand: { type: Schema.Types.ObjectId, ref: "Brand", required: true },
    coHosts: [{ type: Schema.Types.ObjectId, ref: "Brand" }], // Array of co-host brand IDs
    coHostRolePermissions: [{
      brandId: { type: Schema.Types.ObjectId, ref: "Brand", required: true },
      rolePermissions: [{
        roleId: { type: Schema.Types.ObjectId, ref: "Role", required: true },
        permissions: {
          analytics: {
            view: { type: Boolean, default: false },
          },
          codes: { type: Map, of: mongoose.Schema.Types.Mixed, default: {} },
          scanner: {
            use: { type: Boolean, default: false },
          },
          tables: {
            access: { type: Boolean, default: false },
            manage: { type: Boolean, default: false },
            summary: { type: Boolean, default: false },
          },
          battles: {
            view: { type: Boolean, default: false },
            edit: { type: Boolean, default: false },
            delete: { type: Boolean, default: false },
          },
        }
      }]
    }],
    title: { type: String, required: true },
    subTitle: { type: String },
    description: { type: String },
    date: { type: Date }, // Legacy field, not required anymore
    startDate: { type: Date, required: true },
    endDate: { type: Date, required: true },
    startTime: { type: String, required: true },
    endTime: { type: String, required: true },
    location: { type: String, required: true },
    street: { type: String },
    postalCode: { type: String },
    city: { type: String },
    music: { type: String },
    genres: [{ type: Schema.Types.ObjectId, ref: "Genre" }],
    isWeekly: { type: Boolean, default: false },
    parentEventId: { type: Schema.Types.ObjectId, ref: "Event" },
    weekNumber: { type: Number, default: 0 },
    sourceEventId: { type: Schema.Types.ObjectId, ref: "Event" }, // For non-weekly series: tracks which event this was created from
    isLive: { type: Boolean, default: false },
    lineups: [{ type: Schema.Types.ObjectId, ref: "LineUp" }],
    slug: { type: String }, // URL-friendly slug for the event
    flyer: {
      landscape: {
        thumbnail: String,
        medium: String,
        full: String,
      },
      portrait: {
        thumbnail: String,
        medium: String,
        full: String,
      },
      square: {
        thumbnail: String,
        medium: String,
        full: String,
      },
    },

    // New approach: Array of code settings
    codeSettings: {
      type: [CodeSettingsSchema],
      default: function () {
        return [
          // Default code types with predefined settings
          {
            name: "Guest Code",
            type: "guest",
            condition: "",
            maxPax: 1,
            limit: 0,
            isEnabled: false,
            isEditable: false,
          },
          {
            name: "Ticket Code",
            type: "ticket",
            condition: "",
            maxPax: 1,
            limit: 0,
            isEnabled: false,
            isEditable: false,
          },
          {
            name: "Friends Code",
            type: "friends",
            condition: "",
            maxPax: 1,
            limit: 0,
            isEnabled: false,
            isEditable: true,
          },
          {
            name: "Backstage Code",
            type: "backstage",
            condition: "",
            maxPax: 1,
            limit: 0,
            isEnabled: false,
            isEditable: true,
          },
        ];
      },
    },

    // Keep these for backward compatibility
    guestCode: { type: Boolean, default: false },
    friendsCode: { type: Boolean, default: false },
    ticketCode: { type: Boolean, default: false },
    tableCode: { type: Boolean, default: false },
    backstageCode: { type: Boolean, default: false },
    guestCodeSettings: {
      type: EmbeddedCodeSettingsSchema,
      default: () => ({}),
    },
    friendsCodeSettings: {
      type: EmbeddedCodeSettingsSchema,
      default: () => ({}),
    },
    ticketCodeSettings: {
      type: EmbeddedCodeSettingsSchema,
      default: () => ({}),
    },
    tableCodeSettings: {
      type: EmbeddedCodeSettingsSchema,
      default: () => ({}),
    },
    backstageCodeSettings: {
      type: EmbeddedCodeSettingsSchema,
      default: () => ({}),
    },

    // Table layout configuration
    tableLayout: {
      type: String,
      enum: ["", "studio", "bolivar", "venti", "harlem", "amano"],
      default: "",
    },

    // Battle configuration - completely separate from main event functionality
    battleConfig: {
      isEnabled: { type: Boolean, default: false },
      title: { type: String, default: "Dance Battle" },
      subtitle: { type: String, default: "1 vs 1 Dance Battles - The crowd picks the winner!" },
      description: { type: String, default: "" },
      prizeMoney: { type: Number, default: 0 }, // Prize amount per category
      currency: { type: String, default: "€" },
      maxParticipantsPerCategory: { type: Number, default: 16 },
      categories: [{
        name: { type: String, required: true },
        displayName: { type: String, required: true },
        prizeMoney: { type: Number, default: 0 }, // Override global prize per category
        maxParticipants: { type: Number, default: 16 }, // Override global max per category
        participantsPerSignup: { type: Number, default: 1 }, // How many people per registration (e.g., 2 for 2vs2)
        signUpsDone: { type: Boolean, default: false }, // When true, no more signups allowed for this category
      }],
      // Battle-specific event details that can override main event details
      battleDate: { type: Date }, // If different from main event
      battleStartTime: { type: String }, // If different from main event  
      battleEndTime: { type: String }, // If different from main event
      battleLocation: { type: String }, // If different from main event
      // Additional battle settings
      registrationDeadline: { type: Date },
      isRegistrationOpen: { type: Boolean, default: true },
      battleRules: { type: String, default: "" },
      additionalInfo: { type: String, default: "" },
    },

    link: { type: String, required: true, unique: true },
    isPublic: { type: Boolean, default: true },
    favoritedBy: [{ type: Schema.Types.ObjectId, ref: "User" }],
  },
  {
    timestamps: true,
  }
);

// Add compound index for uniqueness
EventSchema.index({ brand: 1, title: 1, startDate: 1 }, { unique: true });

// Pre-save hook to ensure startDate/endDate are set
EventSchema.pre('save', function(next) {
  // If we have a legacy date field but missing startDate/endDate, set them
  if (this.date && (!this.startDate || !this.endDate)) {
    // Set startDate from date if not set
    if (!this.startDate) {
      this.startDate = new Date(this.date);
      if (this.startTime) {
        const [hours, minutes] = this.startTime.split(':').map(Number);
        this.startDate.setHours(hours, minutes, 0, 0);
      }
    }
    
    // Set endDate from date if not set
    if (!this.endDate) {
      this.endDate = new Date(this.date);
      if (this.endTime) {
        const [hours, minutes] = this.endTime.split(':').map(Number);
        this.endDate.setHours(hours, minutes, 0, 0);
        
        // If end time is earlier than start time, it's the next day
        if (this.endDate <= this.startDate) {
          this.endDate.setDate(this.endDate.getDate() + 1);
        }
      } else {
        // Default to 2 hours after startDate
        this.endDate = new Date(this.startDate);
        this.endDate.setHours(this.endDate.getHours() + 2);
      }
    }
  }
  
  // If we have startDate but no legacy date field, set it for backward compatibility
  if (this.startDate && !this.date) {
    this.date = this.startDate;
  }
  
  next();
});

module.exports = mongoose.model("Event", EventSchema);
>>>>>>> 2110f58c
<|MERGE_RESOLUTION|>--- conflicted
+++ resolved
@@ -1,4 +1,3 @@
-<<<<<<< HEAD
 const mongoose = require("mongoose");
 const Schema = mongoose.Schema;
 
@@ -48,310 +47,43 @@
     user: { type: Schema.Types.ObjectId, ref: "User", required: true },
     brand: { type: Schema.Types.ObjectId, ref: "Brand", required: true },
     coHosts: [{ type: Schema.Types.ObjectId, ref: "Brand" }], // Array of co-host brand IDs
-    coHostRolePermissions: [{
-      brandId: { type: Schema.Types.ObjectId, ref: "Brand", required: true },
-      rolePermissions: [{
-        roleId: { type: Schema.Types.ObjectId, ref: "Role", required: true },
-        permissions: {
-          analytics: {
-            view: { type: Boolean, default: false },
-          },
-          codes: { type: Map, of: mongoose.Schema.Types.Mixed, default: {} },
-          scanner: {
-            use: { type: Boolean, default: false },
-          },
-          tables: {
-            access: { type: Boolean, default: false },
-            manage: { type: Boolean, default: false },
-            summary: { type: Boolean, default: false },
-          },
-          battles: {
-            view: { type: Boolean, default: false },
-            edit: { type: Boolean, default: false },
-            delete: { type: Boolean, default: false },
-          },
-        }
-      }]
-    }],
-    title: { type: String, required: true },
-    subTitle: { type: String },
-    description: { type: String },
-    date: { type: Date }, // Legacy field, not required anymore
-    startDate: { type: Date, required: true },
-    endDate: { type: Date, required: true },
-    startTime: { type: String, required: true },
-    endTime: { type: String, required: true },
-    location: { type: String, required: true },
-    street: { type: String },
-    postalCode: { type: String },
-    city: { type: String },
-    music: { type: String },
-    genres: [{ type: Schema.Types.ObjectId, ref: "Genre" }],
-    isWeekly: { type: Boolean, default: false },
-    parentEventId: { type: Schema.Types.ObjectId, ref: "Event" },
-    weekNumber: { type: Number, default: 0 },
-    isLive: { type: Boolean, default: false },
-    lineups: [{ type: Schema.Types.ObjectId, ref: "LineUp" }],
-    slug: { type: String }, // URL-friendly slug for the event
-    flyer: {
-      landscape: {
-        thumbnail: String,
-        medium: String,
-        full: String,
-      },
-      portrait: {
-        thumbnail: String,
-        medium: String,
-        full: String,
-      },
-      square: {
-        thumbnail: String,
-        medium: String,
-        full: String,
-      },
-    },
-
-    // New approach: Array of code settings
-    codeSettings: {
-      type: [CodeSettingsSchema],
-      default: function () {
-        return [
-          // Default code types with predefined settings
-          {
-            name: "Guest Code",
-            type: "guest",
-            condition: "",
-            maxPax: 1,
-            limit: 0,
-            isEnabled: false,
-            isEditable: false,
-          },
-          {
-            name: "Ticket Code",
-            type: "ticket",
-            condition: "",
-            maxPax: 1,
-            limit: 0,
-            isEnabled: false,
-            isEditable: false,
-          },
-          {
-            name: "Friends Code",
-            type: "friends",
-            condition: "",
-            maxPax: 1,
-            limit: 0,
-            isEnabled: false,
-            isEditable: true,
-          },
-          {
-            name: "Backstage Code",
-            type: "backstage",
-            condition: "",
-            maxPax: 1,
-            limit: 0,
-            isEnabled: false,
-            isEditable: true,
-          },
-        ];
-      },
-    },
-
-    // Keep these for backward compatibility
-    guestCode: { type: Boolean, default: false },
-    friendsCode: { type: Boolean, default: false },
-    ticketCode: { type: Boolean, default: false },
-    tableCode: { type: Boolean, default: false },
-    backstageCode: { type: Boolean, default: false },
-    guestCodeSettings: {
-      type: EmbeddedCodeSettingsSchema,
-      default: () => ({}),
-    },
-    friendsCodeSettings: {
-      type: EmbeddedCodeSettingsSchema,
-      default: () => ({}),
-    },
-    ticketCodeSettings: {
-      type: EmbeddedCodeSettingsSchema,
-      default: () => ({}),
-    },
-    tableCodeSettings: {
-      type: EmbeddedCodeSettingsSchema,
-      default: () => ({}),
-    },
-    backstageCodeSettings: {
-      type: EmbeddedCodeSettingsSchema,
-      default: () => ({}),
-    },
-
-    // Table layout configuration
-    tableLayout: {
-      type: String,
-      enum: ["", "studio", "bolivar", "venti", "harlem"],
-      default: "",
-    },
-
-    // Battle configuration - completely separate from main event functionality
-    battleConfig: {
-      isEnabled: { type: Boolean, default: false },
-      title: { type: String, default: "Dance Battle" },
-      subtitle: { type: String, default: "1 vs 1 Dance Battles - The crowd picks the winner!" },
-      description: { type: String, default: "" },
-      prizeMoney: { type: Number, default: 0 }, // Prize amount per category
-      currency: { type: String, default: "€" },
-      maxParticipantsPerCategory: { type: Number, default: 16 },
-      categories: [{
-        name: { type: String, required: true },
-        displayName: { type: String, required: true },
-        prizeMoney: { type: Number, default: 0 }, // Override global prize per category
-        maxParticipants: { type: Number, default: 16 }, // Override global max per category
-        participantsPerSignup: { type: Number, default: 1 }, // How many people per registration (e.g., 2 for 2vs2)
-        signUpsDone: { type: Boolean, default: false }, // When true, no more signups allowed for this category
-      }],
-      // Battle-specific event details that can override main event details
-      battleDate: { type: Date }, // If different from main event
-      battleStartTime: { type: String }, // If different from main event  
-      battleEndTime: { type: String }, // If different from main event
-      battleLocation: { type: String }, // If different from main event
-      // Additional battle settings
-      registrationDeadline: { type: Date },
-      isRegistrationOpen: { type: Boolean, default: true },
-      battleRules: { type: String, default: "" },
-      additionalInfo: { type: String, default: "" },
-    },
-
-    link: { type: String, required: true, unique: true },
-    isPublic: { type: Boolean, default: true },
-    favoritedBy: [{ type: Schema.Types.ObjectId, ref: "User" }],
-    
-    // Dropbox integration
-    dropboxFolderPath: { type: String, default: "" }, // e.g., "/events/2024/december/party-name" for photos
-    dropboxVideoFolderPath: { type: String, default: "" }, // e.g., "/events/2024/december/party-name/videos" for videos
-  },
-  {
-    timestamps: true,
-  }
-);
-
-// Add compound index for uniqueness
-EventSchema.index({ brand: 1, title: 1, startDate: 1 }, { unique: true });
-
-// Pre-save hook to ensure startDate/endDate are set
-EventSchema.pre('save', function(next) {
-  // If we have a legacy date field but missing startDate/endDate, set them
-  if (this.date && (!this.startDate || !this.endDate)) {
-    // Set startDate from date if not set
-    if (!this.startDate) {
-      this.startDate = new Date(this.date);
-      if (this.startTime) {
-        const [hours, minutes] = this.startTime.split(':').map(Number);
-        this.startDate.setHours(hours, minutes, 0, 0);
-      }
-    }
-    
-    // Set endDate from date if not set
-    if (!this.endDate) {
-      this.endDate = new Date(this.date);
-      if (this.endTime) {
-        const [hours, minutes] = this.endTime.split(':').map(Number);
-        this.endDate.setHours(hours, minutes, 0, 0);
-        
-        // If end time is earlier than start time, it's the next day
-        if (this.endDate <= this.startDate) {
-          this.endDate.setDate(this.endDate.getDate() + 1);
-        }
-      } else {
-        // Default to 2 hours after startDate
-        this.endDate = new Date(this.startDate);
-        this.endDate.setHours(this.endDate.getHours() + 2);
-      }
-    }
-  }
-  
-  // If we have startDate but no legacy date field, set it for backward compatibility
-  if (this.startDate && !this.date) {
-    this.date = this.startDate;
-  }
-  
-  next();
-});
-
-module.exports = mongoose.model("Event", EventSchema);
-=======
-const mongoose = require("mongoose");
-const Schema = mongoose.Schema;
-
-// Define a schema for code settings
-const CodeSettingsSchema = new Schema(
-  {
-    name: { type: String, required: true }, // Custom name for the code
-    type: {
-      type: String,
-      enum: ["guest", "friends", "ticket", "table", "backstage", "custom"],
-      required: true,
-    },
-    condition: { type: String, default: "" },
-    maxPax: { type: Number, default: 1 },
-    limit: { type: Number, default: 0 }, // 0 means unlimited
-    isEnabled: { type: Boolean, default: true },
-    isEditable: { type: Boolean, default: false }, // Whether name can be edited
-    // Additional fields for specific code types
-    price: { type: Number }, // For ticket codes
-    tableNumber: { type: String }, // For table codes
-  },
-  { _id: false }
-);
-
-// Create a separate schema for embedded code settings that doesn't have required fields
-const EmbeddedCodeSettingsSchema = new Schema(
-  {
-    name: { type: String }, // Not required when embedded
-    type: {
-      type: String,
-      enum: ["guest", "friends", "ticket", "table", "backstage", "custom"],
-    },
-    condition: { type: String, default: "" },
-    maxPax: { type: Number, default: 1 },
-    limit: { type: Number, default: 0 }, // 0 means unlimited
-    isEnabled: { type: Boolean, default: true },
-    isEditable: { type: Boolean, default: false }, // Whether name can be edited
-    // Additional fields for specific code types
-    price: { type: Number }, // For ticket codes
-    tableNumber: { type: String }, // For table codes
-  },
-  { _id: false }
-);
-
-const EventSchema = new Schema(
-  {
-    user: { type: Schema.Types.ObjectId, ref: "User", required: true },
-    brand: { type: Schema.Types.ObjectId, ref: "Brand", required: true },
-    coHosts: [{ type: Schema.Types.ObjectId, ref: "Brand" }], // Array of co-host brand IDs
-    coHostRolePermissions: [{
-      brandId: { type: Schema.Types.ObjectId, ref: "Brand", required: true },
-      rolePermissions: [{
-        roleId: { type: Schema.Types.ObjectId, ref: "Role", required: true },
-        permissions: {
-          analytics: {
-            view: { type: Boolean, default: false },
-          },
-          codes: { type: Map, of: mongoose.Schema.Types.Mixed, default: {} },
-          scanner: {
-            use: { type: Boolean, default: false },
-          },
-          tables: {
-            access: { type: Boolean, default: false },
-            manage: { type: Boolean, default: false },
-            summary: { type: Boolean, default: false },
-          },
-          battles: {
-            view: { type: Boolean, default: false },
-            edit: { type: Boolean, default: false },
-            delete: { type: Boolean, default: false },
-          },
-        }
-      }]
-    }],
+    coHostRolePermissions: [
+      {
+        brandId: { type: Schema.Types.ObjectId, ref: "Brand", required: true },
+        rolePermissions: [
+          {
+            roleId: {
+              type: Schema.Types.ObjectId,
+              ref: "Role",
+              required: true,
+            },
+            permissions: {
+              analytics: {
+                view: { type: Boolean, default: false },
+              },
+              codes: {
+                type: Map,
+                of: mongoose.Schema.Types.Mixed,
+                default: {},
+              },
+              scanner: {
+                use: { type: Boolean, default: false },
+              },
+              tables: {
+                access: { type: Boolean, default: false },
+                manage: { type: Boolean, default: false },
+                summary: { type: Boolean, default: false },
+              },
+              battles: {
+                view: { type: Boolean, default: false },
+                edit: { type: Boolean, default: false },
+                delete: { type: Boolean, default: false },
+              },
+            },
+          },
+        ],
+      },
+    ],
     title: { type: String, required: true },
     subTitle: { type: String },
     description: { type: String },
@@ -475,22 +207,27 @@
     battleConfig: {
       isEnabled: { type: Boolean, default: false },
       title: { type: String, default: "Dance Battle" },
-      subtitle: { type: String, default: "1 vs 1 Dance Battles - The crowd picks the winner!" },
+      subtitle: {
+        type: String,
+        default: "1 vs 1 Dance Battles - The crowd picks the winner!",
+      },
       description: { type: String, default: "" },
       prizeMoney: { type: Number, default: 0 }, // Prize amount per category
       currency: { type: String, default: "€" },
       maxParticipantsPerCategory: { type: Number, default: 16 },
-      categories: [{
-        name: { type: String, required: true },
-        displayName: { type: String, required: true },
-        prizeMoney: { type: Number, default: 0 }, // Override global prize per category
-        maxParticipants: { type: Number, default: 16 }, // Override global max per category
-        participantsPerSignup: { type: Number, default: 1 }, // How many people per registration (e.g., 2 for 2vs2)
-        signUpsDone: { type: Boolean, default: false }, // When true, no more signups allowed for this category
-      }],
+      categories: [
+        {
+          name: { type: String, required: true },
+          displayName: { type: String, required: true },
+          prizeMoney: { type: Number, default: 0 }, // Override global prize per category
+          maxParticipants: { type: Number, default: 16 }, // Override global max per category
+          participantsPerSignup: { type: Number, default: 1 }, // How many people per registration (e.g., 2 for 2vs2)
+          signUpsDone: { type: Boolean, default: false }, // When true, no more signups allowed for this category
+        },
+      ],
       // Battle-specific event details that can override main event details
       battleDate: { type: Date }, // If different from main event
-      battleStartTime: { type: String }, // If different from main event  
+      battleStartTime: { type: String }, // If different from main event
       battleEndTime: { type: String }, // If different from main event
       battleLocation: { type: String }, // If different from main event
       // Additional battle settings
@@ -500,6 +237,10 @@
       additionalInfo: { type: String, default: "" },
     },
 
+    // Dropbox integration
+    dropboxFolderPath: { type: String, default: "" }, // e.g., "/events/2024/december/party-name" for photos
+    dropboxVideoFolderPath: { type: String, default: "" }, // e.g., "/events/2024/december/party-name/videos" for videos
+
     link: { type: String, required: true, unique: true },
     isPublic: { type: Boolean, default: true },
     favoritedBy: [{ type: Schema.Types.ObjectId, ref: "User" }],
@@ -513,25 +254,25 @@
 EventSchema.index({ brand: 1, title: 1, startDate: 1 }, { unique: true });
 
 // Pre-save hook to ensure startDate/endDate are set
-EventSchema.pre('save', function(next) {
+EventSchema.pre("save", function (next) {
   // If we have a legacy date field but missing startDate/endDate, set them
   if (this.date && (!this.startDate || !this.endDate)) {
     // Set startDate from date if not set
     if (!this.startDate) {
       this.startDate = new Date(this.date);
       if (this.startTime) {
-        const [hours, minutes] = this.startTime.split(':').map(Number);
+        const [hours, minutes] = this.startTime.split(":").map(Number);
         this.startDate.setHours(hours, minutes, 0, 0);
       }
     }
-    
+
     // Set endDate from date if not set
     if (!this.endDate) {
       this.endDate = new Date(this.date);
       if (this.endTime) {
-        const [hours, minutes] = this.endTime.split(':').map(Number);
+        const [hours, minutes] = this.endTime.split(":").map(Number);
         this.endDate.setHours(hours, minutes, 0, 0);
-        
+
         // If end time is earlier than start time, it's the next day
         if (this.endDate <= this.startDate) {
           this.endDate.setDate(this.endDate.getDate() + 1);
@@ -543,14 +284,13 @@
       }
     }
   }
-  
+
   // If we have startDate but no legacy date field, set it for backward compatibility
   if (this.startDate && !this.date) {
     this.date = this.startDate;
   }
-  
+
   next();
 });
 
-module.exports = mongoose.model("Event", EventSchema);
->>>>>>> 2110f58c
+module.exports = mongoose.model("Event", EventSchema);