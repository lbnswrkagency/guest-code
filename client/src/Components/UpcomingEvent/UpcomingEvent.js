--- conflicted
+++ resolved
@@ -405,36 +405,7 @@
       // Filter out past events and sort by date
       const now = new Date();
       const upcomingEvents = events
-<<<<<<< HEAD
-        .filter((event) => {
-          // Get event date
-          const eventDate = new Date(event.date);
-
-          // Create a date object for the event's end time on the next day
-          const eventEndDate = new Date(eventDate);
-
-          // If event has endTime, parse it and set it for the end date
-          if (event.endTime) {
-            // Parse hours and minutes from endTime (format: "HH:MM")
-            const [hours, minutes] = event.endTime.split(":").map(Number);
-
-            // If hours are less than 12, it's likely ending the next day (like "06:00" meaning 6 AM next day)
-            if (hours < 12) {
-              eventEndDate.setDate(eventEndDate.getDate() + 1);
-            }
-
-            eventEndDate.setHours(hours, minutes, 0, 0);
-          } else {
-            // If no endTime specified, default to end of day
-            eventEndDate.setHours(23, 59, 59, 999);
-          }
-
-          // Event is upcoming if its end date/time is in the future
-          return eventEndDate >= now;
-        })
-=======
         .filter((event) => new Date(event.date) >= now)
->>>>>>> 41e0be7b
         .sort((a, b) => new Date(a.date) - new Date(b.date));
 
       setEvents(upcomingEvents);
