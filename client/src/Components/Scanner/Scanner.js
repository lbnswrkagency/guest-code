--- conflicted
+++ resolved
@@ -90,26 +90,10 @@
     try {
       console.log("QR code data:", data);
 
-<<<<<<< HEAD
-      // Extract codeId from URL pattern "/validate/objectID/securityToken"
-      const validateUrlPattern = /\/validate\/([a-f0-9]+)\/([a-f0-9]+)/i;
-      const urlMatch = data.match(validateUrlPattern);
-
-      if (urlMatch && urlMatch[1]) {
-        console.log("Extracted code ID from URL:", urlMatch[1]);
-        await validateTicket(urlMatch[1]);
-        return;
-      }
-
-      // If not URL pattern, check if it's JSON
-      try {
-        const codeData = JSON.parse(data);
-=======
       // Check if the data is JSON
       let codeData;
       try {
         codeData = JSON.parse(data);
->>>>>>> 41e0be7b
         console.log("Parsed QR code JSON data:", codeData);
 
         // Check if we have a code property in the parsed object
@@ -159,76 +143,6 @@
     try {
       console.log("Validating code:", codeValue);
 
-<<<<<<< HEAD
-      try {
-        // Try using the new endpoint structure first
-        const response = await axiosInstance.post("/codes/verify", {
-          code: codeValue,
-        });
-
-        console.log("Verification response:", response.data);
-
-        // Map the response data to our scanResult structure
-        const codeData = response.data.code;
-        const eventData = response.data.event;
-        const codeSettingData = response.data.codeSetting;
-
-        const formattedResult = {
-          _id: codeData._id,
-          code: codeData.code,
-          typeOfTicket:
-            codeData.type.charAt(0).toUpperCase() +
-            codeData.type.slice(1) +
-            " Code",
-          name: codeData.name || codeSettingData?.name || "Guest",
-          pax: codeData.maxPax || 1,
-          paxChecked: codeData.paxChecked || 0,
-          condition: codeData.condition || "",
-          tableNumber: codeData.tableNumber || "",
-          status: codeData.status,
-          eventDetails: {
-            _id: eventData?._id,
-            title: eventData?.title,
-            date: eventData?.date,
-            location: eventData?.location,
-          },
-          metadata: codeData.metadata || {},
-        };
-
-        console.log("Formatted result:", formattedResult);
-        setScanResult(formattedResult);
-        setScanning(false);
-        cleanupCamera();
-
-        toast.showSuccess("Code verified successfully");
-      } catch (error) {
-        // If the new endpoint fails, try the legacy endpoint
-        if (error.response?.status === 404 || error.response?.status === 400) {
-          console.log("New verification failed, trying legacy endpoint...");
-          try {
-            // Try legacy QR validation endpoint
-            const legacyResponse = await axiosInstance.post("/qr/validate", {
-              ticketId: codeValue,
-            });
-
-            console.log("Legacy verification response:", legacyResponse.data);
-
-            // Set the scan result from legacy data
-            setScanResult(legacyResponse.data);
-            setScanning(false);
-            cleanupCamera();
-
-            toast.showSuccess("Code verified successfully");
-          } catch (legacyError) {
-            handleValidationError(legacyError);
-          }
-        } else {
-          handleValidationError(error);
-        }
-      }
-    } catch (error) {
-      handleValidationError(error);
-=======
       // Try using the new endpoint structure first
       const response = await axiosInstance.post("/codes/verify", {
         code: codeValue,
@@ -282,7 +196,6 @@
 
       toast.showError(errorMessage);
       setIsProcessing(false);
->>>>>>> 41e0be7b
     }
   };
 
