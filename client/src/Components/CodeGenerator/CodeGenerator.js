--- conflicted
+++ resolved
@@ -1,1846 +1,895 @@
-<<<<<<< HEAD
-import React, { useState, useEffect } from "react";
-import axiosInstance from "../../utils/axiosConfig";
-import { useToast } from "../Toast/ToastContext";
-import "./CodeGenerator.scss";
-import Navigation from "../Navigation/Navigation";
-import Footer from "../Footer/Footer";
-import CodeManagement from "../CodeManagement/CodeManagement";
-import { BsPeopleFill } from "react-icons/bs";
-import { RiCodeBoxFill, RiCloseLine, RiRefreshLine } from "react-icons/ri";
-import { componentCleanup } from "../../utils/layoutHelpers";
-
-function CodeGenerator({
-  user,
-  onClose,
-  type,
-  refreshCounts,
-  codeSettings = [],
-  selectedBrand,
-  selectedEvent,
-  onEventDataUpdate,
-}) {
-  const { showSuccess, showError, showLoading } = useToast();
-  const [name, setName] = useState("");
-  const [pax, setPax] = useState(1);
-  const [condition, setCondition] = useState("");
-  const [tableNumber, setTableNumber] = useState("");
-  const [icon, setIcon] = useState("");
-  const [activeSetting, setActiveSetting] = useState(null);
-  const [availableSettings, setAvailableSettings] = useState([]);
-  const [selectedCodeType, setSelectedCodeType] = useState(null);
-  const [maxPeopleOptions, setMaxPeopleOptions] = useState([1]);
-  const [isLoading, setIsLoading] = useState(false);
-  const [userCodes, setUserCodes] = useState({});
-  const [totalCodesCount, setTotalCodesCount] = useState(0);
-
-  // Initialize component with settings and user permissions
-  useEffect(() => {
-    // ===== DEBUG LOGGING START =====
-    console.log('🟡 [CodeGenerator] ========== INITIALIZATION ==========');
-    console.log('🟡 [CodeGenerator] selectedBrand:', {
-      id: selectedBrand?._id,
-      name: selectedBrand?.name,
-      hasRole: !!selectedBrand?.role,
-      roleName: selectedBrand?.role?.name,
-      roleId: selectedBrand?.roleId,
-    });
-    console.log('🟡 [CodeGenerator] selectedBrand.role:', selectedBrand?.role);
-    console.log('🟡 [CodeGenerator] selectedBrand.role.permissions:', selectedBrand?.role?.permissions);
-    console.log('🟡 [CodeGenerator] selectedBrand.role.permissions.codes:', selectedBrand?.role?.permissions?.codes);
-    console.log('🟡 [CodeGenerator] codeSettings received:', codeSettings?.length, 'settings');
-    console.log('🟡 [CodeGenerator] codeSettings details:', codeSettings?.map(s => ({
-      id: s._id,
-      name: s.name,
-      type: s.type,
-      isEnabled: s.isEnabled,
-      isEditable: s.isEditable,
-    })));
-    console.log('🟡 [CodeGenerator] selectedEvent:', {
-      id: selectedEvent?._id,
-      title: selectedEvent?.title,
-      hasCoHostInfo: !!selectedEvent?.coHostBrandInfo,
-    });
-    // ===== DEBUG LOGGING END =====
-
-    // Get user role permissions from selectedBrand or co-host permissions
-    let userPermissions = {};
-
-    // Check if this is a co-hosted event with effective permissions
-    if (selectedEvent?.coHostBrandInfo?.effectivePermissions?.codes) {
-      userPermissions = selectedEvent.coHostBrandInfo.effectivePermissions.codes;
-      console.log('🟡 [CodeGenerator] Using co-host permissions:', userPermissions);
-
-      // Handle Map to object conversion if needed
-      if (userPermissions instanceof Map) {
-        userPermissions = Object.fromEntries(userPermissions);
-        console.log('🟡 [CodeGenerator] Converted Map to object:', userPermissions);
-      }
-    } else if (selectedBrand?.role?.permissions?.codes) {
-      userPermissions = selectedBrand.role.permissions.codes;
-      console.log('🟡 [CodeGenerator] Using brand role permissions:', userPermissions);
-
-      // Handle Map to object conversion if needed
-      if (userPermissions instanceof Map) {
-        userPermissions = Object.fromEntries(userPermissions);
-        console.log('🟡 [CodeGenerator] Converted Map to object:', userPermissions);
-      }
-    } else {
-      console.log('🔴 [CodeGenerator] NO PERMISSIONS FOUND!', {
-        hasSelectedBrand: !!selectedBrand,
-        hasRole: !!selectedBrand?.role,
-        hasPermissions: !!selectedBrand?.role?.permissions,
-        hasCodes: !!selectedBrand?.role?.permissions?.codes,
-      });
-    }
-
-    console.log('🟡 [CodeGenerator] Final userPermissions:', userPermissions);
-    console.log('🟡 [CodeGenerator] userPermissions keys:', Object.keys(userPermissions));
-
-    // Filter for enabled code settings (isEnabled: true)
-    // Note: isEditable is no longer required - we show all enabled codes
-    const customCodeSettings = codeSettings.filter(
-      (setting) => setting.isEnabled === true
-    );
-    console.log('🟡 [CodeGenerator] Enabled codeSettings:', customCodeSettings.length, customCodeSettings.map(s => s.name));
-
-    // Create a map to track unique settings by name
-    const uniqueSettingsMap = new Map();
-
-    // Process each setting, keeping only the first occurrence of each name
-    customCodeSettings.forEach((setting) => {
-      if (!uniqueSettingsMap.has(setting.name)) {
-        uniqueSettingsMap.set(setting.name, setting);
-      }
-    });
-
-    // Convert map back to array
-    const uniqueCodeSettings = Array.from(uniqueSettingsMap.values());
-    console.log('🟡 [CodeGenerator] Unique codeSettings:', uniqueCodeSettings.length);
-
-    // Filter settings based on user permissions
-    // Permissions are ALWAYS stored by code NAME (e.g., 'Friends Code', 'Guest Code')
-    const permittedSettings = uniqueCodeSettings.filter((setting) => {
-      const permissionKey = setting.name;  // Always use name - that's how permissions are stored
-      const hasPermission = userPermissions[permissionKey]?.generate === true;
-      console.log(`🟡 [CodeGenerator] Permission check for "${setting.name}" (type: ${setting.type}):`, {
-        permissionKey,
-        permissionValue: userPermissions[permissionKey],
-        hasPermission,
-      });
-      return hasPermission;
-    });
-
-    console.log('🟡 [CodeGenerator] FINAL permittedSettings:', permittedSettings.length, permittedSettings.map(s => s.name));
-    console.log('🟡 [CodeGenerator] ========== END INITIALIZATION ==========');
-
-    // Store the filtered settings for use in the component
-    setAvailableSettings(permittedSettings);
-
-    // Set default code type if we have settings
-    if (permittedSettings.length > 0) {
-      const defaultSetting = permittedSettings[0];
-      const defaultType = defaultSetting.name;
-
-      setSelectedCodeType(defaultType);
-      setActiveSetting(defaultSetting);
-      setCondition(defaultSetting.condition || "");
-      // Initialize icon if available
-      setIcon(defaultSetting.icon || "RiCodeLine");
-      updateMaxPeopleOptions(defaultSetting);
-    }
-  }, [selectedBrand, codeSettings, selectedEvent]);
-
-  // Fetch user-specific codes for the selected event
-  useEffect(() => {
-    if (selectedEvent && user && availableSettings.length > 0) {
-      const fetchUserCodes = async () => {
-        try {
-          // Get the IDs of available code settings
-          const settingIds = availableSettings.map((setting) => setting._id);
-
-          const response = await axiosInstance.post(`/codes/event-user-codes`, {
-            eventId: selectedEvent._id,
-            userId: user._id,
-            codeSettingIds: settingIds,
-          });
-
-          // Store the codes data
-          setUserCodes(response.data.codes || {});
-          setTotalCodesCount(response.data.totalCount || 0);
-        } catch (error) {
-          // Silent fail for user codes fetch
-        }
-      };
-
-      fetchUserCodes();
-    }
-  }, [selectedEvent, user, availableSettings]);
-
-  // Update active setting when code type changes
-  useEffect(() => {
-    if (selectedCodeType && availableSettings.length > 0) {
-      const matchingSetting = availableSettings.find(
-        (s) => s.name === selectedCodeType
-      );
-
-      if (matchingSetting) {
-        setActiveSetting(matchingSetting);
-        setCondition(matchingSetting.condition || "");
-        setPax(1);
-        updateMaxPeopleOptions(matchingSetting);
-      }
-    }
-  }, [selectedCodeType, availableSettings]);
-
-  // Refresh maxPeopleOptions when userCodes changes (after deletion or other updates)
-  useEffect(() => {
-    if (activeSetting) {
-      updateMaxPeopleOptions(activeSetting);
-    }
-  }, [userCodes]);
-
-  // Update max people options based on the active setting
-  const updateMaxPeopleOptions = (setting) => {
-    if (!setting) {
-      setMaxPeopleOptions([1]);
-      return;
-    }
-
-    // Get the maximum allowed people count from the setting
-    const maxAllowed =
-      setting.maxPax || (setting.name?.includes("Bottle") ? 5 : 1);
-
-    // Get the active permission to check for limits
-    const activePermission = getActivePermission();
-    let adjustedMax = maxAllowed;
-
-    // If we have a limited number of codes and they are not unlimited
-    if (
-      activePermission &&
-      !activePermission.unlimited &&
-      activePermission.limit > 0
-    ) {
-      // Get all codes for this setting
-      const settingCodes = userCodes[setting._id] || [];
-
-      // Calculate total people already accounted for (sum of maxPax values)
-      const totalPeopleCount = settingCodes.reduce(
-        (total, code) => total + (code.maxPax || 1),
-        0
-      );
-
-      // For new code creation, check remaining limit
-      if (totalPeopleCount < activePermission.limit) {
-        // Calculate how many spots are left in total
-        const remainingCount = Math.max(
-          0,
-          activePermission.limit - totalPeopleCount
-        );
-
-        // For new codes, we're limited by the remaining count
-        adjustedMax = Math.min(maxAllowed, remainingCount || 1);
-      } else if (totalPeopleCount >= activePermission.limit) {
-        // If we've reached the limit, we can only have 1 person per new code
-        // (but this is only for new codes - editing should still allow up to maxAllowed)
-        adjustedMax = 0;
-      }
-    }
-
-    // Ensure we always have at least 1 as an option if we can create any codes
-    adjustedMax = Math.max(adjustedMax, 0);
-
-    // If adjustedMax is 0, we can't create any more codes
-    if (adjustedMax === 0) {
-      setMaxPeopleOptions([]);
-    } else {
-      // Generate array of options from 1 to adjustedMax
-      setMaxPeopleOptions(Array.from({ length: adjustedMax }, (_, i) => i + 1));
-    }
-
-    // Reset pax to 1 when changing options (if we can still create codes)
-    if (adjustedMax > 0) {
-      setPax(1);
-    }
-
-    // Trigger a UI refresh by updating the counter value
-    if (refreshCounts) {
-      refreshCounts();
-    }
-  };
-
-  // Find the active permission for the selected code type
-  const getActivePermission = () => {
-    if (!selectedCodeType) return null;
-
-    // Get permissions from co-host or regular brand role
-    let userPermissions = {};
-    
-    if (selectedEvent?.coHostBrandInfo?.effectivePermissions?.codes) {
-      userPermissions = selectedEvent.coHostBrandInfo.effectivePermissions.codes;
-      // Handle Map to object conversion if needed
-      if (userPermissions instanceof Map) {
-        userPermissions = Object.fromEntries(userPermissions);
-      }
-    } else if (selectedBrand?.role?.permissions?.codes) {
-      userPermissions = selectedBrand.role.permissions.codes;
-      // Handle Map to object conversion if needed
-      if (userPermissions instanceof Map) {
-        userPermissions = Object.fromEntries(userPermissions);
-      }
-    } else {
-      return null;
-    }
-
-    // Permissions are stored by code NAME, and selectedCodeType IS the name
-    const permissionKey = selectedCodeType;
-    const permission = userPermissions[permissionKey];
-
-    if (!permission) return null;
-
-    return {
-      type: selectedCodeType,
-      limit: permission.limit || 0,
-      unlimited: permission.unlimited || permission.limit === 0,
-      hasAccess: permission.generate === true,
-    };
-  };
-
-  // Get max people allowed for current code type
-  const getMaxPeopleAllowed = () => {
-    if (!activeSetting) return 1;
-    return activeSetting.maxPax || 1;
-  };
-
-  // Check if pax exceeds maxPax
-  const isPaxExceedingMaximum = () => {
-    return pax > getMaxPeopleAllowed();
-  };
-
-  // Determine if we should show the people selector
-  const shouldShowPeopleSelector = () => {
-    return activeSetting?.maxPax > 1;
-  };
-
-  // Check if user has reached code limit
-  const hasReachedLimit = () => {
-    const activePermission = getActivePermission();
-
-    // If there's no permission, or it's unlimited, they haven't reached the limit
-    if (!activePermission || activePermission.unlimited) {
-      return false;
-    }
-
-    // Get the limit value
-    const limit = activePermission.limit || 0;
-
-    // If limit is 0, it's unlimited
-    if (limit === 0) return false;
-
-    // Calculate how many people are accounted for by summing maxPax values
-    const totalPeopleCount =
-      activeSetting && userCodes[activeSetting._id]
-        ? userCodes[activeSetting._id].reduce(
-            (total, code) => total + (code.maxPax || 1),
-            0
-          )
-        : 0;
-
-    // They've reached the limit if they've used as many or more than their limit
-    return totalPeopleCount >= limit;
-  };
-
-  // Handle code generation
-  const handleCode = async () => {
-    if (!selectedEvent) {
-      showError("Please select an event first");
-      return;
-    }
-
-    if (!activeSetting) {
-      showError("Please select a code type");
-      return;
-    }
-
-    if (!name) {
-      showError("Please enter a name");
-      return;
-    }
-
-    if (pax < 1) {
-      showError("Please select at least 1 person");
-      return;
-    }
-
-    if (isPaxExceedingMaximum()) {
-      showError(`Maximum ${getMaxPeopleAllowed()} people allowed`);
-      return;
-    }
-
-    showLoading("Generating code...");
-    setIsLoading(true);
-
-    try {
-      // Extract user information for host and username
-      const hostName = user?.firstName || user?.username || "Unknown";
-      const hostUsername = user?.username || "unknown";
-
-      // Prepare the code data with the verified username
-      const codeData = {
-        eventId: selectedEvent._id,
-        name,
-        pax,
-        condition: condition || activeSetting.condition || "",
-        type: activeSetting.type,
-        hostName,
-        hostUsername,
-        tableNumber: tableNumber || "",
-        codeSettingId: activeSetting._id,
-        createdBy: user?._id,
-        metadata: {
-          codeType: selectedCodeType,
-          settingId: activeSetting._id || "",
-          settingName: activeSetting.name || "",
-          settingColor: activeSetting.color || "#2196F3",
-          settingIcon: icon || activeSetting.icon || "RiCodeLine",
-          displayName: selectedCodeType,
-          actualType: activeSetting.type,
-          generatedFrom: "CodeGenerator",
-          hostInfo: {
-            id: user?._id,
-            username: hostUsername,
-          },
-        },
-        maxPax: pax,
-        paxChecked: 0,
-        status: "active",
-        isDynamic: true,
-      };
-
-      const response = await axiosInstance.post(
-        `/codes/create-dynamic`,
-        codeData
-      );
-
-      // Reset form fields
-      setName("");
-      setPax(1);
-      setCondition("");
-      setTableNumber("");
-
-      // Update local codes state with the new code
-      if (response.data && response.data.code) {
-        const newCode = response.data.code;
-        const settingId = newCode.metadata?.settingId;
-
-        if (settingId) {
-          // Create a copy of the current userCodes
-          const updatedCodes = { ...userCodes };
-
-          // Initialize the array for this setting if it doesn't exist
-          if (!updatedCodes[settingId]) {
-            updatedCodes[settingId] = [];
-          }
-
-          // Add the new code to the array
-          updatedCodes[settingId] = [
-            {
-              id: newCode._id,
-              code: newCode.code,
-              name: newCode.name,
-              type: newCode.type,
-              maxPax: newCode.maxPax,
-              paxChecked: newCode.paxChecked,
-              condition: newCode.condition,
-              qrCode: newCode.qrCode,
-              createdAt: new Date().toISOString(),
-              status: "active",
-              metadata: newCode.metadata,
-              color: activeSetting.color || "#2196F3",
-              icon:
-                newCode.metadata?.settingIcon ||
-                activeSetting.icon ||
-                "RiCodeLine",
-            },
-            ...updatedCodes[settingId],
-          ];
-
-          // Update the state
-          setUserCodes(updatedCodes);
-
-          // Calculate the total people count by summing all codes' maxPax values
-          const newTotalPeopleCount = Object.values(updatedCodes).reduce(
-            (total, settingCodes) =>
-              total +
-              settingCodes.reduce(
-                (settingTotal, code) => settingTotal + (code.maxPax || 1),
-                0
-              ),
-            0
-          );
-
-          setTotalCodesCount(newTotalPeopleCount);
-        }
-      }
-
-      // Refresh counts if needed
-      if (refreshCounts) {
-        refreshCounts();
-      }
-
-      showSuccess("Code generated successfully!");
-    } catch (error) {
-      showError(error.response?.data?.message || "Failed to generate code");
-    } finally {
-      setIsLoading(false);
-    }
-  };
-
-  // Get the counter text based on whether there's a limit or not
-  const getCounterText = () => {
-    const activePermission = getActivePermission();
-    if (!activePermission || activePermission.unlimited) {
-      return "GENERATED";
-    }
-    return "REMAINING";
-  };
-
-  // Get the counter value for the current code type
-  const getCounterValue = () => {
-    // Get the active permission for the current code type
-    const activePermission = getActivePermission();
-    if (!activePermission) {
-      return "0";
-    }
-
-    // For unlimited types, show the count of total people (sum of maxPax)
-    if (activePermission.unlimited) {
-      // Get the count of people for the active setting
-      if (activeSetting && userCodes[activeSetting._id]) {
-        const totalPeopleCount = userCodes[activeSetting._id].reduce(
-          (total, code) => total + (code.maxPax || 1),
-          0
-        );
-        return totalPeopleCount.toString();
-      }
-      return "0";
-    }
-
-    // For limited types, show the remaining count
-    const limit = activePermission.limit || 0;
-    if (limit === 0) return "∞";
-
-    // Calculate total people already accounted for by summing maxPax values
-    const totalPeopleCount =
-      activeSetting && userCodes[activeSetting._id]
-        ? userCodes[activeSetting._id].reduce(
-            (total, code) => total + (code.maxPax || 1),
-            0
-          )
-        : 0;
-
-    const remaining = Math.max(0, limit - totalPeopleCount);
-    return remaining.toString();
-  };
-
-  // Calculate remaining people quota (extracted for reuse)
-  const getRemainingQuota = () => {
-    const activePermission = getActivePermission();
-
-    // If there's no permission, or it's unlimited, they have unlimited quota
-    if (!activePermission || activePermission.unlimited) {
-      return Infinity;
-    }
-
-    // Get the limit value
-    const limit = activePermission.limit || 0;
-
-    // If limit is 0, it's unlimited
-    if (limit === 0) return Infinity;
-
-    // Calculate total people already accounted for
-    const totalPeopleCount =
-      activeSetting && userCodes[activeSetting._id]
-        ? userCodes[activeSetting._id].reduce(
-            (total, code) => total + (code.maxPax || 1),
-            0
-          )
-        : 0;
-
-    // Return the remaining quota
-    return Math.max(0, limit - totalPeopleCount);
-  };
-
-  // Handle tab click to change code type
-  const handleTabClick = (codeType) => {
-    if (codeType === selectedCodeType || isLoading) return;
-    setSelectedCodeType(codeType);
-    // The activeSetting will be updated in the useEffect that watches selectedCodeType
-  };
-
-  // JSX for the code type tabs
-  const renderCodeTypeTabs = () => {
-    if (!availableSettings || availableSettings.length <= 1) return null;
-
-    return (
-      <div className="code-type-selector">
-        <div className="type-tabs">
-          {availableSettings.map((setting) => (
-            <div
-              key={setting._id}
-              className={`type-tab ${
-                selectedCodeType === setting.name ? "selected" : ""
-              }`}
-              onClick={() => handleTabClick(setting.name)}
-            >
-              <div className="tab-name">{setting.name}</div>
-            </div>
-          ))}
-        </div>
-      </div>
-    );
-  };
-
-  // Handle icon change
-  const handleIconChange = async (newIcon) => {
-    setIcon(newIcon);
-
-    // Save the updated icon to the code setting
-    if (activeSetting) {
-      try {
-        const response = await axiosInstance.put(
-          `/code-settings/events/${selectedEvent._id}`,
-          {
-            codeSettingId: activeSetting._id,
-            icon: newIcon,
-          }
-        );
-
-        if (response.data && response.data.codeSettings) {
-          // Update the active setting in memory
-          const updatedSetting = response.data.codeSettings.find(
-            (s) => s._id === activeSetting._id
-          );
-
-          if (updatedSetting) {
-            setActiveSetting(updatedSetting);
-          }
-        }
-      } catch (error) {
-        // Silent fail for icon update
-      }
-    }
-  };
-
-  // Add a new handler for the refresh button
-  const handleRefresh = async () => {
-    setIsLoading(true);
-    try {
-      if (selectedEvent && user && availableSettings.length > 0) {
-        // Get the IDs of available code settings
-        const settingIds = availableSettings.map((setting) => setting._id);
-
-        const response = await axiosInstance.post(`/codes/event-user-codes`, {
-          eventId: selectedEvent._id,
-          userId: user._id,
-          codeSettingIds: settingIds,
-        });
-
-        // Store the codes data
-        setUserCodes(response.data.codes || {});
-        setTotalCodesCount(response.data.totalCount || 0);
-
-        // Update options based on refreshed data
-        if (activeSetting) {
-          updateMaxPeopleOptions(activeSetting);
-        }
-
-        // Refresh counts if needed
-        if (refreshCounts) {
-          refreshCounts();
-        }
-      }
-      showSuccess("Data refreshed successfully");
-    } catch (error) {
-      showError("Failed to refresh data");
-    } finally {
-      setIsLoading(false);
-    }
-  };
-
-  // Add event listener to close component when Profile is clicked in Navigation
-  useEffect(() => {
-    const handleCloseFromProfile = (event) => {
-      // Use a small timeout to ensure smooth transitions
-      setTimeout(() => {
-        if (onClose) {
-          onClose();
-        }
-      }, 10);
-    };
-
-    window.addEventListener(
-      "closeComponentFromProfile",
-      handleCloseFromProfile
-    );
-
-    return () => {
-      window.removeEventListener(
-        "closeComponentFromProfile",
-        handleCloseFromProfile
-      );
-    };
-  }, [onClose]);
-
-  // Add a useEffect for proper cleanup on unmount
-  useEffect(() => {
-    return () => {
-      componentCleanup();
-    };
-  }, []);
-
-  if (!activeSetting) {
-    return (
-      <div className="code">
-        <div className="code-wrapper">
-          <Navigation onBack={onClose} />
-          <h1 className="code-title">No Code Types Available</h1>
-          <p>
-            No code types are currently configured for this event or you don't
-            have permissions to generate codes.
-            <br />
-            Please contact the event owner to set up code types.
-          </p>
-        </div>
-        <Footer />
-      </div>
-    );
-  }
-
-  return (
-    <div className="code-generator">
-      <Navigation onBack={onClose} title={`${type || "Event"} Codes`} />
-      <div className="code-generator-container">
-        {/* Add stylized header similar to Analytics */}
-        <div className="code-header">
-          <h2>
-            <RiCodeBoxFill /> Code Generator
-            {selectedEvent && (
-              <span className="event-name"> - {selectedEvent.title}</span>
-            )}
-          </h2>
-          <div className="header-actions">
-            <button
-              className="refresh-btn"
-              onClick={handleRefresh}
-              disabled={isLoading}
-            >
-              <RiRefreshLine className={isLoading ? "spinning" : ""} />
-            </button>
-            <button className="close-btn" onClick={onClose}>
-              <RiCloseLine />
-            </button>
-          </div>
-        </div>
-
-        {/* Event logo container */}
-        <div className="brand-logo-container">
-          {selectedEvent && (
-            <>
-              {selectedEvent.brand &&
-              selectedEvent.brand.logo &&
-              (selectedEvent.brand.logo.full ||
-                selectedEvent.brand.logo.medium ||
-                selectedEvent.brand.logo.thumbnail) ? (
-                <img
-                  src={
-                    selectedEvent.brand.logo.full ||
-                    selectedEvent.brand.logo.medium ||
-                    selectedEvent.brand.logo.thumbnail
-                  }
-                  alt={selectedEvent.name || selectedEvent.title}
-                  className="code-logo"
-                  style={
-                    selectedEvent.primaryColor
-                      ? { borderColor: selectedEvent.primaryColor }
-                      : {}
-                  }
-                />
-              ) : selectedBrand && selectedBrand.logo ? (
-                <img
-                  src={
-                    selectedBrand.logo.full ||
-                    selectedBrand.logo.medium ||
-                    selectedBrand.logo.thumbnail ||
-                    selectedBrand.logo.url
-                  }
-                  alt={selectedBrand.name}
-                  className="code-logo"
-                  style={
-                    selectedEvent.primaryColor
-                      ? { borderColor: selectedEvent.primaryColor }
-                      : {}
-                  }
-                />
-              ) : (
-                <div
-                  className="code-logo-placeholder"
-                  style={
-                    selectedEvent.primaryColor
-                      ? { backgroundColor: selectedEvent.primaryColor }
-                      : {}
-                  }
-                >
-                  {selectedEvent.name ? selectedEvent.name.charAt(0) : "G"}
-                </div>
-              )}
-            </>
-          )}
-        </div>
-
-        <div className="code-generator-header">
-          <div className="counter-container">
-            <div className="counter-label">{getCounterText()}</div>
-            <div className="counter-value">{getCounterValue()}</div>
-          </div>
-        </div>
-
-        {/* Code Generator View */}
-        <div className="code-generator-section">
-          {renderCodeTypeTabs()}
-
-          <div className="code-form">
-            <div className="input-container">
-              <input
-                type="text"
-                placeholder="Name"
-                value={name}
-                onChange={(e) => setName(e.target.value)}
-                disabled={hasReachedLimit() || isLoading}
-              />
-            </div>
-
-            {activeSetting &&
-              shouldShowPeopleSelector() &&
-              activeSetting.maxPax > 1 && (
-                <div className="input-container">
-                  <select
-                    className="people-select"
-                    value={pax}
-                    onChange={(e) => setPax(parseInt(e.target.value))}
-                    disabled={hasReachedLimit() || isLoading}
-                  >
-                    {maxPeopleOptions.map((num) => (
-                      <option key={num} value={num}>
-                        {num} {num === 1 ? "Person" : "People"}
-                      </option>
-                    ))}
-                  </select>
-                </div>
-              )}
-
-            {activeSetting && activeSetting.customizableCondition && (
-              <div className="input-container">
-                <input
-                  type="text"
-                  placeholder="Condition (optional)"
-                  value={condition}
-                  onChange={(e) => setCondition(e.target.value)}
-                />
-              </div>
-            )}
-
-            {activeSetting && activeSetting.type === "table" && (
-              <div className="input-container">
-                <input
-                  type="text"
-                  placeholder="Table Number"
-                  value={tableNumber}
-                  onChange={(e) => setTableNumber(e.target.value)}
-                />
-              </div>
-            )}
-
-            <button
-              className="code-btn"
-              disabled={
-                !name ||
-                pax < 1 ||
-                !activeSetting ||
-                isLoading ||
-                hasReachedLimit()
-              }
-              onClick={handleCode}
-            >
-              {isLoading
-                ? "Loading..."
-                : hasReachedLimit()
-                ? "Limit Reached"
-                : "Generate Code"}
-            </button>
-          </div>
-        </div>
-
-        {/* Code Management Section */}
-        <div className="code-management-container">
-          <CodeManagement
-            user={user}
-            type={selectedCodeType}
-            codes={
-              activeSetting && userCodes[activeSetting._id]
-                ? userCodes[activeSetting._id].map((code) => ({
-                    ...code,
-                    color: code.color || activeSetting.color || "#2196F3",
-                    icon: code.icon || activeSetting.icon || "RiCodeLine",
-                    metadata: {
-                      ...code.metadata,
-                      settingIcon:
-                        code.metadata?.settingIcon ||
-                        activeSetting.icon ||
-                        "RiCodeLine",
-                    },
-                  }))
-                : []
-            }
-            setCodes={(updatedCodes) => {
-              if (activeSetting) {
-                // Create a copy of userCodes
-                const updatedUserCodes = { ...userCodes };
-                // Update the specific setting's codes
-                updatedUserCodes[activeSetting._id] = updatedCodes;
-                // Update state
-                setUserCodes(updatedUserCodes);
-                // Update total count based on maxPax values
-                const newTotalPeopleCount = Object.values(
-                  updatedUserCodes
-                ).reduce(
-                  (total, settingCodes) =>
-                    total +
-                    settingCodes.reduce(
-                      (settingTotal, code) => settingTotal + (code.maxPax || 1),
-                      0
-                    ),
-                  0
-                );
-                setTotalCodesCount(newTotalPeopleCount);
-                // Force a refresh of the maxPeopleOptions
-                updateMaxPeopleOptions(activeSetting);
-              }
-            }}
-            selectedEvent={selectedEvent}
-            isLoading={isLoading}
-            activeSetting={activeSetting}
-            maxPeopleOptions={maxPeopleOptions}
-            maxPeopleAllowed={getMaxPeopleAllowed()}
-            remainingQuota={getRemainingQuota()}
-            hasLimitReached={hasReachedLimit()}
-            refreshCodes={() => {
-              if (activeSetting) {
-                updateMaxPeopleOptions(activeSetting);
-              }
-            }}
-            refreshCounts={refreshCounts}
-          />
-        </div>
-      </div>
-      <Footer />
-    </div>
-  );
-}
-
-export default CodeGenerator;
-=======
-import React, { useState, useEffect } from "react";
-import axiosInstance from "../../utils/axiosConfig";
-import { useToast } from "../Toast/ToastContext";
-import "./CodeGenerator.scss";
-import Navigation from "../Navigation/Navigation";
-import Footer from "../Footer/Footer";
-import CodeManagement from "../CodeManagement/CodeManagement";
-import { BsPeopleFill } from "react-icons/bs";
-import { RiCodeBoxFill, RiCloseLine, RiRefreshLine } from "react-icons/ri";
-import { componentCleanup } from "../../utils/layoutHelpers";
-
-function CodeGenerator({
-  user,
-  onClose,
-  type,
-  refreshCounts,
-  codeSettings = [],
-  selectedBrand,
-  selectedEvent,
-  onEventDataUpdate,
-}) {
-  const { showSuccess, showError, showLoading } = useToast();
-  const [name, setName] = useState("");
-  const [pax, setPax] = useState(1);
-  const [condition, setCondition] = useState("");
-  const [tableNumber, setTableNumber] = useState("");
-  const [icon, setIcon] = useState("");
-  const [activeSetting, setActiveSetting] = useState(null);
-  const [availableSettings, setAvailableSettings] = useState([]);
-  const [selectedCodeType, setSelectedCodeType] = useState(null);
-  const [maxPeopleOptions, setMaxPeopleOptions] = useState([1]);
-  const [isLoading, setIsLoading] = useState(false);
-  const [userCodes, setUserCodes] = useState({});
-  const [totalCodesCount, setTotalCodesCount] = useState(0);
-
-  // Initialize component with settings and user permissions
-  useEffect(() => {
-    // Get user role permissions from selectedBrand or co-host permissions
-    let userPermissions = {};
-
-    // Check if this is a co-hosted event with effective permissions
-    if (selectedEvent?.coHostBrandInfo?.effectivePermissions?.codes) {
-      userPermissions = selectedEvent.coHostBrandInfo.effectivePermissions.codes;
-
-      // Handle Map to object conversion if needed
-      if (userPermissions instanceof Map) {
-        userPermissions = Object.fromEntries(userPermissions);
-      }
-    } else if (selectedBrand?.role?.permissions?.codes) {
-      userPermissions = selectedBrand.role.permissions.codes;
-
-      // Handle Map to object conversion if needed
-      if (userPermissions instanceof Map) {
-        userPermissions = Object.fromEntries(userPermissions);
-      }
-    }
-
-    // Filter for custom codes (isEditable: true) that are also enabled (isEnabled: true)
-    const customCodeSettings = codeSettings.filter(
-      (setting) => setting.isEditable === true && setting.isEnabled === true
-    );
-
-    // Create a map to track unique settings by name
-    const uniqueSettingsMap = new Map();
-
-    // Process each setting, keeping only the first occurrence of each name
-    customCodeSettings.forEach((setting) => {
-      if (!uniqueSettingsMap.has(setting.name)) {
-        uniqueSettingsMap.set(setting.name, setting);
-      }
-    });
-
-    // Convert map back to array
-    const uniqueCodeSettings = Array.from(uniqueSettingsMap.values());
-
-    // Filter settings based on user permissions
-    const permittedSettings = uniqueCodeSettings.filter((setting) => {
-      const permissionKey = setting.name;
-      return userPermissions[permissionKey]?.generate === true;
-    });
-
-    // Store the filtered settings for use in the component
-    setAvailableSettings(permittedSettings);
-
-    // Set default code type if we have settings
-    if (permittedSettings.length > 0) {
-      const defaultSetting = permittedSettings[0];
-      const defaultType = defaultSetting.name;
-
-      setSelectedCodeType(defaultType);
-      setActiveSetting(defaultSetting);
-      setCondition(defaultSetting.condition || "");
-      // Initialize icon if available
-      setIcon(defaultSetting.icon || "RiCodeLine");
-      updateMaxPeopleOptions(defaultSetting);
-    }
-  }, [selectedBrand, codeSettings, selectedEvent]);
-
-  // Fetch user-specific codes for the selected event
-  useEffect(() => {
-    if (selectedEvent && user && availableSettings.length > 0) {
-      const fetchUserCodes = async () => {
-        try {
-          // Get the IDs of available code settings
-          const settingIds = availableSettings.map((setting) => setting._id);
-
-          const response = await axiosInstance.post(`/codes/event-user-codes`, {
-            eventId: selectedEvent._id,
-            userId: user._id,
-            codeSettingIds: settingIds,
-          });
-
-          // Store the codes data
-          setUserCodes(response.data.codes || {});
-          setTotalCodesCount(response.data.totalCount || 0);
-        } catch (error) {
-          // Silent fail for user codes fetch
-        }
-      };
-
-      fetchUserCodes();
-    }
-  }, [selectedEvent, user, availableSettings]);
-
-  // Update active setting when code type changes
-  useEffect(() => {
-    if (selectedCodeType && availableSettings.length > 0) {
-      const matchingSetting = availableSettings.find(
-        (s) => s.name === selectedCodeType
-      );
-
-      if (matchingSetting) {
-        setActiveSetting(matchingSetting);
-        setCondition(matchingSetting.condition || "");
-        setPax(1);
-        updateMaxPeopleOptions(matchingSetting);
-      }
-    }
-  }, [selectedCodeType, availableSettings]);
-
-  // Refresh maxPeopleOptions when userCodes changes (after deletion or other updates)
-  useEffect(() => {
-    if (activeSetting) {
-      updateMaxPeopleOptions(activeSetting);
-    }
-  }, [userCodes]);
-
-  // Update max people options based on the active setting
-  const updateMaxPeopleOptions = (setting) => {
-    if (!setting) {
-      setMaxPeopleOptions([1]);
-      return;
-    }
-
-    // Get the maximum allowed people count from the setting
-    const maxAllowed =
-      setting.maxPax || (setting.name?.includes("Bottle") ? 5 : 1);
-
-    // Get the active permission to check for limits
-    const activePermission = getActivePermission();
-    let adjustedMax = maxAllowed;
-
-    // If we have a limited number of codes and they are not unlimited
-    if (
-      activePermission &&
-      !activePermission.unlimited &&
-      activePermission.limit > 0
-    ) {
-      // Get all codes for this setting
-      const settingCodes = userCodes[setting._id] || [];
-
-      // Calculate total people already accounted for (sum of maxPax values)
-      const totalPeopleCount = settingCodes.reduce(
-        (total, code) => total + (code.maxPax || 1),
-        0
-      );
-
-      // For new code creation, check remaining limit
-      if (totalPeopleCount < activePermission.limit) {
-        // Calculate how many spots are left in total
-        const remainingCount = Math.max(
-          0,
-          activePermission.limit - totalPeopleCount
-        );
-
-        // For new codes, we're limited by the remaining count
-        adjustedMax = Math.min(maxAllowed, remainingCount || 1);
-      } else if (totalPeopleCount >= activePermission.limit) {
-        // If we've reached the limit, we can only have 1 person per new code
-        // (but this is only for new codes - editing should still allow up to maxAllowed)
-        adjustedMax = 0;
-      }
-    }
-
-    // Ensure we always have at least 1 as an option if we can create any codes
-    adjustedMax = Math.max(adjustedMax, 0);
-
-    // If adjustedMax is 0, we can't create any more codes
-    if (adjustedMax === 0) {
-      setMaxPeopleOptions([]);
-    } else {
-      // Generate array of options from 1 to adjustedMax
-      setMaxPeopleOptions(Array.from({ length: adjustedMax }, (_, i) => i + 1));
-    }
-
-    // Reset pax to 1 when changing options (if we can still create codes)
-    if (adjustedMax > 0) {
-      setPax(1);
-    }
-
-    // Trigger a UI refresh by updating the counter value
-    if (refreshCounts) {
-      refreshCounts();
-    }
-  };
-
-  // Find the active permission for the selected code type
-  const getActivePermission = () => {
-    if (!selectedCodeType) return null;
-
-    // Get permissions from co-host or regular brand role
-    let userPermissions = {};
-    
-    if (selectedEvent?.coHostBrandInfo?.effectivePermissions?.codes) {
-      userPermissions = selectedEvent.coHostBrandInfo.effectivePermissions.codes;
-      // Handle Map to object conversion if needed
-      if (userPermissions instanceof Map) {
-        userPermissions = Object.fromEntries(userPermissions);
-      }
-    } else if (selectedBrand?.role?.permissions?.codes) {
-      userPermissions = selectedBrand.role.permissions.codes;
-      // Handle Map to object conversion if needed
-      if (userPermissions instanceof Map) {
-        userPermissions = Object.fromEntries(userPermissions);
-      }
-    } else {
-      return null;
-    }
-    const permission = userPermissions[selectedCodeType];
-
-    if (!permission) return null;
-
-    return {
-      type: selectedCodeType,
-      limit: permission.limit || 0,
-      unlimited: permission.unlimited || permission.limit === 0,
-      hasAccess: permission.generate === true,
-    };
-  };
-
-  // Get max people allowed for current code type
-  const getMaxPeopleAllowed = () => {
-    if (!activeSetting) return 1;
-    return activeSetting.maxPax || 1;
-  };
-
-  // Check if pax exceeds maxPax
-  const isPaxExceedingMaximum = () => {
-    return pax > getMaxPeopleAllowed();
-  };
-
-  // Determine if we should show the people selector
-  const shouldShowPeopleSelector = () => {
-    return activeSetting?.maxPax > 1;
-  };
-
-  // Check if user has reached code limit
-  const hasReachedLimit = () => {
-    const activePermission = getActivePermission();
-
-    // If there's no permission, or it's unlimited, they haven't reached the limit
-    if (!activePermission || activePermission.unlimited) {
-      return false;
-    }
-
-    // Get the limit value
-    const limit = activePermission.limit || 0;
-
-    // If limit is 0, it's unlimited
-    if (limit === 0) return false;
-
-    // Calculate how many people are accounted for by summing maxPax values
-    const totalPeopleCount =
-      activeSetting && userCodes[activeSetting._id]
-        ? userCodes[activeSetting._id].reduce(
-            (total, code) => total + (code.maxPax || 1),
-            0
-          )
-        : 0;
-
-    // They've reached the limit if they've used as many or more than their limit
-    return totalPeopleCount >= limit;
-  };
-
-  // Handle code generation
-  const handleCode = async () => {
-    if (!selectedEvent) {
-      showError("Please select an event first");
-      return;
-    }
-
-    if (!activeSetting) {
-      showError("Please select a code type");
-      return;
-    }
-
-    if (!name) {
-      showError("Please enter a name");
-      return;
-    }
-
-    if (pax < 1) {
-      showError("Please select at least 1 person");
-      return;
-    }
-
-    if (isPaxExceedingMaximum()) {
-      showError(`Maximum ${getMaxPeopleAllowed()} people allowed`);
-      return;
-    }
-
-    showLoading("Generating code...");
-    setIsLoading(true);
-
-    try {
-      // Extract user information for host and username
-      const hostName = user?.firstName || user?.username || "Unknown";
-      const hostUsername = user?.username || "unknown";
-
-      // Prepare the code data with the verified username
-      const codeData = {
-        eventId: selectedEvent._id,
-        name,
-        pax,
-        condition: condition || activeSetting.condition || "",
-        type: activeSetting.type,
-        hostName,
-        hostUsername,
-        tableNumber: tableNumber || "",
-        codeSettingId: activeSetting._id,
-        createdBy: user?._id,
-        metadata: {
-          codeType: selectedCodeType,
-          settingId: activeSetting._id || "",
-          settingName: activeSetting.name || "",
-          settingColor: activeSetting.color || "#2196F3",
-          settingIcon: icon || activeSetting.icon || "RiCodeLine",
-          displayName: selectedCodeType,
-          actualType: activeSetting.type,
-          generatedFrom: "CodeGenerator",
-          hostInfo: {
-            id: user?._id,
-            username: hostUsername,
-          },
-        },
-        maxPax: pax,
-        paxChecked: 0,
-        status: "active",
-        isDynamic: true,
-      };
-
-      const response = await axiosInstance.post(
-        `/codes/create-dynamic`,
-        codeData
-      );
-
-      // Reset form fields
-      setName("");
-      setPax(1);
-      setCondition("");
-      setTableNumber("");
-
-      // Update local codes state with the new code
-      if (response.data && response.data.code) {
-        const newCode = response.data.code;
-        const settingId = newCode.metadata?.settingId;
-
-        if (settingId) {
-          // Create a copy of the current userCodes
-          const updatedCodes = { ...userCodes };
-
-          // Initialize the array for this setting if it doesn't exist
-          if (!updatedCodes[settingId]) {
-            updatedCodes[settingId] = [];
-          }
-
-          // Add the new code to the array
-          updatedCodes[settingId] = [
-            {
-              id: newCode._id,
-              code: newCode.code,
-              name: newCode.name,
-              type: newCode.type,
-              maxPax: newCode.maxPax,
-              paxChecked: newCode.paxChecked,
-              condition: newCode.condition,
-              qrCode: newCode.qrCode,
-              createdAt: new Date().toISOString(),
-              status: "active",
-              metadata: newCode.metadata,
-              color: activeSetting.color || "#2196F3",
-              icon:
-                newCode.metadata?.settingIcon ||
-                activeSetting.icon ||
-                "RiCodeLine",
-            },
-            ...updatedCodes[settingId],
-          ];
-
-          // Update the state
-          setUserCodes(updatedCodes);
-
-          // Calculate the total people count by summing all codes' maxPax values
-          const newTotalPeopleCount = Object.values(updatedCodes).reduce(
-            (total, settingCodes) =>
-              total +
-              settingCodes.reduce(
-                (settingTotal, code) => settingTotal + (code.maxPax || 1),
-                0
-              ),
-            0
-          );
-
-          setTotalCodesCount(newTotalPeopleCount);
-        }
-      }
-
-      // Refresh counts if needed
-      if (refreshCounts) {
-        refreshCounts();
-      }
-
-      showSuccess("Code generated successfully!");
-    } catch (error) {
-      showError(error.response?.data?.message || "Failed to generate code");
-    } finally {
-      setIsLoading(false);
-    }
-  };
-
-  // Get the counter text based on whether there's a limit or not
-  const getCounterText = () => {
-    const activePermission = getActivePermission();
-    if (!activePermission || activePermission.unlimited) {
-      return "GENERATED";
-    }
-    return "REMAINING";
-  };
-
-  // Get the counter value for the current code type
-  const getCounterValue = () => {
-    // Get the active permission for the current code type
-    const activePermission = getActivePermission();
-    if (!activePermission) {
-      return "0";
-    }
-
-    // For unlimited types, show the count of total people (sum of maxPax)
-    if (activePermission.unlimited) {
-      // Get the count of people for the active setting
-      if (activeSetting && userCodes[activeSetting._id]) {
-        const totalPeopleCount = userCodes[activeSetting._id].reduce(
-          (total, code) => total + (code.maxPax || 1),
-          0
-        );
-        return totalPeopleCount.toString();
-      }
-      return "0";
-    }
-
-    // For limited types, show the remaining count
-    const limit = activePermission.limit || 0;
-    if (limit === 0) return "∞";
-
-    // Calculate total people already accounted for by summing maxPax values
-    const totalPeopleCount =
-      activeSetting && userCodes[activeSetting._id]
-        ? userCodes[activeSetting._id].reduce(
-            (total, code) => total + (code.maxPax || 1),
-            0
-          )
-        : 0;
-
-    const remaining = Math.max(0, limit - totalPeopleCount);
-    return remaining.toString();
-  };
-
-  // Calculate remaining people quota (extracted for reuse)
-  const getRemainingQuota = () => {
-    const activePermission = getActivePermission();
-
-    // If there's no permission, or it's unlimited, they have unlimited quota
-    if (!activePermission || activePermission.unlimited) {
-      return Infinity;
-    }
-
-    // Get the limit value
-    const limit = activePermission.limit || 0;
-
-    // If limit is 0, it's unlimited
-    if (limit === 0) return Infinity;
-
-    // Calculate total people already accounted for
-    const totalPeopleCount =
-      activeSetting && userCodes[activeSetting._id]
-        ? userCodes[activeSetting._id].reduce(
-            (total, code) => total + (code.maxPax || 1),
-            0
-          )
-        : 0;
-
-    // Return the remaining quota
-    return Math.max(0, limit - totalPeopleCount);
-  };
-
-  // Handle tab click to change code type
-  const handleTabClick = (codeType) => {
-    if (codeType === selectedCodeType || isLoading) return;
-    setSelectedCodeType(codeType);
-    // The activeSetting will be updated in the useEffect that watches selectedCodeType
-  };
-
-  // JSX for the code type tabs
-  const renderCodeTypeTabs = () => {
-    if (!availableSettings || availableSettings.length <= 1) return null;
-
-    return (
-      <div className="code-type-selector">
-        <div className="type-tabs">
-          {availableSettings.map((setting) => (
-            <div
-              key={setting._id}
-              className={`type-tab ${
-                selectedCodeType === setting.name ? "selected" : ""
-              }`}
-              onClick={() => handleTabClick(setting.name)}
-            >
-              <div className="tab-name">{setting.name}</div>
-            </div>
-          ))}
-        </div>
-      </div>
-    );
-  };
-
-  // Handle icon change
-  const handleIconChange = async (newIcon) => {
-    setIcon(newIcon);
-
-    // Save the updated icon to the code setting
-    if (activeSetting) {
-      try {
-        const response = await axiosInstance.put(
-          `/code-settings/events/${selectedEvent._id}`,
-          {
-            codeSettingId: activeSetting._id,
-            icon: newIcon,
-          }
-        );
-
-        if (response.data && response.data.codeSettings) {
-          // Update the active setting in memory
-          const updatedSetting = response.data.codeSettings.find(
-            (s) => s._id === activeSetting._id
-          );
-
-          if (updatedSetting) {
-            setActiveSetting(updatedSetting);
-          }
-        }
-      } catch (error) {
-        // Silent fail for icon update
-      }
-    }
-  };
-
-  // Add a new handler for the refresh button
-  const handleRefresh = async () => {
-    setIsLoading(true);
-    try {
-      if (selectedEvent && user && availableSettings.length > 0) {
-        // Get the IDs of available code settings
-        const settingIds = availableSettings.map((setting) => setting._id);
-
-        const response = await axiosInstance.post(`/codes/event-user-codes`, {
-          eventId: selectedEvent._id,
-          userId: user._id,
-          codeSettingIds: settingIds,
-        });
-
-        // Store the codes data
-        setUserCodes(response.data.codes || {});
-        setTotalCodesCount(response.data.totalCount || 0);
-
-        // Update options based on refreshed data
-        if (activeSetting) {
-          updateMaxPeopleOptions(activeSetting);
-        }
-
-        // Refresh counts if needed
-        if (refreshCounts) {
-          refreshCounts();
-        }
-      }
-      showSuccess("Data refreshed successfully");
-    } catch (error) {
-      showError("Failed to refresh data");
-    } finally {
-      setIsLoading(false);
-    }
-  };
-
-  // Add event listener to close component when Profile is clicked in Navigation
-  useEffect(() => {
-    const handleCloseFromProfile = (event) => {
-      // Use a small timeout to ensure smooth transitions
-      setTimeout(() => {
-        if (onClose) {
-          onClose();
-        }
-      }, 10);
-    };
-
-    window.addEventListener(
-      "closeComponentFromProfile",
-      handleCloseFromProfile
-    );
-
-    return () => {
-      window.removeEventListener(
-        "closeComponentFromProfile",
-        handleCloseFromProfile
-      );
-    };
-  }, [onClose]);
-
-  // Add a useEffect for proper cleanup on unmount
-  useEffect(() => {
-    return () => {
-      componentCleanup();
-    };
-  }, []);
-
-  if (!activeSetting) {
-    return (
-      <div className="code">
-        <div className="code-wrapper">
-          <Navigation onBack={onClose} />
-          <h1 className="code-title">No Code Types Available</h1>
-          <p>
-            No code types are currently configured for this event or you don't
-            have permissions to generate codes.
-            <br />
-            Please contact the event owner to set up code types.
-          </p>
-        </div>
-        <Footer />
-      </div>
-    );
-  }
-
-  return (
-    <div className="code-generator">
-      <Navigation onBack={onClose} title={`${type || "Event"} Codes`} />
-      <div className="code-generator-container">
-        {/* Add stylized header similar to Analytics */}
-        <div className="code-header">
-          <h2>
-            <RiCodeBoxFill /> Code Generator
-            {selectedEvent && (
-              <span className="event-name"> - {selectedEvent.title}</span>
-            )}
-          </h2>
-          <div className="header-actions">
-            <button
-              className="refresh-btn"
-              onClick={handleRefresh}
-              disabled={isLoading}
-            >
-              <RiRefreshLine className={isLoading ? "spinning" : ""} />
-            </button>
-            <button className="close-btn" onClick={onClose}>
-              <RiCloseLine />
-            </button>
-          </div>
-        </div>
-
-        {/* Event logo container */}
-        <div className="brand-logo-container">
-          {selectedEvent && (
-            <>
-              {selectedEvent.brand &&
-              selectedEvent.brand.logo &&
-              (selectedEvent.brand.logo.full ||
-                selectedEvent.brand.logo.medium ||
-                selectedEvent.brand.logo.thumbnail) ? (
-                <img
-                  src={
-                    selectedEvent.brand.logo.full ||
-                    selectedEvent.brand.logo.medium ||
-                    selectedEvent.brand.logo.thumbnail
-                  }
-                  alt={selectedEvent.name || selectedEvent.title}
-                  className="code-logo"
-                  style={
-                    selectedEvent.primaryColor
-                      ? { borderColor: selectedEvent.primaryColor }
-                      : {}
-                  }
-                />
-              ) : selectedBrand && selectedBrand.logo ? (
-                <img
-                  src={
-                    selectedBrand.logo.full ||
-                    selectedBrand.logo.medium ||
-                    selectedBrand.logo.thumbnail ||
-                    selectedBrand.logo.url
-                  }
-                  alt={selectedBrand.name}
-                  className="code-logo"
-                  style={
-                    selectedEvent.primaryColor
-                      ? { borderColor: selectedEvent.primaryColor }
-                      : {}
-                  }
-                />
-              ) : (
-                <div
-                  className="code-logo-placeholder"
-                  style={
-                    selectedEvent.primaryColor
-                      ? { backgroundColor: selectedEvent.primaryColor }
-                      : {}
-                  }
-                >
-                  {selectedEvent.name ? selectedEvent.name.charAt(0) : "G"}
-                </div>
-              )}
-            </>
-          )}
-        </div>
-
-        <div className="code-generator-header">
-          <div className="counter-container">
-            <div className="counter-label">{getCounterText()}</div>
-            <div className="counter-value">{getCounterValue()}</div>
-          </div>
-        </div>
-
-        {/* Code Generator View */}
-        <div className="code-generator-section">
-          {renderCodeTypeTabs()}
-
-          <div className="code-form">
-            <div className="input-container">
-              <input
-                type="text"
-                placeholder="Name"
-                value={name}
-                onChange={(e) => setName(e.target.value)}
-                disabled={hasReachedLimit() || isLoading}
-              />
-            </div>
-
-            {activeSetting &&
-              shouldShowPeopleSelector() &&
-              activeSetting.maxPax > 1 && (
-                <div className="input-container">
-                  <select
-                    className="people-select"
-                    value={pax}
-                    onChange={(e) => setPax(parseInt(e.target.value))}
-                    disabled={hasReachedLimit() || isLoading}
-                  >
-                    {maxPeopleOptions.map((num) => (
-                      <option key={num} value={num}>
-                        {num} {num === 1 ? "Person" : "People"}
-                      </option>
-                    ))}
-                  </select>
-                </div>
-              )}
-
-            {activeSetting && activeSetting.customizableCondition && (
-              <div className="input-container">
-                <input
-                  type="text"
-                  placeholder="Condition (optional)"
-                  value={condition}
-                  onChange={(e) => setCondition(e.target.value)}
-                />
-              </div>
-            )}
-
-            {activeSetting && activeSetting.type === "table" && (
-              <div className="input-container">
-                <input
-                  type="text"
-                  placeholder="Table Number"
-                  value={tableNumber}
-                  onChange={(e) => setTableNumber(e.target.value)}
-                />
-              </div>
-            )}
-
-            <button
-              className="code-btn"
-              disabled={
-                !name ||
-                pax < 1 ||
-                !activeSetting ||
-                isLoading ||
-                hasReachedLimit()
-              }
-              onClick={handleCode}
-            >
-              {isLoading
-                ? "Loading..."
-                : hasReachedLimit()
-                ? "Limit Reached"
-                : "Generate Code"}
-            </button>
-          </div>
-        </div>
-
-        {/* Code Management Section */}
-        <div className="code-management-container">
-          <CodeManagement
-            user={user}
-            type={selectedCodeType}
-            codes={
-              activeSetting && userCodes[activeSetting._id]
-                ? userCodes[activeSetting._id].map((code) => ({
-                    ...code,
-                    color: code.color || activeSetting.color || "#2196F3",
-                    icon: code.icon || activeSetting.icon || "RiCodeLine",
-                    metadata: {
-                      ...code.metadata,
-                      settingIcon:
-                        code.metadata?.settingIcon ||
-                        activeSetting.icon ||
-                        "RiCodeLine",
-                    },
-                  }))
-                : []
-            }
-            setCodes={(updatedCodes) => {
-              if (activeSetting) {
-                // Create a copy of userCodes
-                const updatedUserCodes = { ...userCodes };
-                // Update the specific setting's codes
-                updatedUserCodes[activeSetting._id] = updatedCodes;
-                // Update state
-                setUserCodes(updatedUserCodes);
-                // Update total count based on maxPax values
-                const newTotalPeopleCount = Object.values(
-                  updatedUserCodes
-                ).reduce(
-                  (total, settingCodes) =>
-                    total +
-                    settingCodes.reduce(
-                      (settingTotal, code) => settingTotal + (code.maxPax || 1),
-                      0
-                    ),
-                  0
-                );
-                setTotalCodesCount(newTotalPeopleCount);
-                // Force a refresh of the maxPeopleOptions
-                updateMaxPeopleOptions(activeSetting);
-              }
-            }}
-            selectedEvent={selectedEvent}
-            isLoading={isLoading}
-            activeSetting={activeSetting}
-            maxPeopleOptions={maxPeopleOptions}
-            maxPeopleAllowed={getMaxPeopleAllowed()}
-            remainingQuota={getRemainingQuota()}
-            hasLimitReached={hasReachedLimit()}
-            refreshCodes={() => {
-              if (activeSetting) {
-                updateMaxPeopleOptions(activeSetting);
-              }
-            }}
-            refreshCounts={refreshCounts}
-          />
-        </div>
-      </div>
-      <Footer />
-    </div>
-  );
-}
-
-export default CodeGenerator;
->>>>>>> 2110f58c
+import React, { useState, useEffect } from "react";
+import axiosInstance from "../../utils/axiosConfig";
+import { useToast } from "../Toast/ToastContext";
+import "./CodeGenerator.scss";
+import Navigation from "../Navigation/Navigation";
+import Footer from "../Footer/Footer";
+import CodeManagement from "../CodeManagement/CodeManagement";
+import { BsPeopleFill } from "react-icons/bs";
+import { RiCodeBoxFill, RiCloseLine, RiRefreshLine } from "react-icons/ri";
+import { componentCleanup } from "../../utils/layoutHelpers";
+
+function CodeGenerator({
+  user,
+  onClose,
+  type,
+  refreshCounts,
+  codeSettings = [],
+  selectedBrand,
+  selectedEvent,
+  onEventDataUpdate,
+}) {
+  const { showSuccess, showError, showLoading } = useToast();
+  const [name, setName] = useState("");
+  const [pax, setPax] = useState(1);
+  const [condition, setCondition] = useState("");
+  const [tableNumber, setTableNumber] = useState("");
+  const [icon, setIcon] = useState("");
+  const [activeSetting, setActiveSetting] = useState(null);
+  const [availableSettings, setAvailableSettings] = useState([]);
+  const [selectedCodeType, setSelectedCodeType] = useState(null);
+  const [maxPeopleOptions, setMaxPeopleOptions] = useState([1]);
+  const [isLoading, setIsLoading] = useState(false);
+  const [userCodes, setUserCodes] = useState({});
+  const [totalCodesCount, setTotalCodesCount] = useState(0);
+
+  // Initialize component with settings and user permissions
+  useEffect(() => {
+    // Get user role permissions from selectedBrand or co-host permissions
+    let userPermissions = {};
+
+    // Check if this is a co-hosted event with effective permissions
+    if (selectedEvent?.coHostBrandInfo?.effectivePermissions?.codes) {
+      userPermissions =
+        selectedEvent.coHostBrandInfo.effectivePermissions.codes;
+
+      // Handle Map to object conversion if needed
+      if (userPermissions instanceof Map) {
+        userPermissions = Object.fromEntries(userPermissions);
+      }
+    } else if (selectedBrand?.role?.permissions?.codes) {
+      userPermissions = selectedBrand.role.permissions.codes;
+
+      // Handle Map to object conversion if needed
+      if (userPermissions instanceof Map) {
+        userPermissions = Object.fromEntries(userPermissions);
+      }
+    }
+
+    // Filter for custom codes (isEditable: true) that are also enabled (isEnabled: true)
+    const customCodeSettings = codeSettings.filter(
+      (setting) => setting.isEditable === true && setting.isEnabled === true
+    );
+
+    // Create a map to track unique settings by name
+    const uniqueSettingsMap = new Map();
+
+    // Process each setting, keeping only the first occurrence of each name
+    customCodeSettings.forEach((setting) => {
+      if (!uniqueSettingsMap.has(setting.name)) {
+        uniqueSettingsMap.set(setting.name, setting);
+      }
+    });
+
+    // Convert map back to array
+    const uniqueCodeSettings = Array.from(uniqueSettingsMap.values());
+
+    // Filter settings based on user permissions
+    const permittedSettings = uniqueCodeSettings.filter((setting) => {
+      const permissionKey = setting.name;
+      return userPermissions[permissionKey]?.generate === true;
+    });
+
+    // Store the filtered settings for use in the component
+    setAvailableSettings(permittedSettings);
+
+    // Set default code type if we have settings
+    if (permittedSettings.length > 0) {
+      const defaultSetting = permittedSettings[0];
+      const defaultType = defaultSetting.name;
+
+      setSelectedCodeType(defaultType);
+      setActiveSetting(defaultSetting);
+      setCondition(defaultSetting.condition || "");
+      // Initialize icon if available
+      setIcon(defaultSetting.icon || "RiCodeLine");
+      updateMaxPeopleOptions(defaultSetting);
+    }
+  }, [selectedBrand, codeSettings, selectedEvent]);
+
+  // Fetch user-specific codes for the selected event
+  useEffect(() => {
+    if (selectedEvent && user && availableSettings.length > 0) {
+      const fetchUserCodes = async () => {
+        try {
+          // Get the IDs of available code settings
+          const settingIds = availableSettings.map((setting) => setting._id);
+
+          const response = await axiosInstance.post(`/codes/event-user-codes`, {
+            eventId: selectedEvent._id,
+            userId: user._id,
+            codeSettingIds: settingIds,
+          });
+
+          // Store the codes data
+          setUserCodes(response.data.codes || {});
+          setTotalCodesCount(response.data.totalCount || 0);
+        } catch (error) {
+          // Silent fail for user codes fetch
+        }
+      };
+
+      fetchUserCodes();
+    }
+  }, [selectedEvent, user, availableSettings]);
+
+  // Update active setting when code type changes
+  useEffect(() => {
+    if (selectedCodeType && availableSettings.length > 0) {
+      const matchingSetting = availableSettings.find(
+        (s) => s.name === selectedCodeType
+      );
+
+      if (matchingSetting) {
+        setActiveSetting(matchingSetting);
+        setCondition(matchingSetting.condition || "");
+        setPax(1);
+        updateMaxPeopleOptions(matchingSetting);
+      }
+    }
+  }, [selectedCodeType, availableSettings]);
+
+  // Refresh maxPeopleOptions when userCodes changes (after deletion or other updates)
+  useEffect(() => {
+    if (activeSetting) {
+      updateMaxPeopleOptions(activeSetting);
+    }
+  }, [userCodes]);
+
+  // Update max people options based on the active setting
+  const updateMaxPeopleOptions = (setting) => {
+    if (!setting) {
+      setMaxPeopleOptions([1]);
+      return;
+    }
+
+    // Get the maximum allowed people count from the setting
+    const maxAllowed =
+      setting.maxPax || (setting.name?.includes("Bottle") ? 5 : 1);
+
+    // Get the active permission to check for limits
+    const activePermission = getActivePermission();
+    let adjustedMax = maxAllowed;
+
+    // If we have a limited number of codes and they are not unlimited
+    if (
+      activePermission &&
+      !activePermission.unlimited &&
+      activePermission.limit > 0
+    ) {
+      // Get all codes for this setting
+      const settingCodes = userCodes[setting._id] || [];
+
+      // Calculate total people already accounted for (sum of maxPax values)
+      const totalPeopleCount = settingCodes.reduce(
+        (total, code) => total + (code.maxPax || 1),
+        0
+      );
+
+      // For new code creation, check remaining limit
+      if (totalPeopleCount < activePermission.limit) {
+        // Calculate how many spots are left in total
+        const remainingCount = Math.max(
+          0,
+          activePermission.limit - totalPeopleCount
+        );
+
+        // For new codes, we're limited by the remaining count
+        adjustedMax = Math.min(maxAllowed, remainingCount || 1);
+      } else if (totalPeopleCount >= activePermission.limit) {
+        // If we've reached the limit, we can only have 1 person per new code
+        // (but this is only for new codes - editing should still allow up to maxAllowed)
+        adjustedMax = 0;
+      }
+    }
+
+    // Ensure we always have at least 1 as an option if we can create any codes
+    adjustedMax = Math.max(adjustedMax, 0);
+
+    // If adjustedMax is 0, we can't create any more codes
+    if (adjustedMax === 0) {
+      setMaxPeopleOptions([]);
+    } else {
+      // Generate array of options from 1 to adjustedMax
+      setMaxPeopleOptions(Array.from({ length: adjustedMax }, (_, i) => i + 1));
+    }
+
+    // Reset pax to 1 when changing options (if we can still create codes)
+    if (adjustedMax > 0) {
+      setPax(1);
+    }
+
+    // Trigger a UI refresh by updating the counter value
+    if (refreshCounts) {
+      refreshCounts();
+    }
+  };
+
+  // Find the active permission for the selected code type
+  const getActivePermission = () => {
+    if (!selectedCodeType) return null;
+
+    // Get permissions from co-host or regular brand role
+    let userPermissions = {};
+
+    if (selectedEvent?.coHostBrandInfo?.effectivePermissions?.codes) {
+      userPermissions =
+        selectedEvent.coHostBrandInfo.effectivePermissions.codes;
+      // Handle Map to object conversion if needed
+      if (userPermissions instanceof Map) {
+        userPermissions = Object.fromEntries(userPermissions);
+      }
+    } else if (selectedBrand?.role?.permissions?.codes) {
+      userPermissions = selectedBrand.role.permissions.codes;
+      // Handle Map to object conversion if needed
+      if (userPermissions instanceof Map) {
+        userPermissions = Object.fromEntries(userPermissions);
+      }
+    } else {
+      return null;
+    }
+    const permission = userPermissions[selectedCodeType];
+
+    if (!permission) return null;
+
+    return {
+      type: selectedCodeType,
+      limit: permission.limit || 0,
+      unlimited: permission.unlimited || permission.limit === 0,
+      hasAccess: permission.generate === true,
+    };
+  };
+
+  // Get max people allowed for current code type
+  const getMaxPeopleAllowed = () => {
+    if (!activeSetting) return 1;
+    return activeSetting.maxPax || 1;
+  };
+
+  // Check if pax exceeds maxPax
+  const isPaxExceedingMaximum = () => {
+    return pax > getMaxPeopleAllowed();
+  };
+
+  // Determine if we should show the people selector
+  const shouldShowPeopleSelector = () => {
+    return activeSetting?.maxPax > 1;
+  };
+
+  // Check if user has reached code limit
+  const hasReachedLimit = () => {
+    const activePermission = getActivePermission();
+
+    // If there's no permission, or it's unlimited, they haven't reached the limit
+    if (!activePermission || activePermission.unlimited) {
+      return false;
+    }
+
+    // Get the limit value
+    const limit = activePermission.limit || 0;
+
+    // If limit is 0, it's unlimited
+    if (limit === 0) return false;
+
+    // Calculate how many people are accounted for by summing maxPax values
+    const totalPeopleCount =
+      activeSetting && userCodes[activeSetting._id]
+        ? userCodes[activeSetting._id].reduce(
+            (total, code) => total + (code.maxPax || 1),
+            0
+          )
+        : 0;
+
+    // They've reached the limit if they've used as many or more than their limit
+    return totalPeopleCount >= limit;
+  };
+
+  // Handle code generation
+  const handleCode = async () => {
+    if (!selectedEvent) {
+      showError("Please select an event first");
+      return;
+    }
+
+    if (!activeSetting) {
+      showError("Please select a code type");
+      return;
+    }
+
+    if (!name) {
+      showError("Please enter a name");
+      return;
+    }
+
+    if (pax < 1) {
+      showError("Please select at least 1 person");
+      return;
+    }
+
+    if (isPaxExceedingMaximum()) {
+      showError(`Maximum ${getMaxPeopleAllowed()} people allowed`);
+      return;
+    }
+
+    showLoading("Generating code...");
+    setIsLoading(true);
+
+    try {
+      // Extract user information for host and username
+      const hostName = user?.firstName || user?.username || "Unknown";
+      const hostUsername = user?.username || "unknown";
+
+      // Prepare the code data with the verified username
+      const codeData = {
+        eventId: selectedEvent._id,
+        name,
+        pax,
+        condition: condition || activeSetting.condition || "",
+        type: activeSetting.type,
+        hostName,
+        hostUsername,
+        tableNumber: tableNumber || "",
+        codeSettingId: activeSetting._id,
+        createdBy: user?._id,
+        metadata: {
+          codeType: selectedCodeType,
+          settingId: activeSetting._id || "",
+          settingName: activeSetting.name || "",
+          settingColor: activeSetting.color || "#2196F3",
+          settingIcon: icon || activeSetting.icon || "RiCodeLine",
+          displayName: selectedCodeType,
+          actualType: activeSetting.type,
+          generatedFrom: "CodeGenerator",
+          hostInfo: {
+            id: user?._id,
+            username: hostUsername,
+          },
+        },
+        maxPax: pax,
+        paxChecked: 0,
+        status: "active",
+        isDynamic: true,
+      };
+
+      const response = await axiosInstance.post(
+        `/codes/create-dynamic`,
+        codeData
+      );
+
+      // Reset form fields
+      setName("");
+      setPax(1);
+      setCondition("");
+      setTableNumber("");
+
+      // Update local codes state with the new code
+      if (response.data && response.data.code) {
+        const newCode = response.data.code;
+        const settingId = newCode.metadata?.settingId;
+
+        if (settingId) {
+          // Create a copy of the current userCodes
+          const updatedCodes = { ...userCodes };
+
+          // Initialize the array for this setting if it doesn't exist
+          if (!updatedCodes[settingId]) {
+            updatedCodes[settingId] = [];
+          }
+
+          // Add the new code to the array
+          updatedCodes[settingId] = [
+            {
+              id: newCode._id,
+              code: newCode.code,
+              name: newCode.name,
+              type: newCode.type,
+              maxPax: newCode.maxPax,
+              paxChecked: newCode.paxChecked,
+              condition: newCode.condition,
+              qrCode: newCode.qrCode,
+              createdAt: new Date().toISOString(),
+              status: "active",
+              metadata: newCode.metadata,
+              color: activeSetting.color || "#2196F3",
+              icon:
+                newCode.metadata?.settingIcon ||
+                activeSetting.icon ||
+                "RiCodeLine",
+            },
+            ...updatedCodes[settingId],
+          ];
+
+          // Update the state
+          setUserCodes(updatedCodes);
+
+          // Calculate the total people count by summing all codes' maxPax values
+          const newTotalPeopleCount = Object.values(updatedCodes).reduce(
+            (total, settingCodes) =>
+              total +
+              settingCodes.reduce(
+                (settingTotal, code) => settingTotal + (code.maxPax || 1),
+                0
+              ),
+            0
+          );
+
+          setTotalCodesCount(newTotalPeopleCount);
+        }
+      }
+
+      // Refresh counts if needed
+      if (refreshCounts) {
+        refreshCounts();
+      }
+
+      showSuccess("Code generated successfully!");
+    } catch (error) {
+      showError(error.response?.data?.message || "Failed to generate code");
+    } finally {
+      setIsLoading(false);
+    }
+  };
+
+  // Get the counter text based on whether there's a limit or not
+  const getCounterText = () => {
+    const activePermission = getActivePermission();
+    if (!activePermission || activePermission.unlimited) {
+      return "GENERATED";
+    }
+    return "REMAINING";
+  };
+
+  // Get the counter value for the current code type
+  const getCounterValue = () => {
+    // Get the active permission for the current code type
+    const activePermission = getActivePermission();
+    if (!activePermission) {
+      return "0";
+    }
+
+    // For unlimited types, show the count of total people (sum of maxPax)
+    if (activePermission.unlimited) {
+      // Get the count of people for the active setting
+      if (activeSetting && userCodes[activeSetting._id]) {
+        const totalPeopleCount = userCodes[activeSetting._id].reduce(
+          (total, code) => total + (code.maxPax || 1),
+          0
+        );
+        return totalPeopleCount.toString();
+      }
+      return "0";
+    }
+
+    // For limited types, show the remaining count
+    const limit = activePermission.limit || 0;
+    if (limit === 0) return "∞";
+
+    // Calculate total people already accounted for by summing maxPax values
+    const totalPeopleCount =
+      activeSetting && userCodes[activeSetting._id]
+        ? userCodes[activeSetting._id].reduce(
+            (total, code) => total + (code.maxPax || 1),
+            0
+          )
+        : 0;
+
+    const remaining = Math.max(0, limit - totalPeopleCount);
+    return remaining.toString();
+  };
+
+  // Calculate remaining people quota (extracted for reuse)
+  const getRemainingQuota = () => {
+    const activePermission = getActivePermission();
+
+    // If there's no permission, or it's unlimited, they have unlimited quota
+    if (!activePermission || activePermission.unlimited) {
+      return Infinity;
+    }
+
+    // Get the limit value
+    const limit = activePermission.limit || 0;
+
+    // If limit is 0, it's unlimited
+    if (limit === 0) return Infinity;
+
+    // Calculate total people already accounted for
+    const totalPeopleCount =
+      activeSetting && userCodes[activeSetting._id]
+        ? userCodes[activeSetting._id].reduce(
+            (total, code) => total + (code.maxPax || 1),
+            0
+          )
+        : 0;
+
+    // Return the remaining quota
+    return Math.max(0, limit - totalPeopleCount);
+  };
+
+  // Handle tab click to change code type
+  const handleTabClick = (codeType) => {
+    if (codeType === selectedCodeType || isLoading) return;
+    setSelectedCodeType(codeType);
+    // The activeSetting will be updated in the useEffect that watches selectedCodeType
+  };
+
+  // JSX for the code type tabs
+  const renderCodeTypeTabs = () => {
+    if (!availableSettings || availableSettings.length <= 1) return null;
+
+    return (
+      <div className="code-type-selector">
+        <div className="type-tabs">
+          {availableSettings.map((setting) => (
+            <div
+              key={setting._id}
+              className={`type-tab ${
+                selectedCodeType === setting.name ? "selected" : ""
+              }`}
+              onClick={() => handleTabClick(setting.name)}
+            >
+              <div className="tab-name">{setting.name}</div>
+            </div>
+          ))}
+        </div>
+      </div>
+    );
+  };
+
+  // Handle icon change
+  const handleIconChange = async (newIcon) => {
+    setIcon(newIcon);
+
+    // Save the updated icon to the code setting
+    if (activeSetting) {
+      try {
+        const response = await axiosInstance.put(
+          `/code-settings/events/${selectedEvent._id}`,
+          {
+            codeSettingId: activeSetting._id,
+            icon: newIcon,
+          }
+        );
+
+        if (response.data && response.data.codeSettings) {
+          // Update the active setting in memory
+          const updatedSetting = response.data.codeSettings.find(
+            (s) => s._id === activeSetting._id
+          );
+
+          if (updatedSetting) {
+            setActiveSetting(updatedSetting);
+          }
+        }
+      } catch (error) {
+        // Silent fail for icon update
+      }
+    }
+  };
+
+  // Add a new handler for the refresh button
+  const handleRefresh = async () => {
+    setIsLoading(true);
+    try {
+      if (selectedEvent && user && availableSettings.length > 0) {
+        // Get the IDs of available code settings
+        const settingIds = availableSettings.map((setting) => setting._id);
+
+        const response = await axiosInstance.post(`/codes/event-user-codes`, {
+          eventId: selectedEvent._id,
+          userId: user._id,
+          codeSettingIds: settingIds,
+        });
+
+        // Store the codes data
+        setUserCodes(response.data.codes || {});
+        setTotalCodesCount(response.data.totalCount || 0);
+
+        // Update options based on refreshed data
+        if (activeSetting) {
+          updateMaxPeopleOptions(activeSetting);
+        }
+
+        // Refresh counts if needed
+        if (refreshCounts) {
+          refreshCounts();
+        }
+      }
+      showSuccess("Data refreshed successfully");
+    } catch (error) {
+      showError("Failed to refresh data");
+    } finally {
+      setIsLoading(false);
+    }
+  };
+
+  // Add event listener to close component when Profile is clicked in Navigation
+  useEffect(() => {
+    const handleCloseFromProfile = (event) => {
+      // Use a small timeout to ensure smooth transitions
+      setTimeout(() => {
+        if (onClose) {
+          onClose();
+        }
+      }, 10);
+    };
+
+    window.addEventListener(
+      "closeComponentFromProfile",
+      handleCloseFromProfile
+    );
+
+    return () => {
+      window.removeEventListener(
+        "closeComponentFromProfile",
+        handleCloseFromProfile
+      );
+    };
+  }, [onClose]);
+
+  // Add a useEffect for proper cleanup on unmount
+  useEffect(() => {
+    return () => {
+      componentCleanup();
+    };
+  }, []);
+
+  if (!activeSetting) {
+    return (
+      <div className="code">
+        <div className="code-wrapper">
+          <Navigation onBack={onClose} />
+          <h1 className="code-title">No Code Types Available</h1>
+          <p>
+            No code types are currently configured for this event or you don't
+            have permissions to generate codes.
+            <br />
+            Please contact the event owner to set up code types.
+          </p>
+        </div>
+        <Footer />
+      </div>
+    );
+  }
+
+  return (
+    <div className="code-generator">
+      <Navigation onBack={onClose} title={`${type || "Event"} Codes`} />
+      <div className="code-generator-container">
+        {/* Add stylized header similar to Analytics */}
+        <div className="code-header">
+          <h2>
+            <RiCodeBoxFill /> Code Generator
+            {selectedEvent && (
+              <span className="event-name"> - {selectedEvent.title}</span>
+            )}
+          </h2>
+          <div className="header-actions">
+            <button
+              className="refresh-btn"
+              onClick={handleRefresh}
+              disabled={isLoading}
+            >
+              <RiRefreshLine className={isLoading ? "spinning" : ""} />
+            </button>
+            <button className="close-btn" onClick={onClose}>
+              <RiCloseLine />
+            </button>
+          </div>
+        </div>
+
+        {/* Event logo container */}
+        <div className="brand-logo-container">
+          {selectedEvent && (
+            <>
+              {selectedEvent.brand &&
+              selectedEvent.brand.logo &&
+              (selectedEvent.brand.logo.full ||
+                selectedEvent.brand.logo.medium ||
+                selectedEvent.brand.logo.thumbnail) ? (
+                <img
+                  src={
+                    selectedEvent.brand.logo.full ||
+                    selectedEvent.brand.logo.medium ||
+                    selectedEvent.brand.logo.thumbnail
+                  }
+                  alt={selectedEvent.name || selectedEvent.title}
+                  className="code-logo"
+                  style={
+                    selectedEvent.primaryColor
+                      ? { borderColor: selectedEvent.primaryColor }
+                      : {}
+                  }
+                />
+              ) : selectedBrand && selectedBrand.logo ? (
+                <img
+                  src={
+                    selectedBrand.logo.full ||
+                    selectedBrand.logo.medium ||
+                    selectedBrand.logo.thumbnail ||
+                    selectedBrand.logo.url
+                  }
+                  alt={selectedBrand.name}
+                  className="code-logo"
+                  style={
+                    selectedEvent.primaryColor
+                      ? { borderColor: selectedEvent.primaryColor }
+                      : {}
+                  }
+                />
+              ) : (
+                <div
+                  className="code-logo-placeholder"
+                  style={
+                    selectedEvent.primaryColor
+                      ? { backgroundColor: selectedEvent.primaryColor }
+                      : {}
+                  }
+                >
+                  {selectedEvent.name ? selectedEvent.name.charAt(0) : "G"}
+                </div>
+              )}
+            </>
+          )}
+        </div>
+
+        <div className="code-generator-header">
+          <div className="counter-container">
+            <div className="counter-label">{getCounterText()}</div>
+            <div className="counter-value">{getCounterValue()}</div>
+          </div>
+        </div>
+
+        {/* Code Generator View */}
+        <div className="code-generator-section">
+          {renderCodeTypeTabs()}
+
+          <div className="code-form">
+            <div className="input-container">
+              <input
+                type="text"
+                placeholder="Name"
+                value={name}
+                onChange={(e) => setName(e.target.value)}
+                disabled={hasReachedLimit() || isLoading}
+              />
+            </div>
+
+            {activeSetting &&
+              shouldShowPeopleSelector() &&
+              activeSetting.maxPax > 1 && (
+                <div className="input-container">
+                  <select
+                    className="people-select"
+                    value={pax}
+                    onChange={(e) => setPax(parseInt(e.target.value))}
+                    disabled={hasReachedLimit() || isLoading}
+                  >
+                    {maxPeopleOptions.map((num) => (
+                      <option key={num} value={num}>
+                        {num} {num === 1 ? "Person" : "People"}
+                      </option>
+                    ))}
+                  </select>
+                </div>
+              )}
+
+            {activeSetting && activeSetting.customizableCondition && (
+              <div className="input-container">
+                <input
+                  type="text"
+                  placeholder="Condition (optional)"
+                  value={condition}
+                  onChange={(e) => setCondition(e.target.value)}
+                />
+              </div>
+            )}
+
+            {activeSetting && activeSetting.type === "table" && (
+              <div className="input-container">
+                <input
+                  type="text"
+                  placeholder="Table Number"
+                  value={tableNumber}
+                  onChange={(e) => setTableNumber(e.target.value)}
+                />
+              </div>
+            )}
+
+            <button
+              className="code-btn"
+              disabled={
+                !name ||
+                pax < 1 ||
+                !activeSetting ||
+                isLoading ||
+                hasReachedLimit()
+              }
+              onClick={handleCode}
+            >
+              {isLoading
+                ? "Loading..."
+                : hasReachedLimit()
+                ? "Limit Reached"
+                : "Generate Code"}
+            </button>
+          </div>
+        </div>
+
+        {/* Code Management Section */}
+        <div className="code-management-container">
+          <CodeManagement
+            user={user}
+            type={selectedCodeType}
+            codes={
+              activeSetting && userCodes[activeSetting._id]
+                ? userCodes[activeSetting._id].map((code) => ({
+                    ...code,
+                    color: code.color || activeSetting.color || "#2196F3",
+                    icon: code.icon || activeSetting.icon || "RiCodeLine",
+                    metadata: {
+                      ...code.metadata,
+                      settingIcon:
+                        code.metadata?.settingIcon ||
+                        activeSetting.icon ||
+                        "RiCodeLine",
+                    },
+                  }))
+                : []
+            }
+            setCodes={(updatedCodes) => {
+              if (activeSetting) {
+                // Create a copy of userCodes
+                const updatedUserCodes = { ...userCodes };
+                // Update the specific setting's codes
+                updatedUserCodes[activeSetting._id] = updatedCodes;
+                // Update state
+                setUserCodes(updatedUserCodes);
+                // Update total count based on maxPax values
+                const newTotalPeopleCount = Object.values(
+                  updatedUserCodes
+                ).reduce(
+                  (total, settingCodes) =>
+                    total +
+                    settingCodes.reduce(
+                      (settingTotal, code) => settingTotal + (code.maxPax || 1),
+                      0
+                    ),
+                  0
+                );
+                setTotalCodesCount(newTotalPeopleCount);
+                // Force a refresh of the maxPeopleOptions
+                updateMaxPeopleOptions(activeSetting);
+              }
+            }}
+            selectedEvent={selectedEvent}
+            isLoading={isLoading}
+            activeSetting={activeSetting}
+            maxPeopleOptions={maxPeopleOptions}
+            maxPeopleAllowed={getMaxPeopleAllowed()}
+            remainingQuota={getRemainingQuota()}
+            hasLimitReached={hasReachedLimit()}
+            refreshCodes={() => {
+              if (activeSetting) {
+                updateMaxPeopleOptions(activeSetting);
+              }
+            }}
+            refreshCounts={refreshCounts}
+          />
+        </div>
+      </div>
+      <Footer />
+    </div>
+  );
+}
+
+export default CodeGenerator;