<<<<<<< HEAD
@import "../../_variables";

// Enhanced color palette
$primary-color: #ffc807;
$primary-dark: #d9a916;
$secondary-color: #222;
$bg-dark: #151515;
$bg-darker: #0d0d0d;
$bg-input: rgba(255, 255, 255, 0.07);
$border-light: rgba(255, 255, 255, 0.1);
$text-light: rgba(255, 255, 255, 0.8);
$text-muted: rgba(255, 255, 255, 0.5);
$shadow-soft: 0 8px 16px rgba(0, 0, 0, 0.15);
$shadow-strong: 0 12px 28px rgba(0, 0, 0, 0.25);
$transition: all 0.3s cubic-bezier(0.25, 0.8, 0.25, 1);

@mixin focus-effect {
  transition: all 0.2s ease;
  &:focus {
    outline: none;
    border-color: rgba($primary-color, 0.5);
    box-shadow: 0 0 0 2px rgba($primary-color, 0.25);
  }
}

@mixin hover-effect {
  transition: $transition;
  &:hover {
    transform: translateY(-2px);
    box-shadow: $shadow-soft;
  }
  &:active {
    transform: translateY(0);
  }
}

@keyframes fadeIn {
  from {
    opacity: 0;
    transform: translateY(10px);
  }
  to {
    opacity: 1;
    transform: translateY(0);
  }
}

@keyframes shimmer {
  0% {
    background-position: -150% 0;
  }
  100% {
    background-position: 150% 0;
  }
}

@keyframes pulse {
  0%,
  100% {
    opacity: 0.8;
    transform: scale(1);
  }
  50% {
    opacity: 1;
    transform: scale(1.05);
  }
}

.event-form-overlay {
  position: fixed;
  top: 0;
  left: 0;
  right: 0;
  bottom: 0;
  background: rgba(0, 0, 0, 0.75);
  backdrop-filter: blur(6px);
  -webkit-backdrop-filter: blur(6px);
  z-index: 1000;
  display: flex;
  align-items: center;
  justify-content: center;
  padding: 20px;
  overflow-y: auto;
  overflow-x: hidden;
}

.event-form {
  background: $bg-dark;
  border-radius: 16px;
  box-shadow: $shadow-strong;
  width: 100%;
  max-width: 900px;
  max-height: 90vh;
  overflow-y: auto;
  overflow-x: hidden;
  padding: 0;
  position: relative;
  border: 1px solid rgba(255, 255, 255, 0.08);
  animation: fadeIn 0.3s ease-out;

  &::-webkit-scrollbar {
    width: 8px;
  }

  &::-webkit-scrollbar-track {
    background: rgba(0, 0, 0, 0.2);
    border-radius: 8px;
  }

  &::-webkit-scrollbar-thumb {
    background-color: rgba(255, 255, 255, 0.2);
    border-radius: 8px;
    &:hover {
      background-color: rgba(255, 255, 255, 0.3);
    }
  }

  h2 {
    margin: 0;
    padding: 1.5rem;
    color: white;
    font-size: 1.8rem;
    font-weight: 600;
    border-bottom: 1px solid rgba(255, 255, 255, 0.1);
    position: sticky;
    top: 0;
    background: $bg-dark;
    z-index: 10;
    display: flex;
    align-items: center;
    justify-content: space-between;

    &:after {
      content: "";
      position: absolute;
      bottom: -2px;
      left: 50%;
      transform: translateX(-50%);
      width: 100px;
      height: 3px;
      background: linear-gradient(
        90deg,
        transparent,
        $primary-color,
        transparent
      );
    }

    .close-button {
      font-size: 1.5rem;
      cursor: pointer;
      color: rgba(255, 255, 255, 0.6);
      transition: all 0.2s ease;
      margin-right: 1rem;

      &:hover {
        color: #fff;
        transform: scale(1.1);
      }
    }
  }

  form {
    padding: 0.5rem 1.5rem 1.5rem;

    @media (min-width: 768px) {
      padding: 1rem 2rem 2rem;
    }
  }

  .form-section {
    background: rgba(0, 0, 0, 0.2);
    border-radius: 12px;
    padding: 1.5rem;
    margin-bottom: 1.5rem;
    border: 1px solid rgba(255, 255, 255, 0.05);
    box-shadow: 0 4px 12px rgba(0, 0, 0, 0.1);
    transition: all 0.3s ease;

    &:hover {
      border-color: rgba(255, 255, 255, 0.1);
      box-shadow: 0 6px 16px rgba(0, 0, 0, 0.15);
    }

    h3 {
      margin-top: 0;
      margin-bottom: 1.5rem;
      font-size: 1.25rem;
      color: $primary-color;
      display: flex;
      align-items: center;
      font-weight: 600;
      position: relative;

      &:after {
        content: "";
        flex: 1;
        height: 1px;
        background: linear-gradient(
          90deg,
          rgba($primary-color, 0.5),
          transparent
        );
        margin-left: 1rem;
      }
    }

    .form-section-description {
      font-size: 0.9rem;
      color: rgba(255, 255, 255, 0.6);
      margin: -0.75rem 0 1.25rem 0;
      line-height: 1.4;
    }

    // Dropbox path auto-generation styles - at form-section level
    .dropbox-suggestion-banner {
      background: linear-gradient(135deg, rgba($primary-color, 0.1) 0%, rgba($primary-color, 0.05) 100%);
      border: 1px solid rgba($primary-color, 0.2);
      border-radius: 8px;
      padding: 0.75rem 1rem;
      margin-bottom: 0.75rem;
      animation: fadeIn 0.3s ease-out;

      .suggestion-content {
        display: flex;
        align-items: center;
        justify-content: space-between;
        gap: 1rem;
        flex-wrap: wrap;

        .suggestion-text {
          color: rgba(255, 255, 255, 0.9);
          font-size: 0.9rem;
          display: flex;
          align-items: center;
          gap: 0.5rem;
          flex: 1;
          min-width: 0;

          code {
            background: rgba(0, 0, 0, 0.3);
            padding: 0.2rem 0.4rem;
            border-radius: 4px;
            font-family: 'Courier New', monospace;
            font-size: 0.85rem;
            color: $primary-color;
            word-break: break-all;
          }
        }

        .suggestion-actions {
          display: flex;
          gap: 0.5rem;
          flex-shrink: 0;

          .suggestion-btn {
            background: rgba(255, 255, 255, 0.1);
            border: 1px solid rgba(255, 255, 255, 0.2);
            border-radius: 6px;
            padding: 0.4rem 0.8rem;
            color: rgba(255, 255, 255, 0.9);
            cursor: pointer;
            font-size: 0.8rem;
            display: flex;
            align-items: center;
            gap: 0.3rem;
            transition: all 0.2s ease;

            &.accept {
              background: rgba(34, 197, 94, 0.2);
              border-color: rgba(34, 197, 94, 0.4);
              color: rgb(34, 197, 94);

              &:hover {
                background: rgba(34, 197, 94, 0.3);
                border-color: rgba(34, 197, 94, 0.6);
                transform: translateY(-1px);
              }
            }

            &.reject {
              background: rgba(239, 68, 68, 0.2);
              border-color: rgba(239, 68, 68, 0.4);
              color: rgb(239, 68, 68);

              &:hover {
                background: rgba(239, 68, 68, 0.3);
                border-color: rgba(239, 68, 68, 0.6);
                transform: translateY(-1px);
              }
            }

            &:active {
              transform: translateY(0);
            }
          }
        }
      }
    }

    .form-group {
      margin-bottom: 1.5rem;

      label {
        display: block;
        margin-bottom: 0.5rem;
        color: $text-light;
        font-weight: 500;
        font-size: 0.95rem;
      }

      input,
      textarea,
      select {
        width: 100%;
        padding: 0.8rem 1rem;
        background: $bg-input;
        border: 1px solid $border-light;
        border-radius: 8px;
        color: #fff;
        font-size: 1rem;
        transition: all 0.2s ease;
        box-shadow: inset 0 1px 3px rgba(0, 0, 0, 0.1);

        &:focus {
          outline: none;
          border-color: rgba($primary-color, 0.5);
          box-shadow: 0 0 0 2px rgba($primary-color, 0.2),
            inset 0 1px 3px rgba(0, 0, 0, 0.1);
        }

        &::placeholder {
          color: rgba(255, 255, 255, 0.3);
        }
      }

      textarea {
        min-height: 100px;
        resize: vertical;
      }

      .input-with-icon {
        position: relative;

        input {
          padding-left: 2.8rem;
        }

        svg {
          position: absolute;
          left: 1rem;
          top: 50%;
          transform: translateY(-50%);
          color: rgba(255, 255, 255, 0.5);
          font-size: 1.2rem;
        }

        .regenerate-path-btn {
          position: absolute;
          right: 0.75rem;
          top: 50%;
          transform: translateY(-50%);
          background: rgba($primary-color, 0.1);
          border: 1px solid rgba($primary-color, 0.3);
          border-radius: 6px;
          padding: 0.4rem 0.6rem;
          color: $primary-color;
          cursor: pointer;
          font-size: 0.9rem;
          transition: all 0.2s ease;

          &:hover {
            background: rgba($primary-color, 0.2);
            border-color: rgba($primary-color, 0.5);
            transform: translateY(-50%) scale(1.05);
          }

          &:active {
            transform: translateY(-50%) scale(0.95);
          }
        }
      }

      .input-hint {
        font-size: 0.8rem;
        color: rgba(255, 255, 255, 0.6);
        margin-top: 0.5rem;
        display: block;
      }

      .path-structure-info {
        font-size: 0.75rem;
        color: rgba($primary-color, 0.8);
        margin-top: 0.3rem;
        display: block;
        font-family: 'Courier New', monospace;

        code {
          background: rgba($primary-color, 0.1);
          padding: 0.2rem 0.4rem;
          border-radius: 4px;
          color: $primary-color;
        }
      }
    }

    .date-time-container {
      display: grid;
      grid-template-columns: 1fr;
      gap: 1rem;

      @media (min-width: 768px) {
        grid-template-columns: 1fr 1fr;
        gap: 2rem;
      }
    }

    .date-time-column {
      display: flex;
      flex-direction: column;
      gap: 1rem;
    }

    .location-details {
      display: grid;
      grid-template-columns: 1fr;
      gap: 1rem;

      @media (min-width: 768px) {
        grid-template-columns: 1fr 1fr;
      }
    }

    .weekly-event-toggle {
      display: flex;
      align-items: center;
      margin: 1.5rem 0;
      padding: 0.75rem 1.25rem;
      background: rgba(0, 0, 0, 0.2);
      border-radius: 10px;
      border: 1px solid rgba(255, 255, 255, 0.05);

      .toggle-container {
        display: flex;
        align-items: center;
        cursor: pointer;

        input[type="checkbox"] {
          appearance: none;
          -webkit-appearance: none;
          width: 1.25rem;
          height: 1.25rem;
          background: rgba(0, 0, 0, 0.3);
          border: 1px solid rgba($primary-color, 0.5);
          border-radius: 4px;
          margin-right: 0.75rem;
          display: grid;
          place-content: center;

          &::before {
            content: "";
            width: 0.65em;
            height: 0.65em;
            transform: scale(0);
            transition: 120ms transform ease-in-out;
            box-shadow: inset 1em 1em $primary-color;
            transform-origin: center;
            clip-path: polygon(
              14% 44%,
              0 65%,
              50% 100%,
              100% 16%,
              80% 0%,
              43% 62%
            );
          }

          &:checked {
            background: rgba($primary-color, 0.2);
            border-color: $primary-color;

            &::before {
              transform: scale(1);
            }
          }

          &:focus {
            outline: none;
            box-shadow: 0 0 0 2px rgba($primary-color, 0.2);
          }
        }

        .toggle-label {
          font-size: 1rem;
          font-weight: 500;
          color: $text-light;
        }
      }
    }
  }

  .flyer-options {
    display: grid;
    grid-template-columns: repeat(auto-fit, minmax(120px, 1fr));
    gap: 1rem;
    margin-top: 1rem;
    justify-content: center;

    // Fix for better centering with grid
    @media (min-width: 500px) {
      grid-template-columns: repeat(3, 120px);
    }

    .flyer-option {
      position: relative;
      border-radius: 10px;
      overflow: hidden;
      border: 2px dashed rgba(255, 255, 255, 0.2);
      aspect-ratio: 1;
      display: flex;
      align-items: center;
      justify-content: center;
      flex-direction: column;
      cursor: pointer;
      transition: all 0.2s ease;
      background: rgba(0, 0, 0, 0.2);
      height: 120px;
      padding: 1rem;

      &:hover {
        border-color: rgba($primary-color, 0.5);
        transform: translateY(-2px);
        box-shadow: 0 8px 16px rgba(0, 0, 0, 0.2);
      }

      &.selected,
      &:has(img) {
        border-style: solid;
        border-color: $primary-color;
        box-shadow: 0 0 15px rgba($primary-color, 0.3);
      }

      .ratio-text {
        color: rgba(255, 255, 255, 0.7);
        font-size: 0.9rem;
        margin-top: 0.5rem;
        position: absolute;
        bottom: 8px;
      }

      .ratio-preview {
        position: relative;
        display: flex;
        align-items: center;
        justify-content: center;
        background: rgba(255, 255, 255, 0.15);
        border-radius: 4px;
        transition: all 0.2s ease;

        &.ratio-portrait {
          width: 40px;
          height: 70px;
        }

        &.ratio-square {
          width: 55px;
          height: 55px;
        }

        &.ratio-landscape {
          width: 70px;
          height: 40px;
        }

        .ratio-placeholder {
          width: 100%;
          height: 100%;
          display: flex;
          align-items: center;
          justify-content: center;

          &::before {
            content: "+";
            font-size: 2rem;
            color: rgba(255, 255, 255, 0.3);
          }
        }

        img {
          max-width: 100%;
          max-height: 100%;
          object-fit: contain;
          border-radius: 4px;
          box-shadow: 0 4px 8px rgba(0, 0, 0, 0.3);
        }
      }

      .check-icon {
        position: absolute;
        top: 0.5rem;
        right: 0.5rem;
        background: $primary-color;
        color: $bg-dark;
        border-radius: 50%;
        width: 22px;
        height: 22px;
        display: flex;
        align-items: center;
        justify-content: center;
        font-size: 0.8rem;
      }

      .flyer-delete-button {
        position: absolute;
        top: 0.5rem;
        left: 0.5rem;
        width: 22px;
        height: 22px;
        background: rgba(244, 67, 54, 0.9);
        color: white;
        border: none;
        border-radius: 50%;
        display: flex;
        align-items: center;
        justify-content: center;
        cursor: pointer;
        font-size: 0.8rem;
        transition: all 0.2s ease;
        z-index: 10;
        backdrop-filter: blur(4px);
        -webkit-backdrop-filter: blur(4px);

        &:hover {
          background: rgba(244, 67, 54, 1);
          transform: scale(1.1);
          box-shadow: 0 2px 8px rgba(244, 67, 54, 0.4);
        }

        &:active {
          transform: scale(0.95);
        }

        svg {
          pointer-events: none;
        }
      }

      .upload-progress {
        position: absolute;
        bottom: 0;
        left: 0;
        width: 100%;
        height: 4px;
        background: rgba(0, 0, 0, 0.3);

        .progress-bar {
          height: 100%;
          background: linear-gradient(
            90deg,
            $primary-color,
            lighten($primary-color, 10%)
          );
          transition: width 0.3s ease;
        }
      }
    }
  }

  .lineup-button {
    display: flex;
    align-items: center;
    justify-content: center;
    gap: 0.75rem;
    background: linear-gradient(
      45deg,
      rgba($primary-color, 0.1),
      rgba($primary-color, 0.2)
    );
    color: $primary-color;
    border: 1px solid rgba($primary-color, 0.3);
    border-radius: 8px;
    padding: 0.8rem 1.5rem;
    font-weight: 600;
    margin: 0.5rem 0;
    width: 100%;
    transition: $transition;

    &:hover {
      background: linear-gradient(
        45deg,
        rgba($primary-color, 0.15),
        rgba($primary-color, 0.25)
      );
      transform: translateY(-2px);
      box-shadow: 0 4px 12px rgba(0, 0, 0, 0.2);
    }

    svg {
      font-size: 1.2rem;
    }
  }

  .selected-lineups-container {
    margin-bottom: 1rem;

    .lineup-category-section {
      margin-bottom: 1.5rem;

      .category-header {
        margin-bottom: 0.5rem;

        .category-title {
          color: $primary-color;
          font-size: 1rem;
          font-weight: 600;
          margin: 0 0 0.5rem 0;
          text-transform: uppercase;
          letter-spacing: 0.5px;
          border-left: 3px solid $primary-color;
          padding-left: 0.75rem;
          display: flex;
          align-items: center;

          .artist-count {
            margin-left: 0.5rem;
            font-size: 0.8rem;
            color: rgba(255, 255, 255, 0.7);
            font-weight: normal;
          }
        }
      }
    }
  }

  .selected-lineups {
    display: grid;
    grid-template-columns: repeat(auto-fill, minmax(200px, 1fr));
    gap: 0.75rem;
    margin-bottom: 1rem;

    .selected-lineup-item {
      background-color: rgba(0, 0, 0, 0.2);
      border-radius: 8px;
      padding: 0.75rem;
      display: flex;
      align-items: center;
      gap: 0.75rem;
      transition: all 0.2s ease;
      border: 1px solid rgba(255, 255, 255, 0.05);

      &:hover {
        background-color: rgba(0, 0, 0, 0.3);
        transform: translateY(-2px);
      }

      .lineup-avatar {
        width: 40px;
        height: 40px;
        border-radius: 50%;
        overflow: hidden;
        flex-shrink: 0;
        background-color: #2a2a2a;
        border: 2px solid rgba($primary-color, 0.3);

        img {
          width: 100%;
          height: 100%;
          object-fit: cover;
        }

        .avatar-placeholder {
          width: 100%;
          height: 100%;
          display: flex;
          align-items: center;
          justify-content: center;

          &:after {
            content: "";
            width: 20px;
            height: 20px;
            background-image: url("data:image/svg+xml,%3Csvg xmlns='http://www.w3.org/2000/svg' viewBox='0 0 24 24' fill='rgba(255,255,255,0.3)'%3E%3Cpath d='M12 2C6.48 2 2 6.48 2 12s4.48 10 10 10 10-4.48 10-10S17.52 2 12 2zm0 3c1.66 0 3 1.34 3 3s-1.34 3-3 3-3-1.34-3-3 1.34-3 3-3zm0 14.2c-2.5 0-4.71-1.28-6-3.22.03-1.99 4-3.08 6-3.08 1.99 0 5.97 1.09 6 3.08-1.29 1.94-3.5 3.22-6 3.22z'/%3E%3C/svg%3E");
            background-repeat: no-repeat;
            background-position: center;
            background-size: contain;
          }
        }
      }

      .lineup-info {
        display: flex;
        flex-direction: column;
        overflow: hidden;

        .lineup-name {
          color: white;
          font-size: 0.9rem;
          font-weight: 600;
          white-space: nowrap;
          overflow: hidden;
          text-overflow: ellipsis;
        }

        .lineup-subtitle {
          color: rgba(255, 255, 255, 0.6);
          font-size: 0.8rem;
          white-space: nowrap;
          overflow: hidden;
          text-overflow: ellipsis;
        }
      }
    }
  }

  .lineup-button-container {
    display: flex;
    justify-content: center;
    margin-top: 1rem;
  }

  .form-actions {
    display: grid;
    grid-template-columns: 1fr 1fr;
    gap: 1rem;
    margin-top: 2rem;

    button {
      padding: 1rem 1.5rem;
      border-radius: 10px;
      font-weight: 600;
      font-size: 1rem;
      cursor: pointer;
      transition: all 0.25s cubic-bezier(0.25, 0.8, 0.25, 1);
      border: none;

      &.cancel-button {
        background: rgba(255, 255, 255, 0.1);
        color: rgba(255, 255, 255, 0.8);
        border: 1px solid rgba(255, 255, 255, 0.1);

        &:hover {
          background: rgba(255, 255, 255, 0.15);
          transform: translateY(-2px);
        }

        &:active {
          transform: translateY(0);
        }
      }

      &.submit-button {
        background: linear-gradient(
          135deg,
          $primary-color,
          darken($primary-color, 10%)
        );
        color: #000;
        font-weight: 600;
        box-shadow: 0 4px 10px rgba($primary-color, 0.3);
        position: relative;
        overflow: hidden;

        &:hover {
          transform: translateY(-2px);
          box-shadow: 0 6px 14px rgba($primary-color, 0.4);

          &:before {
            transform: translateX(100%);
          }
        }

        &:active {
          transform: translateY(0);
        }

        &:before {
          content: "";
          position: absolute;
          top: -50%;
          left: -50%;
          width: 200%;
          height: 200%;
          background: linear-gradient(
            to right,
            rgba(255, 255, 255, 0),
            rgba(255, 255, 255, 0.3),
            rgba(255, 255, 255, 0)
          );
          transform: translateX(-100%);
          transition: transform 0.6s;
          pointer-events: none;
        }

        &:disabled {
          opacity: 0.7;
          transform: none;
          cursor: not-allowed;
        }

        .loading-spinner {
          display: inline-block;
          width: 1.2rem;
          height: 1.2rem;
          border: 2px solid rgba(0, 0, 0, 0.3);
          border-radius: 50%;
          border-top-color: #000;
          animation: spin 1s linear infinite;
          margin-right: 0.5rem;
          vertical-align: middle;

          @keyframes spin {
            to {
              transform: rotate(360deg);
            }
          }
        }
      }
    }
  }

  .date-picker-container {
    position: relative;

    input {
      width: 100%;
      padding-right: 2.5rem;
    }

    .date-icon {
      position: absolute;
      right: 1rem;
      top: 50%;
      transform: translateY(-50%);
      color: rgba(255, 255, 255, 0.5);
      pointer-events: none;
    }
  }

  .error-message {
    color: #ff5252;
    font-size: 0.85rem;
    margin-top: 0.5rem;
    display: flex;
    align-items: center;
    gap: 0.5rem;

    &:before {
      content: "⚠️";
    }
  }

  // Delete confirmation dialog
  .delete-confirmation-overlay {
    position: fixed;
    top: 0;
    left: 0;
    right: 0;
    bottom: 0;
    background-color: rgba(0, 0, 0, 0.8);
    backdrop-filter: blur(5px);
    z-index: 1050;
    display: flex;
    align-items: center;
    justify-content: center;
    padding: 1rem;

    .delete-confirmation {
      background: linear-gradient(135deg, #1a1a1a, #121212);
      border-radius: 12px;
      padding: 2rem;
      max-width: 450px;
      width: 100%;
      box-shadow: 0 10px 30px rgba(0, 0, 0, 0.3);
      border: 1px solid rgba(255, 255, 255, 0.1);

      h3 {
        color: #ff4d4d;
        margin-top: 0;
        margin-bottom: 1rem;
        display: flex;
        align-items: center;
        gap: 0.75rem;
        font-size: 1.5rem;

        &:before {
          content: "⚠️";
          font-size: 1.2rem;
        }
      }

      p {
        color: rgba(255, 255, 255, 0.8);
        margin-bottom: 1.5rem;
        line-height: 1.5;
      }

      .confirmation-actions {
        display: grid;
        grid-template-columns: 1fr 1fr;
        gap: 1rem;

        button {
          padding: 0.75rem;
          border-radius: 8px;
          font-weight: 600;
          cursor: pointer;
          transition: all 0.2s ease;

          &.cancel-btn {
            background: rgba(255, 255, 255, 0.1);
            color: #fff;
            border: 1px solid rgba(255, 255, 255, 0.2);

            &:hover {
              background: rgba(255, 255, 255, 0.15);
            }
          }

          &.confirm-delete-btn {
            background: linear-gradient(135deg, #ff4d4d, #ff1a1a);
            color: white;
            border: none;
            box-shadow: 0 4px 10px rgba(255, 77, 77, 0.3);

            &:hover {
              background: linear-gradient(135deg, #ff6666, #ff3333);
              transform: translateY(-2px);
            }

            &:active {
              transform: translateY(0);
            }
          }
        }
      }
    }
  }

  .genre-button {
    display: flex;
    align-items: center;
    justify-content: center;
    gap: 0.75rem;
    background: linear-gradient(
      45deg,
      rgba($primary-color, 0.1),
      rgba($primary-color, 0.2)
    );
    color: $primary-color;
    border: 1px solid rgba($primary-color, 0.3);
    border-radius: 8px;
    padding: 0.8rem 1.5rem;
    font-weight: 600;
    margin: 0.5rem 0;
    width: 100%;
    transition: $transition;

    &:hover {
      background: linear-gradient(
        45deg,
        rgba($primary-color, 0.15),
        rgba($primary-color, 0.25)
      );
      transform: translateY(-2px);
      box-shadow: 0 4px 12px rgba(0, 0, 0, 0.2);
    }

    svg {
      font-size: 1.2rem;
    }
  }

  .selected-genres {
    display: flex;
    flex-wrap: wrap;
    gap: 0.5rem;
    margin-bottom: 1rem;

    .genre-tag {
      display: flex;
      align-items: center;
      gap: 0.5rem;
      background: rgba($primary-color, 0.1);
      color: $primary-color;
      border-radius: 20px;
      padding: 0.4rem 0.75rem;
      font-size: 0.9rem;
      transition: all 0.2s ease;
      border: 1px solid rgba($primary-color, 0.2);

      &:hover {
        background: rgba($primary-color, 0.15);
        transform: translateY(-2px);
      }

      .icon {
        font-size: 1rem;
      }

      .remove-icon {
        cursor: pointer;
        font-size: 0.8rem;
        opacity: 0.7;

        &:hover {
          opacity: 1;
          transform: scale(1.1);
        }
      }
    }
  }

  // Genre selection styles
  .genre-selection {
    display: flex;
    flex-direction: column;
    gap: 1rem;
    margin-bottom: 1rem;

    .loading-message {
      text-align: center;
      color: $text-muted;
      padding: 1rem 0;
      font-style: italic;
    }

    .selected-genres {
      display: flex;
      flex-wrap: wrap;
      gap: 0.5rem;
      margin-bottom: 1rem;

      .genre-tag {
        display: flex;
        align-items: center;
        gap: 0.5rem;
        background: rgba($primary-color, 0.1);
        color: $primary-color;
        border-radius: 20px;
        padding: 0.4rem 0.75rem;
        font-size: 0.9rem;
        transition: all 0.2s ease;
        border: 1px solid rgba($primary-color, 0.2);

        &:hover {
          background: rgba($primary-color, 0.15);
          transform: translateY(-2px);
        }

        .icon {
          font-size: 1rem;
        }

        .remove-icon {
          cursor: pointer;
          font-size: 0.8rem;
          opacity: 0.7;

          &:hover {
            opacity: 1;
            transform: scale(1.1);
          }
        }
      }
    }

    .genre-grid {
      display: grid;
      grid-template-columns: repeat(auto-fill, minmax(120px, 1fr));
      gap: 0.75rem;

      .genre-item {
        display: flex;
        align-items: center;
        gap: 0.5rem;
        background: rgba(255, 255, 255, 0.05);
        border-radius: 8px;
        padding: 0.6rem 0.8rem;
        cursor: pointer;
        transition: all 0.2s ease;
        position: relative;

        &:hover {
          background: rgba(255, 255, 255, 0.1);
          transform: translateY(-2px);
        }

        &.add-new {
          background: rgba($primary-color, 0.1);
          border: 1px dashed rgba($primary-color, 0.3);

          .genre-icon,
          .genre-name {
            color: $primary-color;
          }
        }

        .genre-icon {
          font-size: 1rem;
          color: rgba(255, 255, 255, 0.7);
        }

        .genre-name {
          flex: 1;
          font-size: 0.9rem;
          color: $text-light;
          white-space: nowrap;
          overflow: hidden;
          text-overflow: ellipsis;
        }

        .selected-indicator {
          display: flex;
          align-items: center;
          justify-content: center;
          width: 20px;
          height: 20px;
          border-radius: 50%;
          background: $primary-color;

          .check-icon {
            color: #000;
            font-size: 0.7rem;
          }
        }

        .genre-actions {
          display: flex;
          align-items: center;
          gap: 0.5rem;
          opacity: 0.6;
          transition: opacity 0.2s ease;

          .action-icon {
            font-size: 1rem;
            cursor: pointer;
            transition: all 0.2s ease;

            &.edit-icon {
              color: $primary-color;
            }

            &.delete-icon {
              color: #ff5252;
            }

            &:hover {
              transform: scale(1.15);
              opacity: 1;
            }
          }
        }

        &:hover .genre-actions {
          opacity: 1;
        }
      }
    }
  }

  .new-genre-form {
    background: rgba(0, 0, 0, 0.2);
    border-radius: 8px;
    padding: 1rem;
    margin-top: 0.5rem;
    border: 1px solid rgba($primary-color, 0.2);
    animation: fadeIn 0.2s ease-out;

    input {
      width: 100%;
      padding: 0.6rem 0.8rem;
      background: $bg-input;
      border: 1px solid $border-light;
      border-radius: 6px;
      color: #fff;
      font-size: 0.9rem;
      margin-bottom: 0.8rem;

      &:focus {
        outline: none;
        border-color: rgba($primary-color, 0.5);
        box-shadow: 0 0 0 2px rgba($primary-color, 0.15);
      }

      &::placeholder {
        color: rgba(255, 255, 255, 0.3);
      }
    }

    .form-actions {
      display: flex;
      gap: 0.8rem;
      justify-content: flex-end;

      button {
        padding: 0.5rem 1rem;
        border-radius: 6px;
        font-size: 0.9rem;
        font-weight: 500;
        cursor: pointer;
        transition: all 0.2s ease;

        &.cancel-button {
          background: rgba(255, 255, 255, 0.1);
          color: $text-light;
          border: 1px solid rgba(255, 255, 255, 0.1);

          &:hover {
            background: rgba(255, 255, 255, 0.15);
          }
        }

        &.create-button {
          background: $primary-color;
          color: #000;
          border: none;
          font-weight: 600;

          &:hover {
            background: darken($primary-color, 5%);
            transform: translateY(-1px);
          }
        }
      }
    }
  }
}

// React datepicker style overrides
.react-datepicker {
  font-family: inherit;
  background-color: #1a1a1a;
  border: 1px solid rgba(255, 255, 255, 0.1);
  border-radius: 8px;
  box-shadow: 0 10px 25px rgba(0, 0, 0, 0.3);
  color: white;

  &__header {
    background-color: #0d0d0d;
    border-bottom: 1px solid rgba(255, 255, 255, 0.1);
  }

  &__current-month,
  &__day-name,
  &__day,
  &__time-name {
    color: #fff;
  }

  &__day:hover {
    background-color: rgba($primary-color, 0.2);
  }

  &__day--selected {
    background-color: $primary-color !important;
    color: #000;
    font-weight: bold;

    &:hover {
      background-color: darken($primary-color, 10%) !important;
    }
  }

  &__header__dropdown {
    select {
      background-color: #222;
      color: white;
      border: 1px solid rgba(255, 255, 255, 0.2);
      border-radius: 4px;
    }
  }

  &__navigation-icon::before {
    border-color: $primary-color;
  }

  &__time-container {
    border-left-color: rgba(255, 255, 255, 0.1);
  }

  &__time-list-item:hover {
    background-color: rgba($primary-color, 0.2) !important;
  }

  &__time-list-item--selected {
    background-color: $primary-color !important;
    color: #000 !important;
  }
}

// Fixes for form elements
input[type="checkbox"] {
  appearance: none;
  -webkit-appearance: none;
  width: 1.2rem;
  height: 1.2rem;
  border: 2px solid rgba(255, 255, 255, 0.3);
  border-radius: 4px;
  margin-right: 0.5rem;
  display: grid;
  place-content: center;
  background: rgba(0, 0, 0, 0.2);
  cursor: pointer;

  &::before {
    content: "";
    width: 0.65em;
    height: 0.65em;
    transform: scale(0);
    transition: 120ms transform ease-in-out;
    box-shadow: inset 1em 1em $primary-color;
    transform-origin: center;
    clip-path: polygon(14% 44%, 0 65%, 50% 100%, 100% 16%, 80% 0%, 43% 62%);
  }

  &:checked::before {
    transform: scale(1);
  }

  &:focus {
    outline: 2px solid rgba($primary-color, 0.5);
    outline-offset: 1px;
  }
}

/* Responsive adjustments */
@media (max-width: 768px) {
  .event-form {
    padding: 0;
    border-radius: 12px;
    max-height: 85vh;

    h2 {
      font-size: 1.5rem;
      padding: 1rem;
    }

    .form-section {
      padding: 1rem;
      margin-bottom: 1rem;

      h3 {
        font-size: 1.1rem;
        margin-bottom: 1rem;
      }
    }

    .form-actions {
      margin-top: 1rem;

      button {
        padding: 0.8rem;
      }
    }
  }
}

/* Animations */
@keyframes fadeUp {
  from {
    opacity: 0;
    transform: translateY(10px);
  }
  to {
    opacity: 1;
    transform: translateY(0);
  }
}

.form-section {
  animation: fadeUp 0.3s ease-out both;

  @for $i from 1 through 5 {
    &:nth-child(#{$i}) {
      animation-delay: #{$i * 0.1}s;
    }
  }
}

/* Table Layout Selection Styles */
.table-layout-selection {
  .layout-cards {
    display: grid;
    grid-template-columns: repeat(auto-fit, minmax(160px, 1fr));
    gap: 1rem;
    margin-top: 1rem;
  }

  .layout-card {
    position: relative;
    background: $bg-input;
    border: 2px solid $border-light;
    border-radius: 12px;
    padding: 1rem;
    cursor: pointer;
    transition: $transition;
    @include hover-effect;

    &:hover {
      border-color: rgba($primary-color, 0.3);
      transform: translateY(-2px);
    }

    &.selected {
      border-color: $primary-color;
      background: rgba($primary-color, 0.05);
      
      .selected-indicator {
        display: block;
      }
    }

    .layout-preview {
      height: 120px; // Increased height for 9:16 ratio
      margin-bottom: 0.75rem;
      display: flex;
      align-items: center;
      justify-content: center;
    }

    .layout-mini-map {
      width: 67px; // 9:16 aspect ratio (67px width for 120px height)
      height: 100%;
      position: relative;
      background: rgba(0, 0, 0, 0.4);
      border-radius: 8px;
      overflow: hidden;
      border: 1px solid rgba(255, 255, 255, 0.15);
      margin: 0 auto;

      // Common styles for all mini elements
      .mini-section {
        position: absolute;
        border-radius: 1px;
      }
      
      .mini-table {
        width: 2px;
        height: 2px;
        border-radius: 50%;
        position: absolute;
        border: 0.2px solid rgba(255, 255, 255, 0.4);
        box-shadow: 0 0.5px 1px rgba(0, 0, 0, 0.3);
      }
      
      .mini-floor {
        border-radius: 1px;
        border: 0.3px solid rgba(255, 255, 255, 0.2);
      }

      &.studio {
        background: linear-gradient(
          145deg, 
          #2d2d2d 0%, 
          #1a1a2e 20%,
          rgba(255, 215, 0, 0.15) 40%,
          rgba(46, 139, 87, 0.15) 60%,
          #0f0f23 80%,
          #1a1a2e 100%
        );
        border: 1px solid rgba(255, 255, 255, 0.15);
        box-shadow: 
          inset 0 1px 2px rgba(255, 255, 255, 0.1),
          inset 0 -1px 2px rgba(0, 0, 0, 0.3),
          0 4px 12px rgba(0, 0, 0, 0.5);
        position: relative;
        overflow: hidden;

        // Studio-themed overlay with DJ and VIP areas
        &::before {
          content: "";
          position: absolute;
          top: 0;
          left: 0;
          right: 0;
          bottom: 0;
          background: 
            radial-gradient(ellipse at 20% 80%, rgba(255, 215, 0, 0.3) 0%, transparent 40%),
            radial-gradient(ellipse at 80% 20%, rgba(46, 139, 87, 0.25) 0%, transparent 35%),
            radial-gradient(ellipse at 50% 40%, rgba(239, 68, 68, 0.15) 0%, transparent 25%),
            linear-gradient(135deg, rgba(255, 255, 255, 0.02) 0%, transparent 50%);
          pointer-events: none;
        }

        // Add subtle text overlay
        &::after {
          content: "STUDIO";
          position: absolute;
          bottom: 4px;
          right: 4px;
          font-size: 6px;
          color: rgba(255, 255, 255, 0.3);
          font-weight: 600;
          letter-spacing: 0.5px;
          pointer-events: none;
        }
      }

      &.bolivar {
        background: linear-gradient(
          135deg,
          #1a1a2e 0%,
          #16213e 20%,
          rgba(33, 150, 243, 0.2) 40%,
          rgba(46, 139, 87, 0.15) 60%,
          rgba(225, 112, 85, 0.1) 80%,
          #0f172a 100%
        );
        border: 1px solid rgba(255, 255, 255, 0.15);
        box-shadow: 
          inset 0 1px 2px rgba(255, 255, 255, 0.1),
          inset 0 -1px 2px rgba(0, 0, 0, 0.3),
          0 4px 12px rgba(0, 0, 0, 0.5);
        position: relative;
        overflow: hidden;

        // Bolivar club-themed overlay with dance floor and VIP areas
        &::before {
          content: "";
          position: absolute;
          top: 0;
          left: 0;
          right: 0;
          bottom: 0;
          background: 
            radial-gradient(ellipse at 50% 50%, rgba(33, 150, 243, 0.3) 0%, transparent 50%),
            radial-gradient(ellipse at 15% 50%, rgba(46, 139, 87, 0.25) 0%, transparent 40%),
            radial-gradient(ellipse at 85% 50%, rgba(46, 139, 87, 0.25) 0%, transparent 40%),
            radial-gradient(ellipse at 50% 85%, rgba(225, 112, 85, 0.2) 0%, transparent 30%);
          pointer-events: none;
        }

        // Add subtle text overlay
        &::after {
          content: "BOLIVAR";
          position: absolute;
          bottom: 4px;
          right: 4px;
          font-size: 6px;
          color: rgba(255, 255, 255, 0.3);
          font-weight: 600;
          letter-spacing: 0.5px;
          pointer-events: none;
        }
      }

      &.venti {
        background: linear-gradient(
          145deg,
          #0f0f23 0%,
          #1e293b 15%,
          rgba(220, 53, 69, 0.2) 35%,
          rgba(34, 197, 94, 0.25) 55%,
          rgba(59, 130, 246, 0.15) 75%,
          #065f46 85%,
          #166534 100%
        );
        border: 1px solid rgba(255, 255, 255, 0.15);
        box-shadow: 
          inset 0 1px 2px rgba(255, 255, 255, 0.1),
          inset 0 -1px 2px rgba(0, 0, 0, 0.3),
          0 4px 12px rgba(0, 0, 0, 0.5);
        position: relative;
        overflow: hidden;

        // Venti-themed overlay with multiple zones and club features
        &::before {
          content: "";
          position: absolute;
          top: 0;
          left: 0;
          right: 0;
          bottom: 0;
          background: 
            radial-gradient(ellipse at 20% 80%, rgba(220, 53, 69, 0.3) 0%, transparent 35%),
            radial-gradient(ellipse at 80% 20%, rgba(34, 197, 94, 0.25) 0%, transparent 40%),
            radial-gradient(ellipse at 60% 50%, rgba(59, 130, 246, 0.2) 0%, transparent 45%),
            radial-gradient(ellipse at 30% 30%, rgba(168, 85, 247, 0.15) 0%, transparent 30%),
            linear-gradient(135deg, rgba(255, 255, 255, 0.03) 0%, transparent 60%);
          pointer-events: none;
        }

        // Add subtle text overlay
        &::after {
          content: "VENTI";
          position: absolute;
          bottom: 4px;
          right: 4px;
          font-size: 6px;
          color: rgba(255, 255, 255, 0.3);
          font-weight: 600;
          letter-spacing: 0.5px;
          pointer-events: none;
        }
      }
    }

    .layout-info {
      text-align: center;
      
      h4 {
        margin: 0 0 0.25rem 0;
        font-size: 0.9rem;
        color: white;
        font-weight: 600;
      }
      
      p {
        margin: 0;
        font-size: 0.75rem;
        color: $text-muted;
      }
    }

    .selected-indicator {
      position: absolute;
      top: 8px;
      right: 8px;
      width: 20px;
      height: 20px;
      background: $primary-color;
      border-radius: 50%;
      color: $secondary-color;
      font-size: 12px;
      font-weight: bold;
      display: none;
      align-items: center;
      justify-content: center;
      
      &.visible {
        display: flex;
      }
    }
  }

  .layout-preview-info {
    margin-top: 1rem;
    padding: 0.75rem;
    background: rgba($primary-color, 0.05);
    border: 1px solid rgba($primary-color, 0.2);
    border-radius: 8px;
    
    .layout-areas {
      font-size: 0.85rem;
      color: $text-light;
      
      span {
        font-weight: 600;
        color: $primary-color;
      }
    }
  }
}

// Battle Configuration Styles
.battle-toggle {
  .toggle-container {
    display: flex;
    align-items: center;
    gap: 0.75rem;
    padding: 1rem;
    background: linear-gradient(135deg, rgba($primary-color, 0.1) 0%, rgba($primary-color, 0.05) 100%);
    border-radius: 8px;
    border: 1px solid rgba($primary-color, 0.2);
    margin-bottom: 1.5rem;

    .icon {
      color: $primary-color;
      font-size: 1.25rem;
    }

    .toggle-label {
      margin: 0;
      color: white;
      font-size: 1.1rem;
      font-weight: 600;
      flex: 1;
    }

    input[type="checkbox"] {
      margin: 0;
    }
  }
}

.battle-configuration {
  animation: fadeIn 0.3s ease-out;
  
  .battle-section {
    margin-bottom: 2rem;
    
    h4 {
      color: white;
      font-size: 1rem;
      font-weight: 600;
      margin-bottom: 1rem;
      display: flex;
      align-items: center;
      gap: 0.5rem;

      .icon {
        color: $primary-color;
      }
    }
  }

  .battle-info-grid {
    display: grid;
    grid-template-columns: 1fr 1fr;
    gap: 1.5rem;
    margin-bottom: 2rem;

    @media (max-width: 768px) {
      grid-template-columns: 1fr;
    }

    .form-group {
      display: flex;
      flex-direction: column;
      gap: 0.5rem;

      label {
        color: $text-light;
        font-size: 0.9rem;
        font-weight: 500;
      }

      input, textarea {
        background: $bg-input;
        border: 1px solid $border-light;
        border-radius: 6px;
        padding: 0.75rem;
        color: white;
        font-size: 0.9rem;
        @include focus-effect;

        &::placeholder {
          color: $text-muted;
        }
      }

      textarea {
        min-height: 80px;
        resize: vertical;
      }
    }
  }

  .battle-categories {
    .battle-category {
      background: rgba(255, 255, 255, 0.03);
      border: 1px solid rgba(255, 255, 255, 0.08);
      border-radius: 8px;
      padding: 1.25rem;
      margin-bottom: 1rem;
      transition: all 0.2s ease;

      &:hover {
        background: rgba(255, 255, 255, 0.05);
        border-color: rgba(255, 255, 255, 0.12);
      }

      .category-main {
        display: flex;
        align-items: center;
        gap: 0.75rem;
        margin-bottom: 1rem;

        .category-checkbox {
          flex-shrink: 0;
        }

        .category-name {
          color: white;
          font-size: 1rem;
          font-weight: 500;
          flex: 1;
        }

        .remove-category {
          flex-shrink: 0;
          background: none;
          border: none;
          color: #dc3545;
          cursor: pointer;
          padding: 0.5rem;
          border-radius: 6px;
          transition: all 0.2s ease;
          display: flex;
          align-items: center;
          justify-content: center;

          &:hover {
            background: rgba(220, 53, 69, 0.1);
            color: #ff4757;
          }
        }
      }

      .category-details {
        .detail-inputs {
          display: grid;
          grid-template-columns: 1fr 1fr;
          gap: 1rem;
          padding-left: 2rem;

          @media (max-width: 768px) {
            grid-template-columns: 1fr;
            padding-left: 0;
          }

          .input-group {
            display: flex;
            flex-direction: column;
            gap: 0.5rem;

            label {
              color: $text-light;
              font-size: 0.85rem;
              font-weight: 500;
            }

            .prize-input {
              position: relative;

              input {
                background: $bg-input;
                border: 1px solid $border-light;
                border-radius: 6px;
                padding: 0.75rem 2rem 0.75rem 0.75rem;
                color: white;
                font-size: 0.9rem;
                width: 100%;
                @include focus-effect;

                &::placeholder {
                  color: $text-muted;
                }
              }

              .currency {
                position: absolute;
                right: 0.75rem;
                top: 50%;
                transform: translateY(-50%);
                color: $text-muted;
                font-weight: 600;
                pointer-events: none;
              }
            }

            input:not(.prize-input input) {
              background: $bg-input;
              border: 1px solid $border-light;
              border-radius: 6px;
              padding: 0.75rem;
              color: white;
              font-size: 0.9rem;
              @include focus-effect;

              &::placeholder {
                color: $text-muted;
              }
            }
          }
        }
      }
    }

    .add-category {
      margin-top: 1rem;

      .add-category-btn {
        background: $primary-color;
        color: $secondary-color;
        border: none;
        padding: 0.75rem 1.5rem;
        border-radius: 6px;
        cursor: pointer;
        font-weight: 600;
        transition: all 0.2s ease;
        display: flex;
        align-items: center;
        gap: 0.5rem;
        font-size: 0.9rem;

        &:hover {
          background: $primary-dark;
          transform: translateY(-1px);
        }
      }

      .add-category-form {
        display: flex;
        gap: 1rem;
        margin-top: 1rem;
        align-items: flex-end;

        .form-group {
          flex: 1;
          display: flex;
          flex-direction: column;
          gap: 0.5rem;

          label {
            color: $text-light;
            font-size: 0.9rem;
            font-weight: 500;
          }

          input {
            background: $bg-input;
            border: 1px solid $border-light;
            border-radius: 6px;
            padding: 0.75rem;
            color: white;
            font-size: 0.9rem;
            @include focus-effect;

            &::placeholder {
              color: $text-muted;
            }
          }
        }

        .cancel-btn, .add-btn {
          flex-shrink: 0;
          border: none;
          padding: 0.75rem 1rem;
          border-radius: 6px;
          cursor: pointer;
          font-weight: 600;
          transition: all 0.2s ease;
          font-size: 0.9rem;
        }

        .cancel-btn {
          background: rgba(255, 255, 255, 0.1);
          color: white;

          &:hover {
            background: rgba(255, 255, 255, 0.15);
          }
        }

        .add-btn {
          background: $primary-color;
          color: $secondary-color;

          &:hover {
            background: $primary-dark;
          }
        }
      }
    }
  }

  .battle-global-settings {
    .global-setting {
      margin-bottom: 1.5rem;

      .form-group {
        display: flex;
        flex-direction: column;
        gap: 0.5rem;

        label {
          color: $text-light;
          font-size: 0.9rem;
          font-weight: 500;
        }

        input, select {
          background: $bg-input;
          border: 1px solid $border-light;
          border-radius: 6px;
          padding: 0.75rem;
          color: white;
          font-size: 0.9rem;
          @include focus-effect;

          &::placeholder {
            color: $text-muted;
          }
        }
      }

      .prize-input-group {
        position: relative;

        input {
          padding-right: 2rem;
        }

        &::after {
          content: "€";
          position: absolute;
          right: 0.75rem;
          top: 70%;
          transform: translateY(-50%);
          color: $text-muted;
          font-weight: 600;
          pointer-events: none;
        }
      }
    }
  }

  .battle-settings-grid {
    display: grid;
    gap: 1.5rem;

    .form-group {
      display: flex;
      flex-direction: column;
      gap: 0.5rem;

      label {
        color: $text-light;
        font-size: 0.9rem;
        font-weight: 500;
      }

      input, textarea, .datetime-input {
        background: $bg-input;
        border: 1px solid $border-light;
        border-radius: 6px;
        padding: 0.75rem;
        color: white;
        font-size: 0.9rem;
        @include focus-effect;

        &::placeholder {
          color: $text-muted;
        }
      }

      textarea {
        min-height: 80px;
        resize: vertical;
      }

      .datetime-input {
        display: flex;
        align-items: center;
        gap: 0.5rem;

        .react-datepicker-wrapper {
          flex: 1;
        }

        input {
          background: none;
          border: none;
          padding: 0;
          color: white;
          font-size: 0.9rem;

          &:focus {
            outline: none;
            box-shadow: none;
          }
        }
      }

      .form-group {
        &:has(.toggle-container) {
          .toggle-container {
            display: inline-flex;
            align-items: center;
            gap: 0.75rem;
            background: rgba(255, 255, 255, 0.03);
            border: 1px solid rgba(255, 255, 255, 0.08);
            border-radius: 6px;
            padding: 0.75rem 1rem;
            cursor: pointer;
            transition: all 0.2s ease;
            width: fit-content;
            min-width: 200px;

            &:hover {
              background: rgba(255, 255, 255, 0.05);
              border-color: rgba(255, 255, 255, 0.12);
            }

            input[type="checkbox"] {
              margin: 0;
              width: 16px;
              height: 16px;
              flex-shrink: 0;
            }

            .toggle-label {
              color: $text-light;
              font-size: 0.9rem;
              font-weight: 500;
              margin: 0;
              white-space: nowrap;
            }
          }
        }
      }
    }
  }
}

// Dropbox folder browser section
.dropbox-browser-section {
  margin-top: 1rem;

  .section-divider {
    display: flex;
    align-items: center;
    margin: 1rem 0;
    text-align: center;

    &::before,
    &::after {
      content: '';
      flex: 1;
      height: 1px;
      background: rgba(255, 255, 255, 0.1);
    }

    span {
      margin: 0 1rem;
      font-size: 0.85rem;
      color: rgba(255, 255, 255, 0.6);
      font-style: italic;
    }
  }
}

// Photo gallery section styling
.photo-gallery-section {
  h3 {
    display: flex;
    align-items: center;
    gap: 0.5rem;

    svg {
      color: #ffc807; // Yellow for photos
    }
  }

  .input-with-icon {
    position: relative;
    margin-bottom: 0.75rem;

    input {
      width: 100%;
      padding: 0.75rem 1rem 0.75rem 2.5rem;
      background: rgba(255, 255, 255, 0.05);
      border: 1px solid rgba(255, 255, 255, 0.1);
      border-radius: 8px;
      color: white;
      font-size: 0.9rem;
      font-family: 'Courier New', monospace;
      transition: all 0.2s ease;

      &:focus {
        outline: none;
        border-color: rgba(255, 200, 7, 0.5);
        box-shadow: 0 0 0 2px rgba(255, 200, 7, 0.15);
      }

      &::placeholder {
        color: rgba(255, 255, 255, 0.4);
        font-family: inherit;
      }
    }

    svg {
      position: absolute;
      left: 0.75rem;
      top: 50%;
      transform: translateY(-50%);
      color: rgba(255, 200, 7, 0.6);
      font-size: 1.1rem;
      pointer-events: none;
    }
  }
}

// Video gallery section styling
.video-gallery-section {
  h3 {
    display: flex;
    align-items: center;
    gap: 0.5rem;

    svg {
      color: #64b5f6; // Blue for videos
    }
  }

  .input-with-icon {
    position: relative;
    margin-bottom: 0.75rem;

    input {
      width: 100%;
      padding: 0.75rem 1rem 0.75rem 2.5rem;
      background: rgba(255, 255, 255, 0.05);
      border: 1px solid rgba(255, 255, 255, 0.1);
      border-radius: 8px;
      color: white;
      font-size: 0.9rem;
      font-family: 'Courier New', monospace;
      transition: all 0.2s ease;

      &:focus {
        outline: none;
        border-color: rgba(100, 181, 246, 0.5);
        box-shadow: 0 0 0 2px rgba(100, 181, 246, 0.15);
      }

      &::placeholder {
        color: rgba(255, 255, 255, 0.4);
        font-family: inherit;
      }
    }

    svg {
      position: absolute;
      left: 0.75rem;
      top: 50%;
      transform: translateY(-50%);
      color: rgba(100, 181, 246, 0.6);
      font-size: 1.1rem;
      pointer-events: none;
    }
  }
}

// Folder path input with action buttons
.folder-path-input {
  display: flex;
  gap: 0.5rem;
  align-items: stretch;
  margin-bottom: 0.75rem;

  .input-with-icon {
    flex: 1;
    margin-bottom: 0;
  }

  .path-actions {
    display: flex;
    gap: 0.25rem;
    flex-shrink: 0;

    .action-btn {
      background: rgba(255, 255, 255, 0.05);
      border: 1px solid rgba(255, 255, 255, 0.15);
      border-radius: 8px;
      padding: 0.5rem 0.75rem;
      cursor: pointer;
      transition: all 0.2s ease;
      display: flex;
      align-items: center;
      justify-content: center;
      color: rgba(255, 255, 255, 0.7);
      font-size: 1.1rem;

      &:hover {
        background: rgba(255, 255, 255, 0.1);
        color: white;
      }

      &.regenerate {
        color: #ffc807;
        border-color: rgba(255, 200, 7, 0.3);

        &:hover {
          background: rgba(255, 200, 7, 0.15);
          border-color: rgba(255, 200, 7, 0.5);
        }
      }

      &.clear {
        color: #ff6b6b;
        border-color: rgba(255, 107, 107, 0.3);

        &:hover {
          background: rgba(255, 107, 107, 0.15);
          border-color: rgba(255, 107, 107, 0.5);
        }
      }
    }
  }
}
=======
@import "../../_variables";

// Enhanced color palette
$primary-color: #ffc807;
$primary-dark: #d9a916;
$secondary-color: #222;
$bg-dark: #151515;
$bg-darker: #0d0d0d;
$bg-input: rgba(255, 255, 255, 0.07);
$border-light: rgba(255, 255, 255, 0.1);
$text-light: rgba(255, 255, 255, 0.8);
$text-muted: rgba(255, 255, 255, 0.5);
$shadow-soft: 0 8px 16px rgba(0, 0, 0, 0.15);
$shadow-strong: 0 12px 28px rgba(0, 0, 0, 0.25);
$transition: all 0.3s cubic-bezier(0.25, 0.8, 0.25, 1);

@mixin focus-effect {
  transition: all 0.2s ease;
  &:focus {
    outline: none;
    border-color: rgba($primary-color, 0.5);
    box-shadow: 0 0 0 2px rgba($primary-color, 0.25);
  }
}

@mixin hover-effect {
  transition: $transition;
  &:hover {
    transform: translateY(-2px);
    box-shadow: $shadow-soft;
  }
  &:active {
    transform: translateY(0);
  }
}

@keyframes fadeIn {
  from {
    opacity: 0;
    transform: translateY(10px);
  }
  to {
    opacity: 1;
    transform: translateY(0);
  }
}

@keyframes shimmer {
  0% {
    background-position: -150% 0;
  }
  100% {
    background-position: 150% 0;
  }
}

@keyframes pulse {
  0%,
  100% {
    opacity: 0.8;
    transform: scale(1);
  }
  50% {
    opacity: 1;
    transform: scale(1.05);
  }
}

.event-form-overlay {
  position: fixed;
  top: 0;
  left: 0;
  right: 0;
  bottom: 0;
  background: rgba(0, 0, 0, 0.75);
  backdrop-filter: blur(6px);
  -webkit-backdrop-filter: blur(6px);
  z-index: 1000;
  display: flex;
  align-items: center;
  justify-content: center;
  padding: 20px;
  overflow-y: auto;
  overflow-x: hidden;
}

.event-form {
  background: $bg-dark;
  border-radius: 16px;
  box-shadow: $shadow-strong;
  width: 100%;
  max-width: 900px;
  max-height: 90vh;
  overflow-y: auto;
  overflow-x: hidden;
  padding: 0;
  position: relative;
  border: 1px solid rgba(255, 255, 255, 0.08);
  animation: fadeIn 0.3s ease-out;

  &::-webkit-scrollbar {
    width: 8px;
  }

  &::-webkit-scrollbar-track {
    background: rgba(0, 0, 0, 0.2);
    border-radius: 8px;
  }

  &::-webkit-scrollbar-thumb {
    background-color: rgba(255, 255, 255, 0.2);
    border-radius: 8px;
    &:hover {
      background-color: rgba(255, 255, 255, 0.3);
    }
  }

  h2 {
    margin: 0;
    padding: 1.5rem;
    color: white;
    font-size: 1.8rem;
    font-weight: 600;
    border-bottom: 1px solid rgba(255, 255, 255, 0.1);
    position: sticky;
    top: 0;
    background: $bg-dark;
    z-index: 10;
    display: flex;
    align-items: center;
    justify-content: space-between;

    &:after {
      content: "";
      position: absolute;
      bottom: -2px;
      left: 50%;
      transform: translateX(-50%);
      width: 100px;
      height: 3px;
      background: linear-gradient(
        90deg,
        transparent,
        $primary-color,
        transparent
      );
    }

    .close-button {
      font-size: 1.5rem;
      cursor: pointer;
      color: rgba(255, 255, 255, 0.6);
      transition: all 0.2s ease;
      margin-right: 1rem;

      &:hover {
        color: #fff;
        transform: scale(1.1);
      }
    }
  }

  form {
    padding: 0.5rem 1.5rem 1.5rem;

    @media (min-width: 768px) {
      padding: 1rem 2rem 2rem;
    }
  }

  .form-section {
    background: rgba(0, 0, 0, 0.2);
    border-radius: 12px;
    padding: 1.5rem;
    margin-bottom: 1.5rem;
    border: 1px solid rgba(255, 255, 255, 0.05);
    box-shadow: 0 4px 12px rgba(0, 0, 0, 0.1);
    transition: all 0.3s ease;

    &:hover {
      border-color: rgba(255, 255, 255, 0.1);
      box-shadow: 0 6px 16px rgba(0, 0, 0, 0.15);
    }

    h3 {
      margin-top: 0;
      margin-bottom: 1.5rem;
      font-size: 1.25rem;
      color: $primary-color;
      display: flex;
      align-items: center;
      font-weight: 600;
      position: relative;

      &:after {
        content: "";
        flex: 1;
        height: 1px;
        background: linear-gradient(
          90deg,
          rgba($primary-color, 0.5),
          transparent
        );
        margin-left: 1rem;
      }
    }

    .form-section-description {
      font-size: 0.9rem;
      color: rgba(255, 255, 255, 0.6);
      margin: -0.75rem 0 1.25rem 0;
      line-height: 1.4;
    }

    .form-group {
      margin-bottom: 1.5rem;

      label {
        display: block;
        margin-bottom: 0.5rem;
        color: $text-light;
        font-weight: 500;
        font-size: 0.95rem;
      }

      input,
      textarea,
      select {
        width: 100%;
        padding: 0.8rem 1rem;
        background: $bg-input;
        border: 1px solid $border-light;
        border-radius: 8px;
        color: #fff;
        font-size: 1rem;
        transition: all 0.2s ease;
        box-shadow: inset 0 1px 3px rgba(0, 0, 0, 0.1);

        &:focus {
          outline: none;
          border-color: rgba($primary-color, 0.5);
          box-shadow: 0 0 0 2px rgba($primary-color, 0.2),
            inset 0 1px 3px rgba(0, 0, 0, 0.1);
        }

        &::placeholder {
          color: rgba(255, 255, 255, 0.3);
        }
      }

      textarea {
        min-height: 100px;
        resize: vertical;
      }

      .input-with-icon {
        position: relative;

        input {
          padding-left: 2.8rem;
        }

        svg {
          position: absolute;
          left: 1rem;
          top: 50%;
          transform: translateY(-50%);
          color: rgba(255, 255, 255, 0.5);
          font-size: 1.2rem;
        }
      }
    }

    .date-time-container {
      display: grid;
      grid-template-columns: 1fr;
      gap: 1rem;

      @media (min-width: 768px) {
        grid-template-columns: 1fr 1fr;
        gap: 2rem;
      }
    }

    .date-time-column {
      display: flex;
      flex-direction: column;
      gap: 1rem;
    }

    .location-details {
      display: grid;
      grid-template-columns: 1fr;
      gap: 1rem;

      @media (min-width: 768px) {
        grid-template-columns: 1fr 1fr;
      }
    }

    .weekly-event-toggle {
      display: flex;
      align-items: center;
      margin: 1.5rem 0;
      padding: 0.75rem 1.25rem;
      background: rgba(0, 0, 0, 0.2);
      border-radius: 10px;
      border: 1px solid rgba(255, 255, 255, 0.05);

      .toggle-container {
        display: flex;
        align-items: center;
        cursor: pointer;

        input[type="checkbox"] {
          appearance: none;
          -webkit-appearance: none;
          width: 1.25rem;
          height: 1.25rem;
          background: rgba(0, 0, 0, 0.3);
          border: 1px solid rgba($primary-color, 0.5);
          border-radius: 4px;
          margin-right: 0.75rem;
          display: grid;
          place-content: center;

          &::before {
            content: "";
            width: 0.65em;
            height: 0.65em;
            transform: scale(0);
            transition: 120ms transform ease-in-out;
            box-shadow: inset 1em 1em $primary-color;
            transform-origin: center;
            clip-path: polygon(
              14% 44%,
              0 65%,
              50% 100%,
              100% 16%,
              80% 0%,
              43% 62%
            );
          }

          &:checked {
            background: rgba($primary-color, 0.2);
            border-color: $primary-color;

            &::before {
              transform: scale(1);
            }
          }

          &:focus {
            outline: none;
            box-shadow: 0 0 0 2px rgba($primary-color, 0.2);
          }
        }

        .toggle-label {
          font-size: 1rem;
          font-weight: 500;
          color: $text-light;
        }
      }
    }
  }

  .flyer-options {
    display: grid;
    grid-template-columns: repeat(auto-fit, minmax(120px, 1fr));
    gap: 1rem;
    margin-top: 1rem;
    justify-content: center;

    // Fix for better centering with grid
    @media (min-width: 500px) {
      grid-template-columns: repeat(3, 120px);
    }

    .flyer-option {
      position: relative;
      border-radius: 10px;
      overflow: hidden;
      border: 2px dashed rgba(255, 255, 255, 0.2);
      aspect-ratio: 1;
      display: flex;
      align-items: center;
      justify-content: center;
      flex-direction: column;
      cursor: pointer;
      transition: all 0.2s ease;
      background: rgba(0, 0, 0, 0.2);
      height: 120px;
      padding: 1rem;

      &:hover {
        border-color: rgba($primary-color, 0.5);
        transform: translateY(-2px);
        box-shadow: 0 8px 16px rgba(0, 0, 0, 0.2);
      }

      &.selected,
      &:has(img) {
        border-style: solid;
        border-color: $primary-color;
        box-shadow: 0 0 15px rgba($primary-color, 0.3);
      }

      .ratio-text {
        color: rgba(255, 255, 255, 0.7);
        font-size: 0.9rem;
        margin-top: 0.5rem;
        position: absolute;
        bottom: 8px;
      }

      .ratio-preview {
        position: relative;
        display: flex;
        align-items: center;
        justify-content: center;
        background: rgba(255, 255, 255, 0.15);
        border-radius: 4px;
        transition: all 0.2s ease;

        &.ratio-portrait {
          width: 40px;
          height: 70px;
        }

        &.ratio-square {
          width: 55px;
          height: 55px;
        }

        &.ratio-landscape {
          width: 70px;
          height: 40px;
        }

        .ratio-placeholder {
          width: 100%;
          height: 100%;
          display: flex;
          align-items: center;
          justify-content: center;

          &::before {
            content: "+";
            font-size: 2rem;
            color: rgba(255, 255, 255, 0.3);
          }
        }

        img {
          max-width: 100%;
          max-height: 100%;
          object-fit: contain;
          border-radius: 4px;
          box-shadow: 0 4px 8px rgba(0, 0, 0, 0.3);
        }
      }

      .check-icon {
        position: absolute;
        top: 0.5rem;
        right: 0.5rem;
        background: $primary-color;
        color: $bg-dark;
        border-radius: 50%;
        width: 22px;
        height: 22px;
        display: flex;
        align-items: center;
        justify-content: center;
        font-size: 0.8rem;
      }

      .flyer-delete-button {
        position: absolute;
        top: 0.5rem;
        left: 0.5rem;
        width: 22px;
        height: 22px;
        background: rgba(244, 67, 54, 0.9);
        color: white;
        border: none;
        border-radius: 50%;
        display: flex;
        align-items: center;
        justify-content: center;
        cursor: pointer;
        font-size: 0.8rem;
        transition: all 0.2s ease;
        z-index: 10;
        backdrop-filter: blur(4px);
        -webkit-backdrop-filter: blur(4px);

        &:hover {
          background: rgba(244, 67, 54, 1);
          transform: scale(1.1);
          box-shadow: 0 2px 8px rgba(244, 67, 54, 0.4);
        }

        &:active {
          transform: scale(0.95);
        }

        svg {
          pointer-events: none;
        }
      }

      .upload-progress {
        position: absolute;
        bottom: 0;
        left: 0;
        width: 100%;
        height: 4px;
        background: rgba(0, 0, 0, 0.3);

        .progress-bar {
          height: 100%;
          background: linear-gradient(
            90deg,
            $primary-color,
            lighten($primary-color, 10%)
          );
          transition: width 0.3s ease;
        }
      }
    }
  }

  .lineup-button {
    display: flex;
    align-items: center;
    justify-content: center;
    gap: 0.75rem;
    background: linear-gradient(
      45deg,
      rgba($primary-color, 0.1),
      rgba($primary-color, 0.2)
    );
    color: $primary-color;
    border: 1px solid rgba($primary-color, 0.3);
    border-radius: 8px;
    padding: 0.8rem 1.5rem;
    font-weight: 600;
    margin: 0.5rem 0;
    width: 100%;
    transition: $transition;

    &:hover {
      background: linear-gradient(
        45deg,
        rgba($primary-color, 0.15),
        rgba($primary-color, 0.25)
      );
      transform: translateY(-2px);
      box-shadow: 0 4px 12px rgba(0, 0, 0, 0.2);
    }

    svg {
      font-size: 1.2rem;
    }
  }

  .selected-lineups-container {
    margin-bottom: 1rem;

    .lineup-category-section {
      margin-bottom: 1.5rem;

      .category-header {
        margin-bottom: 0.5rem;

        .category-title {
          color: $primary-color;
          font-size: 1rem;
          font-weight: 600;
          margin: 0 0 0.5rem 0;
          text-transform: uppercase;
          letter-spacing: 0.5px;
          border-left: 3px solid $primary-color;
          padding-left: 0.75rem;
          display: flex;
          align-items: center;

          .artist-count {
            margin-left: 0.5rem;
            font-size: 0.8rem;
            color: rgba(255, 255, 255, 0.7);
            font-weight: normal;
          }
        }
      }
    }
  }

  .selected-lineups {
    display: grid;
    grid-template-columns: repeat(auto-fill, minmax(200px, 1fr));
    gap: 0.75rem;
    margin-bottom: 1rem;

    .selected-lineup-item {
      background-color: rgba(0, 0, 0, 0.2);
      border-radius: 8px;
      padding: 0.75rem;
      display: flex;
      align-items: center;
      gap: 0.75rem;
      transition: all 0.2s ease;
      border: 1px solid rgba(255, 255, 255, 0.05);

      &:hover {
        background-color: rgba(0, 0, 0, 0.3);
        transform: translateY(-2px);
      }

      .lineup-avatar {
        width: 40px;
        height: 40px;
        border-radius: 50%;
        overflow: hidden;
        flex-shrink: 0;
        background-color: #2a2a2a;
        border: 2px solid rgba($primary-color, 0.3);

        img {
          width: 100%;
          height: 100%;
          object-fit: cover;
        }

        .avatar-placeholder {
          width: 100%;
          height: 100%;
          display: flex;
          align-items: center;
          justify-content: center;

          &:after {
            content: "";
            width: 20px;
            height: 20px;
            background-image: url("data:image/svg+xml,%3Csvg xmlns='http://www.w3.org/2000/svg' viewBox='0 0 24 24' fill='rgba(255,255,255,0.3)'%3E%3Cpath d='M12 2C6.48 2 2 6.48 2 12s4.48 10 10 10 10-4.48 10-10S17.52 2 12 2zm0 3c1.66 0 3 1.34 3 3s-1.34 3-3 3-3-1.34-3-3 1.34-3 3-3zm0 14.2c-2.5 0-4.71-1.28-6-3.22.03-1.99 4-3.08 6-3.08 1.99 0 5.97 1.09 6 3.08-1.29 1.94-3.5 3.22-6 3.22z'/%3E%3C/svg%3E");
            background-repeat: no-repeat;
            background-position: center;
            background-size: contain;
          }
        }
      }

      .lineup-info {
        display: flex;
        flex-direction: column;
        overflow: hidden;

        .lineup-name {
          color: white;
          font-size: 0.9rem;
          font-weight: 600;
          white-space: nowrap;
          overflow: hidden;
          text-overflow: ellipsis;
        }

        .lineup-subtitle {
          color: rgba(255, 255, 255, 0.6);
          font-size: 0.8rem;
          white-space: nowrap;
          overflow: hidden;
          text-overflow: ellipsis;
        }
      }
    }
  }

  .lineup-button-container {
    display: flex;
    justify-content: center;
    margin-top: 1rem;
  }

  .form-actions {
    display: grid;
    grid-template-columns: 1fr 1fr;
    gap: 1rem;
    margin-top: 2rem;

    button {
      padding: 1rem 1.5rem;
      border-radius: 10px;
      font-weight: 600;
      font-size: 1rem;
      cursor: pointer;
      transition: all 0.25s cubic-bezier(0.25, 0.8, 0.25, 1);
      border: none;

      &.cancel-button {
        background: rgba(255, 255, 255, 0.1);
        color: rgba(255, 255, 255, 0.8);
        border: 1px solid rgba(255, 255, 255, 0.1);

        &:hover {
          background: rgba(255, 255, 255, 0.15);
          transform: translateY(-2px);
        }

        &:active {
          transform: translateY(0);
        }
      }

      &.submit-button {
        background: linear-gradient(
          135deg,
          $primary-color,
          darken($primary-color, 10%)
        );
        color: #000;
        font-weight: 600;
        box-shadow: 0 4px 10px rgba($primary-color, 0.3);
        position: relative;
        overflow: hidden;

        &:hover {
          transform: translateY(-2px);
          box-shadow: 0 6px 14px rgba($primary-color, 0.4);

          &:before {
            transform: translateX(100%);
          }
        }

        &:active {
          transform: translateY(0);
        }

        &:before {
          content: "";
          position: absolute;
          top: -50%;
          left: -50%;
          width: 200%;
          height: 200%;
          background: linear-gradient(
            to right,
            rgba(255, 255, 255, 0),
            rgba(255, 255, 255, 0.3),
            rgba(255, 255, 255, 0)
          );
          transform: translateX(-100%);
          transition: transform 0.6s;
          pointer-events: none;
        }

        &:disabled {
          opacity: 0.7;
          transform: none;
          cursor: not-allowed;
        }

        .loading-spinner {
          display: inline-block;
          width: 1.2rem;
          height: 1.2rem;
          border: 2px solid rgba(0, 0, 0, 0.3);
          border-radius: 50%;
          border-top-color: #000;
          animation: spin 1s linear infinite;
          margin-right: 0.5rem;
          vertical-align: middle;

          @keyframes spin {
            to {
              transform: rotate(360deg);
            }
          }
        }
      }
    }
  }

  .date-picker-container {
    position: relative;

    input {
      width: 100%;
      padding-right: 2.5rem;
    }

    .date-icon {
      position: absolute;
      right: 1rem;
      top: 50%;
      transform: translateY(-50%);
      color: rgba(255, 255, 255, 0.5);
      pointer-events: none;
    }
  }

  .error-message {
    color: #ff5252;
    font-size: 0.85rem;
    margin-top: 0.5rem;
    display: flex;
    align-items: center;
    gap: 0.5rem;

    &:before {
      content: "⚠️";
    }
  }

  // Delete confirmation dialog
  .delete-confirmation-overlay {
    position: fixed;
    top: 0;
    left: 0;
    right: 0;
    bottom: 0;
    background-color: rgba(0, 0, 0, 0.8);
    backdrop-filter: blur(5px);
    z-index: 1050;
    display: flex;
    align-items: center;
    justify-content: center;
    padding: 1rem;

    .delete-confirmation {
      background: linear-gradient(135deg, #1a1a1a, #121212);
      border-radius: 12px;
      padding: 2rem;
      max-width: 450px;
      width: 100%;
      box-shadow: 0 10px 30px rgba(0, 0, 0, 0.3);
      border: 1px solid rgba(255, 255, 255, 0.1);

      h3 {
        color: #ff4d4d;
        margin-top: 0;
        margin-bottom: 1rem;
        display: flex;
        align-items: center;
        gap: 0.75rem;
        font-size: 1.5rem;

        &:before {
          content: "⚠️";
          font-size: 1.2rem;
        }
      }

      p {
        color: rgba(255, 255, 255, 0.8);
        margin-bottom: 1.5rem;
        line-height: 1.5;
      }

      .confirmation-actions {
        display: grid;
        grid-template-columns: 1fr 1fr;
        gap: 1rem;

        button {
          padding: 0.75rem;
          border-radius: 8px;
          font-weight: 600;
          cursor: pointer;
          transition: all 0.2s ease;

          &.cancel-btn {
            background: rgba(255, 255, 255, 0.1);
            color: #fff;
            border: 1px solid rgba(255, 255, 255, 0.2);

            &:hover {
              background: rgba(255, 255, 255, 0.15);
            }
          }

          &.confirm-delete-btn {
            background: linear-gradient(135deg, #ff4d4d, #ff1a1a);
            color: white;
            border: none;
            box-shadow: 0 4px 10px rgba(255, 77, 77, 0.3);

            &:hover {
              background: linear-gradient(135deg, #ff6666, #ff3333);
              transform: translateY(-2px);
            }

            &:active {
              transform: translateY(0);
            }
          }
        }
      }
    }
  }

  .genre-button {
    display: flex;
    align-items: center;
    justify-content: center;
    gap: 0.75rem;
    background: linear-gradient(
      45deg,
      rgba($primary-color, 0.1),
      rgba($primary-color, 0.2)
    );
    color: $primary-color;
    border: 1px solid rgba($primary-color, 0.3);
    border-radius: 8px;
    padding: 0.8rem 1.5rem;
    font-weight: 600;
    margin: 0.5rem 0;
    width: 100%;
    transition: $transition;

    &:hover {
      background: linear-gradient(
        45deg,
        rgba($primary-color, 0.15),
        rgba($primary-color, 0.25)
      );
      transform: translateY(-2px);
      box-shadow: 0 4px 12px rgba(0, 0, 0, 0.2);
    }

    svg {
      font-size: 1.2rem;
    }
  }

  .selected-genres {
    display: flex;
    flex-wrap: wrap;
    gap: 0.5rem;
    margin-bottom: 1rem;

    .genre-tag {
      display: flex;
      align-items: center;
      gap: 0.5rem;
      background: rgba($primary-color, 0.1);
      color: $primary-color;
      border-radius: 20px;
      padding: 0.4rem 0.75rem;
      font-size: 0.9rem;
      transition: all 0.2s ease;
      border: 1px solid rgba($primary-color, 0.2);

      &:hover {
        background: rgba($primary-color, 0.15);
        transform: translateY(-2px);
      }

      .icon {
        font-size: 1rem;
      }

      .remove-icon {
        cursor: pointer;
        font-size: 0.8rem;
        opacity: 0.7;

        &:hover {
          opacity: 1;
          transform: scale(1.1);
        }
      }
    }
  }

  // Genre selection styles
  .genre-selection {
    display: flex;
    flex-direction: column;
    gap: 1rem;
    margin-bottom: 1rem;

    .loading-message {
      text-align: center;
      color: $text-muted;
      padding: 1rem 0;
      font-style: italic;
    }

    .selected-genres {
      display: flex;
      flex-wrap: wrap;
      gap: 0.5rem;
      margin-bottom: 1rem;

      .genre-tag {
        display: flex;
        align-items: center;
        gap: 0.5rem;
        background: rgba($primary-color, 0.1);
        color: $primary-color;
        border-radius: 20px;
        padding: 0.4rem 0.75rem;
        font-size: 0.9rem;
        transition: all 0.2s ease;
        border: 1px solid rgba($primary-color, 0.2);

        &:hover {
          background: rgba($primary-color, 0.15);
          transform: translateY(-2px);
        }

        .icon {
          font-size: 1rem;
        }

        .remove-icon {
          cursor: pointer;
          font-size: 0.8rem;
          opacity: 0.7;

          &:hover {
            opacity: 1;
            transform: scale(1.1);
          }
        }
      }
    }

    .genre-grid {
      display: grid;
      grid-template-columns: repeat(auto-fill, minmax(120px, 1fr));
      gap: 0.75rem;

      .genre-item {
        display: flex;
        align-items: center;
        gap: 0.5rem;
        background: rgba(255, 255, 255, 0.05);
        border-radius: 8px;
        padding: 0.6rem 0.8rem;
        cursor: pointer;
        transition: all 0.2s ease;
        position: relative;

        &:hover {
          background: rgba(255, 255, 255, 0.1);
          transform: translateY(-2px);
        }

        &.add-new {
          background: rgba($primary-color, 0.1);
          border: 1px dashed rgba($primary-color, 0.3);

          .genre-icon,
          .genre-name {
            color: $primary-color;
          }
        }

        .genre-icon {
          font-size: 1rem;
          color: rgba(255, 255, 255, 0.7);
        }

        .genre-name {
          flex: 1;
          font-size: 0.9rem;
          color: $text-light;
          white-space: nowrap;
          overflow: hidden;
          text-overflow: ellipsis;
        }

        .selected-indicator {
          display: flex;
          align-items: center;
          justify-content: center;
          width: 20px;
          height: 20px;
          border-radius: 50%;
          background: $primary-color;

          .check-icon {
            color: #000;
            font-size: 0.7rem;
          }
        }

        .genre-actions {
          display: flex;
          align-items: center;
          gap: 0.5rem;
          opacity: 0.6;
          transition: opacity 0.2s ease;

          .action-icon {
            font-size: 1rem;
            cursor: pointer;
            transition: all 0.2s ease;

            &.edit-icon {
              color: $primary-color;
            }

            &.delete-icon {
              color: #ff5252;
            }

            &:hover {
              transform: scale(1.15);
              opacity: 1;
            }
          }
        }

        &:hover .genre-actions {
          opacity: 1;
        }
      }
    }
  }

  .new-genre-form {
    background: rgba(0, 0, 0, 0.2);
    border-radius: 8px;
    padding: 1rem;
    margin-top: 0.5rem;
    border: 1px solid rgba($primary-color, 0.2);
    animation: fadeIn 0.2s ease-out;

    input {
      width: 100%;
      padding: 0.6rem 0.8rem;
      background: $bg-input;
      border: 1px solid $border-light;
      border-radius: 6px;
      color: #fff;
      font-size: 0.9rem;
      margin-bottom: 0.8rem;

      &:focus {
        outline: none;
        border-color: rgba($primary-color, 0.5);
        box-shadow: 0 0 0 2px rgba($primary-color, 0.15);
      }

      &::placeholder {
        color: rgba(255, 255, 255, 0.3);
      }
    }

    .form-actions {
      display: flex;
      gap: 0.8rem;
      justify-content: flex-end;

      button {
        padding: 0.5rem 1rem;
        border-radius: 6px;
        font-size: 0.9rem;
        font-weight: 500;
        cursor: pointer;
        transition: all 0.2s ease;

        &.cancel-button {
          background: rgba(255, 255, 255, 0.1);
          color: $text-light;
          border: 1px solid rgba(255, 255, 255, 0.1);

          &:hover {
            background: rgba(255, 255, 255, 0.15);
          }
        }

        &.create-button {
          background: $primary-color;
          color: #000;
          border: none;
          font-weight: 600;

          &:hover {
            background: darken($primary-color, 5%);
            transform: translateY(-1px);
          }
        }
      }
    }
  }
}

// React datepicker style overrides
.react-datepicker {
  font-family: inherit;
  background-color: #1a1a1a;
  border: 1px solid rgba(255, 255, 255, 0.1);
  border-radius: 8px;
  box-shadow: 0 10px 25px rgba(0, 0, 0, 0.3);
  color: white;

  &__header {
    background-color: #0d0d0d;
    border-bottom: 1px solid rgba(255, 255, 255, 0.1);
  }

  &__current-month,
  &__day-name,
  &__day,
  &__time-name {
    color: #fff;
  }

  &__day:hover {
    background-color: rgba($primary-color, 0.2);
  }

  &__day--selected {
    background-color: $primary-color !important;
    color: #000;
    font-weight: bold;

    &:hover {
      background-color: darken($primary-color, 10%) !important;
    }
  }

  &__header__dropdown {
    select {
      background-color: #222;
      color: white;
      border: 1px solid rgba(255, 255, 255, 0.2);
      border-radius: 4px;
    }
  }

  &__navigation-icon::before {
    border-color: $primary-color;
  }

  &__time-container {
    border-left-color: rgba(255, 255, 255, 0.1);
  }

  &__time-list-item:hover {
    background-color: rgba($primary-color, 0.2) !important;
  }

  &__time-list-item--selected {
    background-color: $primary-color !important;
    color: #000 !important;
  }
}

// Fixes for form elements
input[type="checkbox"] {
  appearance: none;
  -webkit-appearance: none;
  width: 1.2rem;
  height: 1.2rem;
  border: 2px solid rgba(255, 255, 255, 0.3);
  border-radius: 4px;
  margin-right: 0.5rem;
  display: grid;
  place-content: center;
  background: rgba(0, 0, 0, 0.2);
  cursor: pointer;

  &::before {
    content: "";
    width: 0.65em;
    height: 0.65em;
    transform: scale(0);
    transition: 120ms transform ease-in-out;
    box-shadow: inset 1em 1em $primary-color;
    transform-origin: center;
    clip-path: polygon(14% 44%, 0 65%, 50% 100%, 100% 16%, 80% 0%, 43% 62%);
  }

  &:checked::before {
    transform: scale(1);
  }

  &:focus {
    outline: 2px solid rgba($primary-color, 0.5);
    outline-offset: 1px;
  }
}

/* Responsive adjustments */
@media (max-width: 768px) {
  .event-form {
    padding: 0;
    border-radius: 12px;
    max-height: 85vh;

    h2 {
      font-size: 1.5rem;
      padding: 1rem;
    }

    .form-section {
      padding: 1rem;
      margin-bottom: 1rem;

      h3 {
        font-size: 1.1rem;
        margin-bottom: 1rem;
      }
    }

    .form-actions {
      margin-top: 1rem;

      button {
        padding: 0.8rem;
      }
    }
  }
}

/* Animations */
@keyframes fadeUp {
  from {
    opacity: 0;
    transform: translateY(10px);
  }
  to {
    opacity: 1;
    transform: translateY(0);
  }
}

.form-section {
  animation: fadeUp 0.3s ease-out both;

  @for $i from 1 through 5 {
    &:nth-child(#{$i}) {
      animation-delay: #{$i * 0.1}s;
    }
  }
}

/* Table Layout Selection Styles */
.table-layout-selection {
  .layout-cards {
    display: grid;
    grid-template-columns: repeat(auto-fit, minmax(160px, 1fr));
    gap: 1rem;
    margin-top: 1rem;
  }

  .layout-card {
    position: relative;
    background: $bg-input;
    border: 2px solid $border-light;
    border-radius: 12px;
    padding: 1rem;
    cursor: pointer;
    transition: $transition;
    @include hover-effect;

    &:hover {
      border-color: rgba($primary-color, 0.3);
      transform: translateY(-2px);
    }

    &.selected {
      border-color: $primary-color;
      background: rgba($primary-color, 0.05);
      
      .selected-indicator {
        display: block;
      }
    }

    .layout-preview {
      height: 120px; // Increased height for 9:16 ratio
      margin-bottom: 0.75rem;
      display: flex;
      align-items: center;
      justify-content: center;
    }

    .layout-mini-map {
      width: 67px; // 9:16 aspect ratio (67px width for 120px height)
      height: 100%;
      position: relative;
      background: rgba(0, 0, 0, 0.4);
      border-radius: 8px;
      overflow: hidden;
      border: 1px solid rgba(255, 255, 255, 0.15);
      margin: 0 auto;

      // Common styles for all mini elements
      .mini-section {
        position: absolute;
        border-radius: 1px;
      }
      
      .mini-table {
        width: 2px;
        height: 2px;
        border-radius: 50%;
        position: absolute;
        border: 0.2px solid rgba(255, 255, 255, 0.4);
        box-shadow: 0 0.5px 1px rgba(0, 0, 0, 0.3);
      }
      
      .mini-floor {
        border-radius: 1px;
        border: 0.3px solid rgba(255, 255, 255, 0.2);
      }

      &.studio {
        background: linear-gradient(
          145deg, 
          #2d2d2d 0%, 
          #1a1a2e 20%,
          rgba(255, 215, 0, 0.15) 40%,
          rgba(46, 139, 87, 0.15) 60%,
          #0f0f23 80%,
          #1a1a2e 100%
        );
        border: 1px solid rgba(255, 255, 255, 0.15);
        box-shadow: 
          inset 0 1px 2px rgba(255, 255, 255, 0.1),
          inset 0 -1px 2px rgba(0, 0, 0, 0.3),
          0 4px 12px rgba(0, 0, 0, 0.5);
        position: relative;
        overflow: hidden;

        // Studio-themed overlay with DJ and VIP areas
        &::before {
          content: "";
          position: absolute;
          top: 0;
          left: 0;
          right: 0;
          bottom: 0;
          background: 
            radial-gradient(ellipse at 20% 80%, rgba(255, 215, 0, 0.3) 0%, transparent 40%),
            radial-gradient(ellipse at 80% 20%, rgba(46, 139, 87, 0.25) 0%, transparent 35%),
            radial-gradient(ellipse at 50% 40%, rgba(239, 68, 68, 0.15) 0%, transparent 25%),
            linear-gradient(135deg, rgba(255, 255, 255, 0.02) 0%, transparent 50%);
          pointer-events: none;
        }

        // Add subtle text overlay
        &::after {
          content: "STUDIO";
          position: absolute;
          bottom: 4px;
          right: 4px;
          font-size: 6px;
          color: rgba(255, 255, 255, 0.3);
          font-weight: 600;
          letter-spacing: 0.5px;
          pointer-events: none;
        }
      }

      &.bolivar {
        background: linear-gradient(
          135deg,
          #1a1a2e 0%,
          #16213e 20%,
          rgba(33, 150, 243, 0.2) 40%,
          rgba(46, 139, 87, 0.15) 60%,
          rgba(225, 112, 85, 0.1) 80%,
          #0f172a 100%
        );
        border: 1px solid rgba(255, 255, 255, 0.15);
        box-shadow: 
          inset 0 1px 2px rgba(255, 255, 255, 0.1),
          inset 0 -1px 2px rgba(0, 0, 0, 0.3),
          0 4px 12px rgba(0, 0, 0, 0.5);
        position: relative;
        overflow: hidden;

        // Bolivar club-themed overlay with dance floor and VIP areas
        &::before {
          content: "";
          position: absolute;
          top: 0;
          left: 0;
          right: 0;
          bottom: 0;
          background: 
            radial-gradient(ellipse at 50% 50%, rgba(33, 150, 243, 0.3) 0%, transparent 50%),
            radial-gradient(ellipse at 15% 50%, rgba(46, 139, 87, 0.25) 0%, transparent 40%),
            radial-gradient(ellipse at 85% 50%, rgba(46, 139, 87, 0.25) 0%, transparent 40%),
            radial-gradient(ellipse at 50% 85%, rgba(225, 112, 85, 0.2) 0%, transparent 30%);
          pointer-events: none;
        }

        // Add subtle text overlay
        &::after {
          content: "BOLIVAR";
          position: absolute;
          bottom: 4px;
          right: 4px;
          font-size: 6px;
          color: rgba(255, 255, 255, 0.3);
          font-weight: 600;
          letter-spacing: 0.5px;
          pointer-events: none;
        }
      }

      &.venti {
        background: linear-gradient(
          145deg,
          #0f0f23 0%,
          #1e293b 15%,
          rgba(220, 53, 69, 0.2) 35%,
          rgba(34, 197, 94, 0.25) 55%,
          rgba(59, 130, 246, 0.15) 75%,
          #065f46 85%,
          #166534 100%
        );
        border: 1px solid rgba(255, 255, 255, 0.15);
        box-shadow: 
          inset 0 1px 2px rgba(255, 255, 255, 0.1),
          inset 0 -1px 2px rgba(0, 0, 0, 0.3),
          0 4px 12px rgba(0, 0, 0, 0.5);
        position: relative;
        overflow: hidden;

        // Venti-themed overlay with multiple zones and club features
        &::before {
          content: "";
          position: absolute;
          top: 0;
          left: 0;
          right: 0;
          bottom: 0;
          background: 
            radial-gradient(ellipse at 20% 80%, rgba(220, 53, 69, 0.3) 0%, transparent 35%),
            radial-gradient(ellipse at 80% 20%, rgba(34, 197, 94, 0.25) 0%, transparent 40%),
            radial-gradient(ellipse at 60% 50%, rgba(59, 130, 246, 0.2) 0%, transparent 45%),
            radial-gradient(ellipse at 30% 30%, rgba(168, 85, 247, 0.15) 0%, transparent 30%),
            linear-gradient(135deg, rgba(255, 255, 255, 0.03) 0%, transparent 60%);
          pointer-events: none;
        }

        // Add subtle text overlay
        &::after {
          content: "VENTI";
          position: absolute;
          bottom: 4px;
          right: 4px;
          font-size: 6px;
          color: rgba(255, 255, 255, 0.3);
          font-weight: 600;
          letter-spacing: 0.5px;
          pointer-events: none;
        }
      }

      &.harlem {
        background: linear-gradient(
          145deg,
          #1a1a1a 0%,
          #2d2d2d 15%,
          rgba(184, 134, 11, 0.25) 35%,
          rgba(147, 112, 219, 0.2) 55%,
          rgba(255, 215, 0, 0.15) 75%,
          #0f0f23 85%,
          #1a1a2e 100%
        );
        border: 1px solid rgba(255, 255, 255, 0.15);
        box-shadow:
          inset 0 1px 2px rgba(255, 255, 255, 0.1),
          inset 0 -1px 2px rgba(0, 0, 0, 0.3),
          0 4px 12px rgba(0, 0, 0, 0.5);
        position: relative;
        overflow: hidden;

        // Harlem urban upscale overlay with gold and purple tones
        &::before {
          content: "";
          position: absolute;
          top: 0;
          left: 0;
          right: 0;
          bottom: 0;
          background:
            radial-gradient(ellipse at 30% 70%, rgba(184, 134, 11, 0.35) 0%, transparent 40%),
            radial-gradient(ellipse at 70% 30%, rgba(147, 112, 219, 0.3) 0%, transparent 35%),
            radial-gradient(ellipse at 50% 50%, rgba(255, 215, 0, 0.2) 0%, transparent 45%),
            linear-gradient(135deg, rgba(255, 255, 255, 0.02) 0%, transparent 50%);
          pointer-events: none;
        }

        // Add subtle text overlay
        &::after {
          content: "HARLEM";
          position: absolute;
          bottom: 4px;
          right: 4px;
          font-size: 6px;
          color: rgba(255, 255, 255, 0.3);
          font-weight: 600;
          letter-spacing: 0.5px;
          pointer-events: none;
        }
      }

      &.amano {
        background: linear-gradient(
          145deg,
          #0a0a0a 0%,
          #141414 15%,
          rgba(147, 112, 219, 0.25) 35%,
          rgba(75, 0, 130, 0.2) 55%,
          rgba(138, 43, 226, 0.15) 75%,
          #1a1a1a 85%,
          #0f0f0f 100%
        );
        border: 1px solid rgba(255, 255, 255, 0.15);
        box-shadow:
          inset 0 1px 2px rgba(255, 255, 255, 0.1),
          inset 0 -1px 2px rgba(0, 0, 0, 0.3),
          0 4px 12px rgba(0, 0, 0, 0.5);
        position: relative;
        overflow: hidden;

        // Amano hotel lounge overlay with purple sophisticated tones
        &::before {
          content: "";
          position: absolute;
          top: 0;
          left: 0;
          right: 0;
          bottom: 0;
          background:
            radial-gradient(ellipse at 50% 40%, rgba(147, 112, 219, 0.35) 0%, transparent 45%),
            radial-gradient(ellipse at 20% 70%, rgba(75, 0, 130, 0.25) 0%, transparent 35%),
            radial-gradient(ellipse at 80% 80%, rgba(138, 43, 226, 0.2) 0%, transparent 30%),
            linear-gradient(135deg, rgba(255, 255, 255, 0.02) 0%, transparent 50%);
          pointer-events: none;
        }

        // Add subtle text overlay
        &::after {
          content: "AMANO";
          position: absolute;
          bottom: 4px;
          right: 4px;
          font-size: 6px;
          color: rgba(255, 255, 255, 0.3);
          font-weight: 600;
          letter-spacing: 0.5px;
          pointer-events: none;
        }
      }
    }

    .layout-info {
      text-align: center;
      
      h4 {
        margin: 0 0 0.25rem 0;
        font-size: 0.9rem;
        color: white;
        font-weight: 600;
      }
      
      p {
        margin: 0;
        font-size: 0.75rem;
        color: $text-muted;
      }
    }

    .selected-indicator {
      position: absolute;
      top: 8px;
      right: 8px;
      width: 20px;
      height: 20px;
      background: $primary-color;
      border-radius: 50%;
      color: $secondary-color;
      font-size: 12px;
      font-weight: bold;
      display: none;
      align-items: center;
      justify-content: center;
      
      &.visible {
        display: flex;
      }
    }
  }

  .layout-preview-info {
    margin-top: 1rem;
    padding: 0.75rem;
    background: rgba($primary-color, 0.05);
    border: 1px solid rgba($primary-color, 0.2);
    border-radius: 8px;
    
    .layout-areas {
      font-size: 0.85rem;
      color: $text-light;
      
      span {
        font-weight: 600;
        color: $primary-color;
      }
    }
  }
}

// Battle Configuration Styles
.battle-toggle {
  .toggle-container {
    display: flex;
    align-items: center;
    gap: 0.75rem;
    padding: 1rem;
    background: linear-gradient(135deg, rgba($primary-color, 0.1) 0%, rgba($primary-color, 0.05) 100%);
    border-radius: 8px;
    border: 1px solid rgba($primary-color, 0.2);
    margin-bottom: 1.5rem;

    .icon {
      color: $primary-color;
      font-size: 1.25rem;
    }

    .toggle-label {
      margin: 0;
      color: white;
      font-size: 1.1rem;
      font-weight: 600;
      flex: 1;
    }

    input[type="checkbox"] {
      margin: 0;
    }
  }
}

.battle-configuration {
  animation: fadeIn 0.3s ease-out;
  
  .battle-section {
    margin-bottom: 2rem;
    
    h4 {
      color: white;
      font-size: 1rem;
      font-weight: 600;
      margin-bottom: 1rem;
      display: flex;
      align-items: center;
      gap: 0.5rem;

      .icon {
        color: $primary-color;
      }
    }
  }

  .battle-info-grid {
    display: grid;
    grid-template-columns: 1fr 1fr;
    gap: 1.5rem;
    margin-bottom: 2rem;

    @media (max-width: 768px) {
      grid-template-columns: 1fr;
    }

    .form-group {
      display: flex;
      flex-direction: column;
      gap: 0.5rem;

      label {
        color: $text-light;
        font-size: 0.9rem;
        font-weight: 500;
      }

      input, textarea {
        background: $bg-input;
        border: 1px solid $border-light;
        border-radius: 6px;
        padding: 0.75rem;
        color: white;
        font-size: 0.9rem;
        @include focus-effect;

        &::placeholder {
          color: $text-muted;
        }
      }

      textarea {
        min-height: 80px;
        resize: vertical;
      }
    }
  }

  .battle-categories {
    .battle-category {
      background: rgba(255, 255, 255, 0.03);
      border: 1px solid rgba(255, 255, 255, 0.08);
      border-radius: 8px;
      padding: 1.25rem;
      margin-bottom: 1rem;
      transition: all 0.2s ease;

      &:hover {
        background: rgba(255, 255, 255, 0.05);
        border-color: rgba(255, 255, 255, 0.12);
      }

      .category-main {
        display: flex;
        align-items: center;
        gap: 0.75rem;
        margin-bottom: 1rem;

        .category-checkbox {
          flex-shrink: 0;
        }

        .category-name {
          color: white;
          font-size: 1rem;
          font-weight: 500;
          flex: 1;
        }

        .remove-category {
          flex-shrink: 0;
          background: none;
          border: none;
          color: #dc3545;
          cursor: pointer;
          padding: 0.5rem;
          border-radius: 6px;
          transition: all 0.2s ease;
          display: flex;
          align-items: center;
          justify-content: center;

          &:hover {
            background: rgba(220, 53, 69, 0.1);
            color: #ff4757;
          }
        }
      }

      .category-details {
        .detail-inputs {
          display: grid;
          grid-template-columns: 1fr 1fr;
          gap: 1rem;
          padding-left: 2rem;

          @media (max-width: 768px) {
            grid-template-columns: 1fr;
            padding-left: 0;
          }

          .input-group {
            display: flex;
            flex-direction: column;
            gap: 0.5rem;

            label {
              color: $text-light;
              font-size: 0.85rem;
              font-weight: 500;
            }

            .prize-input {
              position: relative;

              input {
                background: $bg-input;
                border: 1px solid $border-light;
                border-radius: 6px;
                padding: 0.75rem 2rem 0.75rem 0.75rem;
                color: white;
                font-size: 0.9rem;
                width: 100%;
                @include focus-effect;

                &::placeholder {
                  color: $text-muted;
                }
              }

              .currency {
                position: absolute;
                right: 0.75rem;
                top: 50%;
                transform: translateY(-50%);
                color: $text-muted;
                font-weight: 600;
                pointer-events: none;
              }
            }

            input:not(.prize-input input) {
              background: $bg-input;
              border: 1px solid $border-light;
              border-radius: 6px;
              padding: 0.75rem;
              color: white;
              font-size: 0.9rem;
              @include focus-effect;

              &::placeholder {
                color: $text-muted;
              }
            }
          }
        }
      }
    }

    .add-category {
      margin-top: 1rem;

      .add-category-btn {
        background: $primary-color;
        color: $secondary-color;
        border: none;
        padding: 0.75rem 1.5rem;
        border-radius: 6px;
        cursor: pointer;
        font-weight: 600;
        transition: all 0.2s ease;
        display: flex;
        align-items: center;
        gap: 0.5rem;
        font-size: 0.9rem;

        &:hover {
          background: $primary-dark;
          transform: translateY(-1px);
        }
      }

      .add-category-form {
        display: flex;
        gap: 1rem;
        margin-top: 1rem;
        align-items: flex-end;

        .form-group {
          flex: 1;
          display: flex;
          flex-direction: column;
          gap: 0.5rem;

          label {
            color: $text-light;
            font-size: 0.9rem;
            font-weight: 500;
          }

          input {
            background: $bg-input;
            border: 1px solid $border-light;
            border-radius: 6px;
            padding: 0.75rem;
            color: white;
            font-size: 0.9rem;
            @include focus-effect;

            &::placeholder {
              color: $text-muted;
            }
          }
        }

        .cancel-btn, .add-btn {
          flex-shrink: 0;
          border: none;
          padding: 0.75rem 1rem;
          border-radius: 6px;
          cursor: pointer;
          font-weight: 600;
          transition: all 0.2s ease;
          font-size: 0.9rem;
        }

        .cancel-btn {
          background: rgba(255, 255, 255, 0.1);
          color: white;

          &:hover {
            background: rgba(255, 255, 255, 0.15);
          }
        }

        .add-btn {
          background: $primary-color;
          color: $secondary-color;

          &:hover {
            background: $primary-dark;
          }
        }
      }
    }
  }

  .battle-global-settings {
    .global-setting {
      margin-bottom: 1.5rem;

      .form-group {
        display: flex;
        flex-direction: column;
        gap: 0.5rem;

        label {
          color: $text-light;
          font-size: 0.9rem;
          font-weight: 500;
        }

        input, select {
          background: $bg-input;
          border: 1px solid $border-light;
          border-radius: 6px;
          padding: 0.75rem;
          color: white;
          font-size: 0.9rem;
          @include focus-effect;

          &::placeholder {
            color: $text-muted;
          }
        }
      }

      .prize-input-group {
        position: relative;

        input {
          padding-right: 2rem;
        }

        &::after {
          content: "€";
          position: absolute;
          right: 0.75rem;
          top: 70%;
          transform: translateY(-50%);
          color: $text-muted;
          font-weight: 600;
          pointer-events: none;
        }
      }
    }
  }

  .battle-settings-grid {
    display: grid;
    gap: 1.5rem;

    .form-group {
      display: flex;
      flex-direction: column;
      gap: 0.5rem;

      label {
        color: $text-light;
        font-size: 0.9rem;
        font-weight: 500;
      }

      input, textarea, .datetime-input {
        background: $bg-input;
        border: 1px solid $border-light;
        border-radius: 6px;
        padding: 0.75rem;
        color: white;
        font-size: 0.9rem;
        @include focus-effect;

        &::placeholder {
          color: $text-muted;
        }
      }

      textarea {
        min-height: 80px;
        resize: vertical;
      }

      .datetime-input {
        display: flex;
        align-items: center;
        gap: 0.5rem;

        .react-datepicker-wrapper {
          flex: 1;
        }

        input {
          background: none;
          border: none;
          padding: 0;
          color: white;
          font-size: 0.9rem;

          &:focus {
            outline: none;
            box-shadow: none;
          }
        }
      }

      .form-group {
        &:has(.toggle-container) {
          .toggle-container {
            display: inline-flex;
            align-items: center;
            gap: 0.75rem;
            background: rgba(255, 255, 255, 0.03);
            border: 1px solid rgba(255, 255, 255, 0.08);
            border-radius: 6px;
            padding: 0.75rem 1rem;
            cursor: pointer;
            transition: all 0.2s ease;
            width: fit-content;
            min-width: 200px;

            &:hover {
              background: rgba(255, 255, 255, 0.05);
              border-color: rgba(255, 255, 255, 0.12);
            }

            input[type="checkbox"] {
              margin: 0;
              width: 16px;
              height: 16px;
              flex-shrink: 0;
            }

            .toggle-label {
              color: $text-light;
              font-size: 0.9rem;
              font-weight: 500;
              margin: 0;
              white-space: nowrap;
            }
          }
        }
      }
    }
  }
}
>>>>>>> 2110f58c
<|MERGE_RESOLUTION|>--- conflicted
+++ resolved
@@ -1,4565 +1,2448 @@
-<<<<<<< HEAD
-@import "../../_variables";
-
-// Enhanced color palette
-$primary-color: #ffc807;
-$primary-dark: #d9a916;
-$secondary-color: #222;
-$bg-dark: #151515;
-$bg-darker: #0d0d0d;
-$bg-input: rgba(255, 255, 255, 0.07);
-$border-light: rgba(255, 255, 255, 0.1);
-$text-light: rgba(255, 255, 255, 0.8);
-$text-muted: rgba(255, 255, 255, 0.5);
-$shadow-soft: 0 8px 16px rgba(0, 0, 0, 0.15);
-$shadow-strong: 0 12px 28px rgba(0, 0, 0, 0.25);
-$transition: all 0.3s cubic-bezier(0.25, 0.8, 0.25, 1);
-
-@mixin focus-effect {
-  transition: all 0.2s ease;
-  &:focus {
-    outline: none;
-    border-color: rgba($primary-color, 0.5);
-    box-shadow: 0 0 0 2px rgba($primary-color, 0.25);
-  }
-}
-
-@mixin hover-effect {
-  transition: $transition;
-  &:hover {
-    transform: translateY(-2px);
-    box-shadow: $shadow-soft;
-  }
-  &:active {
-    transform: translateY(0);
-  }
-}
-
-@keyframes fadeIn {
-  from {
-    opacity: 0;
-    transform: translateY(10px);
-  }
-  to {
-    opacity: 1;
-    transform: translateY(0);
-  }
-}
-
-@keyframes shimmer {
-  0% {
-    background-position: -150% 0;
-  }
-  100% {
-    background-position: 150% 0;
-  }
-}
-
-@keyframes pulse {
-  0%,
-  100% {
-    opacity: 0.8;
-    transform: scale(1);
-  }
-  50% {
-    opacity: 1;
-    transform: scale(1.05);
-  }
-}
-
-.event-form-overlay {
-  position: fixed;
-  top: 0;
-  left: 0;
-  right: 0;
-  bottom: 0;
-  background: rgba(0, 0, 0, 0.75);
-  backdrop-filter: blur(6px);
-  -webkit-backdrop-filter: blur(6px);
-  z-index: 1000;
-  display: flex;
-  align-items: center;
-  justify-content: center;
-  padding: 20px;
-  overflow-y: auto;
-  overflow-x: hidden;
-}
-
-.event-form {
-  background: $bg-dark;
-  border-radius: 16px;
-  box-shadow: $shadow-strong;
-  width: 100%;
-  max-width: 900px;
-  max-height: 90vh;
-  overflow-y: auto;
-  overflow-x: hidden;
-  padding: 0;
-  position: relative;
-  border: 1px solid rgba(255, 255, 255, 0.08);
-  animation: fadeIn 0.3s ease-out;
-
-  &::-webkit-scrollbar {
-    width: 8px;
-  }
-
-  &::-webkit-scrollbar-track {
-    background: rgba(0, 0, 0, 0.2);
-    border-radius: 8px;
-  }
-
-  &::-webkit-scrollbar-thumb {
-    background-color: rgba(255, 255, 255, 0.2);
-    border-radius: 8px;
-    &:hover {
-      background-color: rgba(255, 255, 255, 0.3);
-    }
-  }
-
-  h2 {
-    margin: 0;
-    padding: 1.5rem;
-    color: white;
-    font-size: 1.8rem;
-    font-weight: 600;
-    border-bottom: 1px solid rgba(255, 255, 255, 0.1);
-    position: sticky;
-    top: 0;
-    background: $bg-dark;
-    z-index: 10;
-    display: flex;
-    align-items: center;
-    justify-content: space-between;
-
-    &:after {
-      content: "";
-      position: absolute;
-      bottom: -2px;
-      left: 50%;
-      transform: translateX(-50%);
-      width: 100px;
-      height: 3px;
-      background: linear-gradient(
-        90deg,
-        transparent,
-        $primary-color,
-        transparent
-      );
-    }
-
-    .close-button {
-      font-size: 1.5rem;
-      cursor: pointer;
-      color: rgba(255, 255, 255, 0.6);
-      transition: all 0.2s ease;
-      margin-right: 1rem;
-
-      &:hover {
-        color: #fff;
-        transform: scale(1.1);
-      }
-    }
-  }
-
-  form {
-    padding: 0.5rem 1.5rem 1.5rem;
-
-    @media (min-width: 768px) {
-      padding: 1rem 2rem 2rem;
-    }
-  }
-
-  .form-section {
-    background: rgba(0, 0, 0, 0.2);
-    border-radius: 12px;
-    padding: 1.5rem;
-    margin-bottom: 1.5rem;
-    border: 1px solid rgba(255, 255, 255, 0.05);
-    box-shadow: 0 4px 12px rgba(0, 0, 0, 0.1);
-    transition: all 0.3s ease;
-
-    &:hover {
-      border-color: rgba(255, 255, 255, 0.1);
-      box-shadow: 0 6px 16px rgba(0, 0, 0, 0.15);
-    }
-
-    h3 {
-      margin-top: 0;
-      margin-bottom: 1.5rem;
-      font-size: 1.25rem;
-      color: $primary-color;
-      display: flex;
-      align-items: center;
-      font-weight: 600;
-      position: relative;
-
-      &:after {
-        content: "";
-        flex: 1;
-        height: 1px;
-        background: linear-gradient(
-          90deg,
-          rgba($primary-color, 0.5),
-          transparent
-        );
-        margin-left: 1rem;
-      }
-    }
-
-    .form-section-description {
-      font-size: 0.9rem;
-      color: rgba(255, 255, 255, 0.6);
-      margin: -0.75rem 0 1.25rem 0;
-      line-height: 1.4;
-    }
-
-    // Dropbox path auto-generation styles - at form-section level
-    .dropbox-suggestion-banner {
-      background: linear-gradient(135deg, rgba($primary-color, 0.1) 0%, rgba($primary-color, 0.05) 100%);
-      border: 1px solid rgba($primary-color, 0.2);
-      border-radius: 8px;
-      padding: 0.75rem 1rem;
-      margin-bottom: 0.75rem;
-      animation: fadeIn 0.3s ease-out;
-
-      .suggestion-content {
-        display: flex;
-        align-items: center;
-        justify-content: space-between;
-        gap: 1rem;
-        flex-wrap: wrap;
-
-        .suggestion-text {
-          color: rgba(255, 255, 255, 0.9);
-          font-size: 0.9rem;
-          display: flex;
-          align-items: center;
-          gap: 0.5rem;
-          flex: 1;
-          min-width: 0;
-
-          code {
-            background: rgba(0, 0, 0, 0.3);
-            padding: 0.2rem 0.4rem;
-            border-radius: 4px;
-            font-family: 'Courier New', monospace;
-            font-size: 0.85rem;
-            color: $primary-color;
-            word-break: break-all;
-          }
-        }
-
-        .suggestion-actions {
-          display: flex;
-          gap: 0.5rem;
-          flex-shrink: 0;
-
-          .suggestion-btn {
-            background: rgba(255, 255, 255, 0.1);
-            border: 1px solid rgba(255, 255, 255, 0.2);
-            border-radius: 6px;
-            padding: 0.4rem 0.8rem;
-            color: rgba(255, 255, 255, 0.9);
-            cursor: pointer;
-            font-size: 0.8rem;
-            display: flex;
-            align-items: center;
-            gap: 0.3rem;
-            transition: all 0.2s ease;
-
-            &.accept {
-              background: rgba(34, 197, 94, 0.2);
-              border-color: rgba(34, 197, 94, 0.4);
-              color: rgb(34, 197, 94);
-
-              &:hover {
-                background: rgba(34, 197, 94, 0.3);
-                border-color: rgba(34, 197, 94, 0.6);
-                transform: translateY(-1px);
-              }
-            }
-
-            &.reject {
-              background: rgba(239, 68, 68, 0.2);
-              border-color: rgba(239, 68, 68, 0.4);
-              color: rgb(239, 68, 68);
-
-              &:hover {
-                background: rgba(239, 68, 68, 0.3);
-                border-color: rgba(239, 68, 68, 0.6);
-                transform: translateY(-1px);
-              }
-            }
-
-            &:active {
-              transform: translateY(0);
-            }
-          }
-        }
-      }
-    }
-
-    .form-group {
-      margin-bottom: 1.5rem;
-
-      label {
-        display: block;
-        margin-bottom: 0.5rem;
-        color: $text-light;
-        font-weight: 500;
-        font-size: 0.95rem;
-      }
-
-      input,
-      textarea,
-      select {
-        width: 100%;
-        padding: 0.8rem 1rem;
-        background: $bg-input;
-        border: 1px solid $border-light;
-        border-radius: 8px;
-        color: #fff;
-        font-size: 1rem;
-        transition: all 0.2s ease;
-        box-shadow: inset 0 1px 3px rgba(0, 0, 0, 0.1);
-
-        &:focus {
-          outline: none;
-          border-color: rgba($primary-color, 0.5);
-          box-shadow: 0 0 0 2px rgba($primary-color, 0.2),
-            inset 0 1px 3px rgba(0, 0, 0, 0.1);
-        }
-
-        &::placeholder {
-          color: rgba(255, 255, 255, 0.3);
-        }
-      }
-
-      textarea {
-        min-height: 100px;
-        resize: vertical;
-      }
-
-      .input-with-icon {
-        position: relative;
-
-        input {
-          padding-left: 2.8rem;
-        }
-
-        svg {
-          position: absolute;
-          left: 1rem;
-          top: 50%;
-          transform: translateY(-50%);
-          color: rgba(255, 255, 255, 0.5);
-          font-size: 1.2rem;
-        }
-
-        .regenerate-path-btn {
-          position: absolute;
-          right: 0.75rem;
-          top: 50%;
-          transform: translateY(-50%);
-          background: rgba($primary-color, 0.1);
-          border: 1px solid rgba($primary-color, 0.3);
-          border-radius: 6px;
-          padding: 0.4rem 0.6rem;
-          color: $primary-color;
-          cursor: pointer;
-          font-size: 0.9rem;
-          transition: all 0.2s ease;
-
-          &:hover {
-            background: rgba($primary-color, 0.2);
-            border-color: rgba($primary-color, 0.5);
-            transform: translateY(-50%) scale(1.05);
-          }
-
-          &:active {
-            transform: translateY(-50%) scale(0.95);
-          }
-        }
-      }
-
-      .input-hint {
-        font-size: 0.8rem;
-        color: rgba(255, 255, 255, 0.6);
-        margin-top: 0.5rem;
-        display: block;
-      }
-
-      .path-structure-info {
-        font-size: 0.75rem;
-        color: rgba($primary-color, 0.8);
-        margin-top: 0.3rem;
-        display: block;
-        font-family: 'Courier New', monospace;
-
-        code {
-          background: rgba($primary-color, 0.1);
-          padding: 0.2rem 0.4rem;
-          border-radius: 4px;
-          color: $primary-color;
-        }
-      }
-    }
-
-    .date-time-container {
-      display: grid;
-      grid-template-columns: 1fr;
-      gap: 1rem;
-
-      @media (min-width: 768px) {
-        grid-template-columns: 1fr 1fr;
-        gap: 2rem;
-      }
-    }
-
-    .date-time-column {
-      display: flex;
-      flex-direction: column;
-      gap: 1rem;
-    }
-
-    .location-details {
-      display: grid;
-      grid-template-columns: 1fr;
-      gap: 1rem;
-
-      @media (min-width: 768px) {
-        grid-template-columns: 1fr 1fr;
-      }
-    }
-
-    .weekly-event-toggle {
-      display: flex;
-      align-items: center;
-      margin: 1.5rem 0;
-      padding: 0.75rem 1.25rem;
-      background: rgba(0, 0, 0, 0.2);
-      border-radius: 10px;
-      border: 1px solid rgba(255, 255, 255, 0.05);
-
-      .toggle-container {
-        display: flex;
-        align-items: center;
-        cursor: pointer;
-
-        input[type="checkbox"] {
-          appearance: none;
-          -webkit-appearance: none;
-          width: 1.25rem;
-          height: 1.25rem;
-          background: rgba(0, 0, 0, 0.3);
-          border: 1px solid rgba($primary-color, 0.5);
-          border-radius: 4px;
-          margin-right: 0.75rem;
-          display: grid;
-          place-content: center;
-
-          &::before {
-            content: "";
-            width: 0.65em;
-            height: 0.65em;
-            transform: scale(0);
-            transition: 120ms transform ease-in-out;
-            box-shadow: inset 1em 1em $primary-color;
-            transform-origin: center;
-            clip-path: polygon(
-              14% 44%,
-              0 65%,
-              50% 100%,
-              100% 16%,
-              80% 0%,
-              43% 62%
-            );
-          }
-
-          &:checked {
-            background: rgba($primary-color, 0.2);
-            border-color: $primary-color;
-
-            &::before {
-              transform: scale(1);
-            }
-          }
-
-          &:focus {
-            outline: none;
-            box-shadow: 0 0 0 2px rgba($primary-color, 0.2);
-          }
-        }
-
-        .toggle-label {
-          font-size: 1rem;
-          font-weight: 500;
-          color: $text-light;
-        }
-      }
-    }
-  }
-
-  .flyer-options {
-    display: grid;
-    grid-template-columns: repeat(auto-fit, minmax(120px, 1fr));
-    gap: 1rem;
-    margin-top: 1rem;
-    justify-content: center;
-
-    // Fix for better centering with grid
-    @media (min-width: 500px) {
-      grid-template-columns: repeat(3, 120px);
-    }
-
-    .flyer-option {
-      position: relative;
-      border-radius: 10px;
-      overflow: hidden;
-      border: 2px dashed rgba(255, 255, 255, 0.2);
-      aspect-ratio: 1;
-      display: flex;
-      align-items: center;
-      justify-content: center;
-      flex-direction: column;
-      cursor: pointer;
-      transition: all 0.2s ease;
-      background: rgba(0, 0, 0, 0.2);
-      height: 120px;
-      padding: 1rem;
-
-      &:hover {
-        border-color: rgba($primary-color, 0.5);
-        transform: translateY(-2px);
-        box-shadow: 0 8px 16px rgba(0, 0, 0, 0.2);
-      }
-
-      &.selected,
-      &:has(img) {
-        border-style: solid;
-        border-color: $primary-color;
-        box-shadow: 0 0 15px rgba($primary-color, 0.3);
-      }
-
-      .ratio-text {
-        color: rgba(255, 255, 255, 0.7);
-        font-size: 0.9rem;
-        margin-top: 0.5rem;
-        position: absolute;
-        bottom: 8px;
-      }
-
-      .ratio-preview {
-        position: relative;
-        display: flex;
-        align-items: center;
-        justify-content: center;
-        background: rgba(255, 255, 255, 0.15);
-        border-radius: 4px;
-        transition: all 0.2s ease;
-
-        &.ratio-portrait {
-          width: 40px;
-          height: 70px;
-        }
-
-        &.ratio-square {
-          width: 55px;
-          height: 55px;
-        }
-
-        &.ratio-landscape {
-          width: 70px;
-          height: 40px;
-        }
-
-        .ratio-placeholder {
-          width: 100%;
-          height: 100%;
-          display: flex;
-          align-items: center;
-          justify-content: center;
-
-          &::before {
-            content: "+";
-            font-size: 2rem;
-            color: rgba(255, 255, 255, 0.3);
-          }
-        }
-
-        img {
-          max-width: 100%;
-          max-height: 100%;
-          object-fit: contain;
-          border-radius: 4px;
-          box-shadow: 0 4px 8px rgba(0, 0, 0, 0.3);
-        }
-      }
-
-      .check-icon {
-        position: absolute;
-        top: 0.5rem;
-        right: 0.5rem;
-        background: $primary-color;
-        color: $bg-dark;
-        border-radius: 50%;
-        width: 22px;
-        height: 22px;
-        display: flex;
-        align-items: center;
-        justify-content: center;
-        font-size: 0.8rem;
-      }
-
-      .flyer-delete-button {
-        position: absolute;
-        top: 0.5rem;
-        left: 0.5rem;
-        width: 22px;
-        height: 22px;
-        background: rgba(244, 67, 54, 0.9);
-        color: white;
-        border: none;
-        border-radius: 50%;
-        display: flex;
-        align-items: center;
-        justify-content: center;
-        cursor: pointer;
-        font-size: 0.8rem;
-        transition: all 0.2s ease;
-        z-index: 10;
-        backdrop-filter: blur(4px);
-        -webkit-backdrop-filter: blur(4px);
-
-        &:hover {
-          background: rgba(244, 67, 54, 1);
-          transform: scale(1.1);
-          box-shadow: 0 2px 8px rgba(244, 67, 54, 0.4);
-        }
-
-        &:active {
-          transform: scale(0.95);
-        }
-
-        svg {
-          pointer-events: none;
-        }
-      }
-
-      .upload-progress {
-        position: absolute;
-        bottom: 0;
-        left: 0;
-        width: 100%;
-        height: 4px;
-        background: rgba(0, 0, 0, 0.3);
-
-        .progress-bar {
-          height: 100%;
-          background: linear-gradient(
-            90deg,
-            $primary-color,
-            lighten($primary-color, 10%)
-          );
-          transition: width 0.3s ease;
-        }
-      }
-    }
-  }
-
-  .lineup-button {
-    display: flex;
-    align-items: center;
-    justify-content: center;
-    gap: 0.75rem;
-    background: linear-gradient(
-      45deg,
-      rgba($primary-color, 0.1),
-      rgba($primary-color, 0.2)
-    );
-    color: $primary-color;
-    border: 1px solid rgba($primary-color, 0.3);
-    border-radius: 8px;
-    padding: 0.8rem 1.5rem;
-    font-weight: 600;
-    margin: 0.5rem 0;
-    width: 100%;
-    transition: $transition;
-
-    &:hover {
-      background: linear-gradient(
-        45deg,
-        rgba($primary-color, 0.15),
-        rgba($primary-color, 0.25)
-      );
-      transform: translateY(-2px);
-      box-shadow: 0 4px 12px rgba(0, 0, 0, 0.2);
-    }
-
-    svg {
-      font-size: 1.2rem;
-    }
-  }
-
-  .selected-lineups-container {
-    margin-bottom: 1rem;
-
-    .lineup-category-section {
-      margin-bottom: 1.5rem;
-
-      .category-header {
-        margin-bottom: 0.5rem;
-
-        .category-title {
-          color: $primary-color;
-          font-size: 1rem;
-          font-weight: 600;
-          margin: 0 0 0.5rem 0;
-          text-transform: uppercase;
-          letter-spacing: 0.5px;
-          border-left: 3px solid $primary-color;
-          padding-left: 0.75rem;
-          display: flex;
-          align-items: center;
-
-          .artist-count {
-            margin-left: 0.5rem;
-            font-size: 0.8rem;
-            color: rgba(255, 255, 255, 0.7);
-            font-weight: normal;
-          }
-        }
-      }
-    }
-  }
-
-  .selected-lineups {
-    display: grid;
-    grid-template-columns: repeat(auto-fill, minmax(200px, 1fr));
-    gap: 0.75rem;
-    margin-bottom: 1rem;
-
-    .selected-lineup-item {
-      background-color: rgba(0, 0, 0, 0.2);
-      border-radius: 8px;
-      padding: 0.75rem;
-      display: flex;
-      align-items: center;
-      gap: 0.75rem;
-      transition: all 0.2s ease;
-      border: 1px solid rgba(255, 255, 255, 0.05);
-
-      &:hover {
-        background-color: rgba(0, 0, 0, 0.3);
-        transform: translateY(-2px);
-      }
-
-      .lineup-avatar {
-        width: 40px;
-        height: 40px;
-        border-radius: 50%;
-        overflow: hidden;
-        flex-shrink: 0;
-        background-color: #2a2a2a;
-        border: 2px solid rgba($primary-color, 0.3);
-
-        img {
-          width: 100%;
-          height: 100%;
-          object-fit: cover;
-        }
-
-        .avatar-placeholder {
-          width: 100%;
-          height: 100%;
-          display: flex;
-          align-items: center;
-          justify-content: center;
-
-          &:after {
-            content: "";
-            width: 20px;
-            height: 20px;
-            background-image: url("data:image/svg+xml,%3Csvg xmlns='http://www.w3.org/2000/svg' viewBox='0 0 24 24' fill='rgba(255,255,255,0.3)'%3E%3Cpath d='M12 2C6.48 2 2 6.48 2 12s4.48 10 10 10 10-4.48 10-10S17.52 2 12 2zm0 3c1.66 0 3 1.34 3 3s-1.34 3-3 3-3-1.34-3-3 1.34-3 3-3zm0 14.2c-2.5 0-4.71-1.28-6-3.22.03-1.99 4-3.08 6-3.08 1.99 0 5.97 1.09 6 3.08-1.29 1.94-3.5 3.22-6 3.22z'/%3E%3C/svg%3E");
-            background-repeat: no-repeat;
-            background-position: center;
-            background-size: contain;
-          }
-        }
-      }
-
-      .lineup-info {
-        display: flex;
-        flex-direction: column;
-        overflow: hidden;
-
-        .lineup-name {
-          color: white;
-          font-size: 0.9rem;
-          font-weight: 600;
-          white-space: nowrap;
-          overflow: hidden;
-          text-overflow: ellipsis;
-        }
-
-        .lineup-subtitle {
-          color: rgba(255, 255, 255, 0.6);
-          font-size: 0.8rem;
-          white-space: nowrap;
-          overflow: hidden;
-          text-overflow: ellipsis;
-        }
-      }
-    }
-  }
-
-  .lineup-button-container {
-    display: flex;
-    justify-content: center;
-    margin-top: 1rem;
-  }
-
-  .form-actions {
-    display: grid;
-    grid-template-columns: 1fr 1fr;
-    gap: 1rem;
-    margin-top: 2rem;
-
-    button {
-      padding: 1rem 1.5rem;
-      border-radius: 10px;
-      font-weight: 600;
-      font-size: 1rem;
-      cursor: pointer;
-      transition: all 0.25s cubic-bezier(0.25, 0.8, 0.25, 1);
-      border: none;
-
-      &.cancel-button {
-        background: rgba(255, 255, 255, 0.1);
-        color: rgba(255, 255, 255, 0.8);
-        border: 1px solid rgba(255, 255, 255, 0.1);
-
-        &:hover {
-          background: rgba(255, 255, 255, 0.15);
-          transform: translateY(-2px);
-        }
-
-        &:active {
-          transform: translateY(0);
-        }
-      }
-
-      &.submit-button {
-        background: linear-gradient(
-          135deg,
-          $primary-color,
-          darken($primary-color, 10%)
-        );
-        color: #000;
-        font-weight: 600;
-        box-shadow: 0 4px 10px rgba($primary-color, 0.3);
-        position: relative;
-        overflow: hidden;
-
-        &:hover {
-          transform: translateY(-2px);
-          box-shadow: 0 6px 14px rgba($primary-color, 0.4);
-
-          &:before {
-            transform: translateX(100%);
-          }
-        }
-
-        &:active {
-          transform: translateY(0);
-        }
-
-        &:before {
-          content: "";
-          position: absolute;
-          top: -50%;
-          left: -50%;
-          width: 200%;
-          height: 200%;
-          background: linear-gradient(
-            to right,
-            rgba(255, 255, 255, 0),
-            rgba(255, 255, 255, 0.3),
-            rgba(255, 255, 255, 0)
-          );
-          transform: translateX(-100%);
-          transition: transform 0.6s;
-          pointer-events: none;
-        }
-
-        &:disabled {
-          opacity: 0.7;
-          transform: none;
-          cursor: not-allowed;
-        }
-
-        .loading-spinner {
-          display: inline-block;
-          width: 1.2rem;
-          height: 1.2rem;
-          border: 2px solid rgba(0, 0, 0, 0.3);
-          border-radius: 50%;
-          border-top-color: #000;
-          animation: spin 1s linear infinite;
-          margin-right: 0.5rem;
-          vertical-align: middle;
-
-          @keyframes spin {
-            to {
-              transform: rotate(360deg);
-            }
-          }
-        }
-      }
-    }
-  }
-
-  .date-picker-container {
-    position: relative;
-
-    input {
-      width: 100%;
-      padding-right: 2.5rem;
-    }
-
-    .date-icon {
-      position: absolute;
-      right: 1rem;
-      top: 50%;
-      transform: translateY(-50%);
-      color: rgba(255, 255, 255, 0.5);
-      pointer-events: none;
-    }
-  }
-
-  .error-message {
-    color: #ff5252;
-    font-size: 0.85rem;
-    margin-top: 0.5rem;
-    display: flex;
-    align-items: center;
-    gap: 0.5rem;
-
-    &:before {
-      content: "⚠️";
-    }
-  }
-
-  // Delete confirmation dialog
-  .delete-confirmation-overlay {
-    position: fixed;
-    top: 0;
-    left: 0;
-    right: 0;
-    bottom: 0;
-    background-color: rgba(0, 0, 0, 0.8);
-    backdrop-filter: blur(5px);
-    z-index: 1050;
-    display: flex;
-    align-items: center;
-    justify-content: center;
-    padding: 1rem;
-
-    .delete-confirmation {
-      background: linear-gradient(135deg, #1a1a1a, #121212);
-      border-radius: 12px;
-      padding: 2rem;
-      max-width: 450px;
-      width: 100%;
-      box-shadow: 0 10px 30px rgba(0, 0, 0, 0.3);
-      border: 1px solid rgba(255, 255, 255, 0.1);
-
-      h3 {
-        color: #ff4d4d;
-        margin-top: 0;
-        margin-bottom: 1rem;
-        display: flex;
-        align-items: center;
-        gap: 0.75rem;
-        font-size: 1.5rem;
-
-        &:before {
-          content: "⚠️";
-          font-size: 1.2rem;
-        }
-      }
-
-      p {
-        color: rgba(255, 255, 255, 0.8);
-        margin-bottom: 1.5rem;
-        line-height: 1.5;
-      }
-
-      .confirmation-actions {
-        display: grid;
-        grid-template-columns: 1fr 1fr;
-        gap: 1rem;
-
-        button {
-          padding: 0.75rem;
-          border-radius: 8px;
-          font-weight: 600;
-          cursor: pointer;
-          transition: all 0.2s ease;
-
-          &.cancel-btn {
-            background: rgba(255, 255, 255, 0.1);
-            color: #fff;
-            border: 1px solid rgba(255, 255, 255, 0.2);
-
-            &:hover {
-              background: rgba(255, 255, 255, 0.15);
-            }
-          }
-
-          &.confirm-delete-btn {
-            background: linear-gradient(135deg, #ff4d4d, #ff1a1a);
-            color: white;
-            border: none;
-            box-shadow: 0 4px 10px rgba(255, 77, 77, 0.3);
-
-            &:hover {
-              background: linear-gradient(135deg, #ff6666, #ff3333);
-              transform: translateY(-2px);
-            }
-
-            &:active {
-              transform: translateY(0);
-            }
-          }
-        }
-      }
-    }
-  }
-
-  .genre-button {
-    display: flex;
-    align-items: center;
-    justify-content: center;
-    gap: 0.75rem;
-    background: linear-gradient(
-      45deg,
-      rgba($primary-color, 0.1),
-      rgba($primary-color, 0.2)
-    );
-    color: $primary-color;
-    border: 1px solid rgba($primary-color, 0.3);
-    border-radius: 8px;
-    padding: 0.8rem 1.5rem;
-    font-weight: 600;
-    margin: 0.5rem 0;
-    width: 100%;
-    transition: $transition;
-
-    &:hover {
-      background: linear-gradient(
-        45deg,
-        rgba($primary-color, 0.15),
-        rgba($primary-color, 0.25)
-      );
-      transform: translateY(-2px);
-      box-shadow: 0 4px 12px rgba(0, 0, 0, 0.2);
-    }
-
-    svg {
-      font-size: 1.2rem;
-    }
-  }
-
-  .selected-genres {
-    display: flex;
-    flex-wrap: wrap;
-    gap: 0.5rem;
-    margin-bottom: 1rem;
-
-    .genre-tag {
-      display: flex;
-      align-items: center;
-      gap: 0.5rem;
-      background: rgba($primary-color, 0.1);
-      color: $primary-color;
-      border-radius: 20px;
-      padding: 0.4rem 0.75rem;
-      font-size: 0.9rem;
-      transition: all 0.2s ease;
-      border: 1px solid rgba($primary-color, 0.2);
-
-      &:hover {
-        background: rgba($primary-color, 0.15);
-        transform: translateY(-2px);
-      }
-
-      .icon {
-        font-size: 1rem;
-      }
-
-      .remove-icon {
-        cursor: pointer;
-        font-size: 0.8rem;
-        opacity: 0.7;
-
-        &:hover {
-          opacity: 1;
-          transform: scale(1.1);
-        }
-      }
-    }
-  }
-
-  // Genre selection styles
-  .genre-selection {
-    display: flex;
-    flex-direction: column;
-    gap: 1rem;
-    margin-bottom: 1rem;
-
-    .loading-message {
-      text-align: center;
-      color: $text-muted;
-      padding: 1rem 0;
-      font-style: italic;
-    }
-
-    .selected-genres {
-      display: flex;
-      flex-wrap: wrap;
-      gap: 0.5rem;
-      margin-bottom: 1rem;
-
-      .genre-tag {
-        display: flex;
-        align-items: center;
-        gap: 0.5rem;
-        background: rgba($primary-color, 0.1);
-        color: $primary-color;
-        border-radius: 20px;
-        padding: 0.4rem 0.75rem;
-        font-size: 0.9rem;
-        transition: all 0.2s ease;
-        border: 1px solid rgba($primary-color, 0.2);
-
-        &:hover {
-          background: rgba($primary-color, 0.15);
-          transform: translateY(-2px);
-        }
-
-        .icon {
-          font-size: 1rem;
-        }
-
-        .remove-icon {
-          cursor: pointer;
-          font-size: 0.8rem;
-          opacity: 0.7;
-
-          &:hover {
-            opacity: 1;
-            transform: scale(1.1);
-          }
-        }
-      }
-    }
-
-    .genre-grid {
-      display: grid;
-      grid-template-columns: repeat(auto-fill, minmax(120px, 1fr));
-      gap: 0.75rem;
-
-      .genre-item {
-        display: flex;
-        align-items: center;
-        gap: 0.5rem;
-        background: rgba(255, 255, 255, 0.05);
-        border-radius: 8px;
-        padding: 0.6rem 0.8rem;
-        cursor: pointer;
-        transition: all 0.2s ease;
-        position: relative;
-
-        &:hover {
-          background: rgba(255, 255, 255, 0.1);
-          transform: translateY(-2px);
-        }
-
-        &.add-new {
-          background: rgba($primary-color, 0.1);
-          border: 1px dashed rgba($primary-color, 0.3);
-
-          .genre-icon,
-          .genre-name {
-            color: $primary-color;
-          }
-        }
-
-        .genre-icon {
-          font-size: 1rem;
-          color: rgba(255, 255, 255, 0.7);
-        }
-
-        .genre-name {
-          flex: 1;
-          font-size: 0.9rem;
-          color: $text-light;
-          white-space: nowrap;
-          overflow: hidden;
-          text-overflow: ellipsis;
-        }
-
-        .selected-indicator {
-          display: flex;
-          align-items: center;
-          justify-content: center;
-          width: 20px;
-          height: 20px;
-          border-radius: 50%;
-          background: $primary-color;
-
-          .check-icon {
-            color: #000;
-            font-size: 0.7rem;
-          }
-        }
-
-        .genre-actions {
-          display: flex;
-          align-items: center;
-          gap: 0.5rem;
-          opacity: 0.6;
-          transition: opacity 0.2s ease;
-
-          .action-icon {
-            font-size: 1rem;
-            cursor: pointer;
-            transition: all 0.2s ease;
-
-            &.edit-icon {
-              color: $primary-color;
-            }
-
-            &.delete-icon {
-              color: #ff5252;
-            }
-
-            &:hover {
-              transform: scale(1.15);
-              opacity: 1;
-            }
-          }
-        }
-
-        &:hover .genre-actions {
-          opacity: 1;
-        }
-      }
-    }
-  }
-
-  .new-genre-form {
-    background: rgba(0, 0, 0, 0.2);
-    border-radius: 8px;
-    padding: 1rem;
-    margin-top: 0.5rem;
-    border: 1px solid rgba($primary-color, 0.2);
-    animation: fadeIn 0.2s ease-out;
-
-    input {
-      width: 100%;
-      padding: 0.6rem 0.8rem;
-      background: $bg-input;
-      border: 1px solid $border-light;
-      border-radius: 6px;
-      color: #fff;
-      font-size: 0.9rem;
-      margin-bottom: 0.8rem;
-
-      &:focus {
-        outline: none;
-        border-color: rgba($primary-color, 0.5);
-        box-shadow: 0 0 0 2px rgba($primary-color, 0.15);
-      }
-
-      &::placeholder {
-        color: rgba(255, 255, 255, 0.3);
-      }
-    }
-
-    .form-actions {
-      display: flex;
-      gap: 0.8rem;
-      justify-content: flex-end;
-
-      button {
-        padding: 0.5rem 1rem;
-        border-radius: 6px;
-        font-size: 0.9rem;
-        font-weight: 500;
-        cursor: pointer;
-        transition: all 0.2s ease;
-
-        &.cancel-button {
-          background: rgba(255, 255, 255, 0.1);
-          color: $text-light;
-          border: 1px solid rgba(255, 255, 255, 0.1);
-
-          &:hover {
-            background: rgba(255, 255, 255, 0.15);
-          }
-        }
-
-        &.create-button {
-          background: $primary-color;
-          color: #000;
-          border: none;
-          font-weight: 600;
-
-          &:hover {
-            background: darken($primary-color, 5%);
-            transform: translateY(-1px);
-          }
-        }
-      }
-    }
-  }
-}
-
-// React datepicker style overrides
-.react-datepicker {
-  font-family: inherit;
-  background-color: #1a1a1a;
-  border: 1px solid rgba(255, 255, 255, 0.1);
-  border-radius: 8px;
-  box-shadow: 0 10px 25px rgba(0, 0, 0, 0.3);
-  color: white;
-
-  &__header {
-    background-color: #0d0d0d;
-    border-bottom: 1px solid rgba(255, 255, 255, 0.1);
-  }
-
-  &__current-month,
-  &__day-name,
-  &__day,
-  &__time-name {
-    color: #fff;
-  }
-
-  &__day:hover {
-    background-color: rgba($primary-color, 0.2);
-  }
-
-  &__day--selected {
-    background-color: $primary-color !important;
-    color: #000;
-    font-weight: bold;
-
-    &:hover {
-      background-color: darken($primary-color, 10%) !important;
-    }
-  }
-
-  &__header__dropdown {
-    select {
-      background-color: #222;
-      color: white;
-      border: 1px solid rgba(255, 255, 255, 0.2);
-      border-radius: 4px;
-    }
-  }
-
-  &__navigation-icon::before {
-    border-color: $primary-color;
-  }
-
-  &__time-container {
-    border-left-color: rgba(255, 255, 255, 0.1);
-  }
-
-  &__time-list-item:hover {
-    background-color: rgba($primary-color, 0.2) !important;
-  }
-
-  &__time-list-item--selected {
-    background-color: $primary-color !important;
-    color: #000 !important;
-  }
-}
-
-// Fixes for form elements
-input[type="checkbox"] {
-  appearance: none;
-  -webkit-appearance: none;
-  width: 1.2rem;
-  height: 1.2rem;
-  border: 2px solid rgba(255, 255, 255, 0.3);
-  border-radius: 4px;
-  margin-right: 0.5rem;
-  display: grid;
-  place-content: center;
-  background: rgba(0, 0, 0, 0.2);
-  cursor: pointer;
-
-  &::before {
-    content: "";
-    width: 0.65em;
-    height: 0.65em;
-    transform: scale(0);
-    transition: 120ms transform ease-in-out;
-    box-shadow: inset 1em 1em $primary-color;
-    transform-origin: center;
-    clip-path: polygon(14% 44%, 0 65%, 50% 100%, 100% 16%, 80% 0%, 43% 62%);
-  }
-
-  &:checked::before {
-    transform: scale(1);
-  }
-
-  &:focus {
-    outline: 2px solid rgba($primary-color, 0.5);
-    outline-offset: 1px;
-  }
-}
-
-/* Responsive adjustments */
-@media (max-width: 768px) {
-  .event-form {
-    padding: 0;
-    border-radius: 12px;
-    max-height: 85vh;
-
-    h2 {
-      font-size: 1.5rem;
-      padding: 1rem;
-    }
-
-    .form-section {
-      padding: 1rem;
-      margin-bottom: 1rem;
-
-      h3 {
-        font-size: 1.1rem;
-        margin-bottom: 1rem;
-      }
-    }
-
-    .form-actions {
-      margin-top: 1rem;
-
-      button {
-        padding: 0.8rem;
-      }
-    }
-  }
-}
-
-/* Animations */
-@keyframes fadeUp {
-  from {
-    opacity: 0;
-    transform: translateY(10px);
-  }
-  to {
-    opacity: 1;
-    transform: translateY(0);
-  }
-}
-
-.form-section {
-  animation: fadeUp 0.3s ease-out both;
-
-  @for $i from 1 through 5 {
-    &:nth-child(#{$i}) {
-      animation-delay: #{$i * 0.1}s;
-    }
-  }
-}
-
-/* Table Layout Selection Styles */
-.table-layout-selection {
-  .layout-cards {
-    display: grid;
-    grid-template-columns: repeat(auto-fit, minmax(160px, 1fr));
-    gap: 1rem;
-    margin-top: 1rem;
-  }
-
-  .layout-card {
-    position: relative;
-    background: $bg-input;
-    border: 2px solid $border-light;
-    border-radius: 12px;
-    padding: 1rem;
-    cursor: pointer;
-    transition: $transition;
-    @include hover-effect;
-
-    &:hover {
-      border-color: rgba($primary-color, 0.3);
-      transform: translateY(-2px);
-    }
-
-    &.selected {
-      border-color: $primary-color;
-      background: rgba($primary-color, 0.05);
-      
-      .selected-indicator {
-        display: block;
-      }
-    }
-
-    .layout-preview {
-      height: 120px; // Increased height for 9:16 ratio
-      margin-bottom: 0.75rem;
-      display: flex;
-      align-items: center;
-      justify-content: center;
-    }
-
-    .layout-mini-map {
-      width: 67px; // 9:16 aspect ratio (67px width for 120px height)
-      height: 100%;
-      position: relative;
-      background: rgba(0, 0, 0, 0.4);
-      border-radius: 8px;
-      overflow: hidden;
-      border: 1px solid rgba(255, 255, 255, 0.15);
-      margin: 0 auto;
-
-      // Common styles for all mini elements
-      .mini-section {
-        position: absolute;
-        border-radius: 1px;
-      }
-      
-      .mini-table {
-        width: 2px;
-        height: 2px;
-        border-radius: 50%;
-        position: absolute;
-        border: 0.2px solid rgba(255, 255, 255, 0.4);
-        box-shadow: 0 0.5px 1px rgba(0, 0, 0, 0.3);
-      }
-      
-      .mini-floor {
-        border-radius: 1px;
-        border: 0.3px solid rgba(255, 255, 255, 0.2);
-      }
-
-      &.studio {
-        background: linear-gradient(
-          145deg, 
-          #2d2d2d 0%, 
-          #1a1a2e 20%,
-          rgba(255, 215, 0, 0.15) 40%,
-          rgba(46, 139, 87, 0.15) 60%,
-          #0f0f23 80%,
-          #1a1a2e 100%
-        );
-        border: 1px solid rgba(255, 255, 255, 0.15);
-        box-shadow: 
-          inset 0 1px 2px rgba(255, 255, 255, 0.1),
-          inset 0 -1px 2px rgba(0, 0, 0, 0.3),
-          0 4px 12px rgba(0, 0, 0, 0.5);
-        position: relative;
-        overflow: hidden;
-
-        // Studio-themed overlay with DJ and VIP areas
-        &::before {
-          content: "";
-          position: absolute;
-          top: 0;
-          left: 0;
-          right: 0;
-          bottom: 0;
-          background: 
-            radial-gradient(ellipse at 20% 80%, rgba(255, 215, 0, 0.3) 0%, transparent 40%),
-            radial-gradient(ellipse at 80% 20%, rgba(46, 139, 87, 0.25) 0%, transparent 35%),
-            radial-gradient(ellipse at 50% 40%, rgba(239, 68, 68, 0.15) 0%, transparent 25%),
-            linear-gradient(135deg, rgba(255, 255, 255, 0.02) 0%, transparent 50%);
-          pointer-events: none;
-        }
-
-        // Add subtle text overlay
-        &::after {
-          content: "STUDIO";
-          position: absolute;
-          bottom: 4px;
-          right: 4px;
-          font-size: 6px;
-          color: rgba(255, 255, 255, 0.3);
-          font-weight: 600;
-          letter-spacing: 0.5px;
-          pointer-events: none;
-        }
-      }
-
-      &.bolivar {
-        background: linear-gradient(
-          135deg,
-          #1a1a2e 0%,
-          #16213e 20%,
-          rgba(33, 150, 243, 0.2) 40%,
-          rgba(46, 139, 87, 0.15) 60%,
-          rgba(225, 112, 85, 0.1) 80%,
-          #0f172a 100%
-        );
-        border: 1px solid rgba(255, 255, 255, 0.15);
-        box-shadow: 
-          inset 0 1px 2px rgba(255, 255, 255, 0.1),
-          inset 0 -1px 2px rgba(0, 0, 0, 0.3),
-          0 4px 12px rgba(0, 0, 0, 0.5);
-        position: relative;
-        overflow: hidden;
-
-        // Bolivar club-themed overlay with dance floor and VIP areas
-        &::before {
-          content: "";
-          position: absolute;
-          top: 0;
-          left: 0;
-          right: 0;
-          bottom: 0;
-          background: 
-            radial-gradient(ellipse at 50% 50%, rgba(33, 150, 243, 0.3) 0%, transparent 50%),
-            radial-gradient(ellipse at 15% 50%, rgba(46, 139, 87, 0.25) 0%, transparent 40%),
-            radial-gradient(ellipse at 85% 50%, rgba(46, 139, 87, 0.25) 0%, transparent 40%),
-            radial-gradient(ellipse at 50% 85%, rgba(225, 112, 85, 0.2) 0%, transparent 30%);
-          pointer-events: none;
-        }
-
-        // Add subtle text overlay
-        &::after {
-          content: "BOLIVAR";
-          position: absolute;
-          bottom: 4px;
-          right: 4px;
-          font-size: 6px;
-          color: rgba(255, 255, 255, 0.3);
-          font-weight: 600;
-          letter-spacing: 0.5px;
-          pointer-events: none;
-        }
-      }
-
-      &.venti {
-        background: linear-gradient(
-          145deg,
-          #0f0f23 0%,
-          #1e293b 15%,
-          rgba(220, 53, 69, 0.2) 35%,
-          rgba(34, 197, 94, 0.25) 55%,
-          rgba(59, 130, 246, 0.15) 75%,
-          #065f46 85%,
-          #166534 100%
-        );
-        border: 1px solid rgba(255, 255, 255, 0.15);
-        box-shadow: 
-          inset 0 1px 2px rgba(255, 255, 255, 0.1),
-          inset 0 -1px 2px rgba(0, 0, 0, 0.3),
-          0 4px 12px rgba(0, 0, 0, 0.5);
-        position: relative;
-        overflow: hidden;
-
-        // Venti-themed overlay with multiple zones and club features
-        &::before {
-          content: "";
-          position: absolute;
-          top: 0;
-          left: 0;
-          right: 0;
-          bottom: 0;
-          background: 
-            radial-gradient(ellipse at 20% 80%, rgba(220, 53, 69, 0.3) 0%, transparent 35%),
-            radial-gradient(ellipse at 80% 20%, rgba(34, 197, 94, 0.25) 0%, transparent 40%),
-            radial-gradient(ellipse at 60% 50%, rgba(59, 130, 246, 0.2) 0%, transparent 45%),
-            radial-gradient(ellipse at 30% 30%, rgba(168, 85, 247, 0.15) 0%, transparent 30%),
-            linear-gradient(135deg, rgba(255, 255, 255, 0.03) 0%, transparent 60%);
-          pointer-events: none;
-        }
-
-        // Add subtle text overlay
-        &::after {
-          content: "VENTI";
-          position: absolute;
-          bottom: 4px;
-          right: 4px;
-          font-size: 6px;
-          color: rgba(255, 255, 255, 0.3);
-          font-weight: 600;
-          letter-spacing: 0.5px;
-          pointer-events: none;
-        }
-      }
-    }
-
-    .layout-info {
-      text-align: center;
-      
-      h4 {
-        margin: 0 0 0.25rem 0;
-        font-size: 0.9rem;
-        color: white;
-        font-weight: 600;
-      }
-      
-      p {
-        margin: 0;
-        font-size: 0.75rem;
-        color: $text-muted;
-      }
-    }
-
-    .selected-indicator {
-      position: absolute;
-      top: 8px;
-      right: 8px;
-      width: 20px;
-      height: 20px;
-      background: $primary-color;
-      border-radius: 50%;
-      color: $secondary-color;
-      font-size: 12px;
-      font-weight: bold;
-      display: none;
-      align-items: center;
-      justify-content: center;
-      
-      &.visible {
-        display: flex;
-      }
-    }
-  }
-
-  .layout-preview-info {
-    margin-top: 1rem;
-    padding: 0.75rem;
-    background: rgba($primary-color, 0.05);
-    border: 1px solid rgba($primary-color, 0.2);
-    border-radius: 8px;
-    
-    .layout-areas {
-      font-size: 0.85rem;
-      color: $text-light;
-      
-      span {
-        font-weight: 600;
-        color: $primary-color;
-      }
-    }
-  }
-}
-
-// Battle Configuration Styles
-.battle-toggle {
-  .toggle-container {
-    display: flex;
-    align-items: center;
-    gap: 0.75rem;
-    padding: 1rem;
-    background: linear-gradient(135deg, rgba($primary-color, 0.1) 0%, rgba($primary-color, 0.05) 100%);
-    border-radius: 8px;
-    border: 1px solid rgba($primary-color, 0.2);
-    margin-bottom: 1.5rem;
-
-    .icon {
-      color: $primary-color;
-      font-size: 1.25rem;
-    }
-
-    .toggle-label {
-      margin: 0;
-      color: white;
-      font-size: 1.1rem;
-      font-weight: 600;
-      flex: 1;
-    }
-
-    input[type="checkbox"] {
-      margin: 0;
-    }
-  }
-}
-
-.battle-configuration {
-  animation: fadeIn 0.3s ease-out;
-  
-  .battle-section {
-    margin-bottom: 2rem;
-    
-    h4 {
-      color: white;
-      font-size: 1rem;
-      font-weight: 600;
-      margin-bottom: 1rem;
-      display: flex;
-      align-items: center;
-      gap: 0.5rem;
-
-      .icon {
-        color: $primary-color;
-      }
-    }
-  }
-
-  .battle-info-grid {
-    display: grid;
-    grid-template-columns: 1fr 1fr;
-    gap: 1.5rem;
-    margin-bottom: 2rem;
-
-    @media (max-width: 768px) {
-      grid-template-columns: 1fr;
-    }
-
-    .form-group {
-      display: flex;
-      flex-direction: column;
-      gap: 0.5rem;
-
-      label {
-        color: $text-light;
-        font-size: 0.9rem;
-        font-weight: 500;
-      }
-
-      input, textarea {
-        background: $bg-input;
-        border: 1px solid $border-light;
-        border-radius: 6px;
-        padding: 0.75rem;
-        color: white;
-        font-size: 0.9rem;
-        @include focus-effect;
-
-        &::placeholder {
-          color: $text-muted;
-        }
-      }
-
-      textarea {
-        min-height: 80px;
-        resize: vertical;
-      }
-    }
-  }
-
-  .battle-categories {
-    .battle-category {
-      background: rgba(255, 255, 255, 0.03);
-      border: 1px solid rgba(255, 255, 255, 0.08);
-      border-radius: 8px;
-      padding: 1.25rem;
-      margin-bottom: 1rem;
-      transition: all 0.2s ease;
-
-      &:hover {
-        background: rgba(255, 255, 255, 0.05);
-        border-color: rgba(255, 255, 255, 0.12);
-      }
-
-      .category-main {
-        display: flex;
-        align-items: center;
-        gap: 0.75rem;
-        margin-bottom: 1rem;
-
-        .category-checkbox {
-          flex-shrink: 0;
-        }
-
-        .category-name {
-          color: white;
-          font-size: 1rem;
-          font-weight: 500;
-          flex: 1;
-        }
-
-        .remove-category {
-          flex-shrink: 0;
-          background: none;
-          border: none;
-          color: #dc3545;
-          cursor: pointer;
-          padding: 0.5rem;
-          border-radius: 6px;
-          transition: all 0.2s ease;
-          display: flex;
-          align-items: center;
-          justify-content: center;
-
-          &:hover {
-            background: rgba(220, 53, 69, 0.1);
-            color: #ff4757;
-          }
-        }
-      }
-
-      .category-details {
-        .detail-inputs {
-          display: grid;
-          grid-template-columns: 1fr 1fr;
-          gap: 1rem;
-          padding-left: 2rem;
-
-          @media (max-width: 768px) {
-            grid-template-columns: 1fr;
-            padding-left: 0;
-          }
-
-          .input-group {
-            display: flex;
-            flex-direction: column;
-            gap: 0.5rem;
-
-            label {
-              color: $text-light;
-              font-size: 0.85rem;
-              font-weight: 500;
-            }
-
-            .prize-input {
-              position: relative;
-
-              input {
-                background: $bg-input;
-                border: 1px solid $border-light;
-                border-radius: 6px;
-                padding: 0.75rem 2rem 0.75rem 0.75rem;
-                color: white;
-                font-size: 0.9rem;
-                width: 100%;
-                @include focus-effect;
-
-                &::placeholder {
-                  color: $text-muted;
-                }
-              }
-
-              .currency {
-                position: absolute;
-                right: 0.75rem;
-                top: 50%;
-                transform: translateY(-50%);
-                color: $text-muted;
-                font-weight: 600;
-                pointer-events: none;
-              }
-            }
-
-            input:not(.prize-input input) {
-              background: $bg-input;
-              border: 1px solid $border-light;
-              border-radius: 6px;
-              padding: 0.75rem;
-              color: white;
-              font-size: 0.9rem;
-              @include focus-effect;
-
-              &::placeholder {
-                color: $text-muted;
-              }
-            }
-          }
-        }
-      }
-    }
-
-    .add-category {
-      margin-top: 1rem;
-
-      .add-category-btn {
-        background: $primary-color;
-        color: $secondary-color;
-        border: none;
-        padding: 0.75rem 1.5rem;
-        border-radius: 6px;
-        cursor: pointer;
-        font-weight: 600;
-        transition: all 0.2s ease;
-        display: flex;
-        align-items: center;
-        gap: 0.5rem;
-        font-size: 0.9rem;
-
-        &:hover {
-          background: $primary-dark;
-          transform: translateY(-1px);
-        }
-      }
-
-      .add-category-form {
-        display: flex;
-        gap: 1rem;
-        margin-top: 1rem;
-        align-items: flex-end;
-
-        .form-group {
-          flex: 1;
-          display: flex;
-          flex-direction: column;
-          gap: 0.5rem;
-
-          label {
-            color: $text-light;
-            font-size: 0.9rem;
-            font-weight: 500;
-          }
-
-          input {
-            background: $bg-input;
-            border: 1px solid $border-light;
-            border-radius: 6px;
-            padding: 0.75rem;
-            color: white;
-            font-size: 0.9rem;
-            @include focus-effect;
-
-            &::placeholder {
-              color: $text-muted;
-            }
-          }
-        }
-
-        .cancel-btn, .add-btn {
-          flex-shrink: 0;
-          border: none;
-          padding: 0.75rem 1rem;
-          border-radius: 6px;
-          cursor: pointer;
-          font-weight: 600;
-          transition: all 0.2s ease;
-          font-size: 0.9rem;
-        }
-
-        .cancel-btn {
-          background: rgba(255, 255, 255, 0.1);
-          color: white;
-
-          &:hover {
-            background: rgba(255, 255, 255, 0.15);
-          }
-        }
-
-        .add-btn {
-          background: $primary-color;
-          color: $secondary-color;
-
-          &:hover {
-            background: $primary-dark;
-          }
-        }
-      }
-    }
-  }
-
-  .battle-global-settings {
-    .global-setting {
-      margin-bottom: 1.5rem;
-
-      .form-group {
-        display: flex;
-        flex-direction: column;
-        gap: 0.5rem;
-
-        label {
-          color: $text-light;
-          font-size: 0.9rem;
-          font-weight: 500;
-        }
-
-        input, select {
-          background: $bg-input;
-          border: 1px solid $border-light;
-          border-radius: 6px;
-          padding: 0.75rem;
-          color: white;
-          font-size: 0.9rem;
-          @include focus-effect;
-
-          &::placeholder {
-            color: $text-muted;
-          }
-        }
-      }
-
-      .prize-input-group {
-        position: relative;
-
-        input {
-          padding-right: 2rem;
-        }
-
-        &::after {
-          content: "€";
-          position: absolute;
-          right: 0.75rem;
-          top: 70%;
-          transform: translateY(-50%);
-          color: $text-muted;
-          font-weight: 600;
-          pointer-events: none;
-        }
-      }
-    }
-  }
-
-  .battle-settings-grid {
-    display: grid;
-    gap: 1.5rem;
-
-    .form-group {
-      display: flex;
-      flex-direction: column;
-      gap: 0.5rem;
-
-      label {
-        color: $text-light;
-        font-size: 0.9rem;
-        font-weight: 500;
-      }
-
-      input, textarea, .datetime-input {
-        background: $bg-input;
-        border: 1px solid $border-light;
-        border-radius: 6px;
-        padding: 0.75rem;
-        color: white;
-        font-size: 0.9rem;
-        @include focus-effect;
-
-        &::placeholder {
-          color: $text-muted;
-        }
-      }
-
-      textarea {
-        min-height: 80px;
-        resize: vertical;
-      }
-
-      .datetime-input {
-        display: flex;
-        align-items: center;
-        gap: 0.5rem;
-
-        .react-datepicker-wrapper {
-          flex: 1;
-        }
-
-        input {
-          background: none;
-          border: none;
-          padding: 0;
-          color: white;
-          font-size: 0.9rem;
-
-          &:focus {
-            outline: none;
-            box-shadow: none;
-          }
-        }
-      }
-
-      .form-group {
-        &:has(.toggle-container) {
-          .toggle-container {
-            display: inline-flex;
-            align-items: center;
-            gap: 0.75rem;
-            background: rgba(255, 255, 255, 0.03);
-            border: 1px solid rgba(255, 255, 255, 0.08);
-            border-radius: 6px;
-            padding: 0.75rem 1rem;
-            cursor: pointer;
-            transition: all 0.2s ease;
-            width: fit-content;
-            min-width: 200px;
-
-            &:hover {
-              background: rgba(255, 255, 255, 0.05);
-              border-color: rgba(255, 255, 255, 0.12);
-            }
-
-            input[type="checkbox"] {
-              margin: 0;
-              width: 16px;
-              height: 16px;
-              flex-shrink: 0;
-            }
-
-            .toggle-label {
-              color: $text-light;
-              font-size: 0.9rem;
-              font-weight: 500;
-              margin: 0;
-              white-space: nowrap;
-            }
-          }
-        }
-      }
-    }
-  }
-}
-
-// Dropbox folder browser section
-.dropbox-browser-section {
-  margin-top: 1rem;
-
-  .section-divider {
-    display: flex;
-    align-items: center;
-    margin: 1rem 0;
-    text-align: center;
-
-    &::before,
-    &::after {
-      content: '';
-      flex: 1;
-      height: 1px;
-      background: rgba(255, 255, 255, 0.1);
-    }
-
-    span {
-      margin: 0 1rem;
-      font-size: 0.85rem;
-      color: rgba(255, 255, 255, 0.6);
-      font-style: italic;
-    }
-  }
-}
-
-// Photo gallery section styling
-.photo-gallery-section {
-  h3 {
-    display: flex;
-    align-items: center;
-    gap: 0.5rem;
-
-    svg {
-      color: #ffc807; // Yellow for photos
-    }
-  }
-
-  .input-with-icon {
-    position: relative;
-    margin-bottom: 0.75rem;
-
-    input {
-      width: 100%;
-      padding: 0.75rem 1rem 0.75rem 2.5rem;
-      background: rgba(255, 255, 255, 0.05);
-      border: 1px solid rgba(255, 255, 255, 0.1);
-      border-radius: 8px;
-      color: white;
-      font-size: 0.9rem;
-      font-family: 'Courier New', monospace;
-      transition: all 0.2s ease;
-
-      &:focus {
-        outline: none;
-        border-color: rgba(255, 200, 7, 0.5);
-        box-shadow: 0 0 0 2px rgba(255, 200, 7, 0.15);
-      }
-
-      &::placeholder {
-        color: rgba(255, 255, 255, 0.4);
-        font-family: inherit;
-      }
-    }
-
-    svg {
-      position: absolute;
-      left: 0.75rem;
-      top: 50%;
-      transform: translateY(-50%);
-      color: rgba(255, 200, 7, 0.6);
-      font-size: 1.1rem;
-      pointer-events: none;
-    }
-  }
-}
-
-// Video gallery section styling
-.video-gallery-section {
-  h3 {
-    display: flex;
-    align-items: center;
-    gap: 0.5rem;
-
-    svg {
-      color: #64b5f6; // Blue for videos
-    }
-  }
-
-  .input-with-icon {
-    position: relative;
-    margin-bottom: 0.75rem;
-
-    input {
-      width: 100%;
-      padding: 0.75rem 1rem 0.75rem 2.5rem;
-      background: rgba(255, 255, 255, 0.05);
-      border: 1px solid rgba(255, 255, 255, 0.1);
-      border-radius: 8px;
-      color: white;
-      font-size: 0.9rem;
-      font-family: 'Courier New', monospace;
-      transition: all 0.2s ease;
-
-      &:focus {
-        outline: none;
-        border-color: rgba(100, 181, 246, 0.5);
-        box-shadow: 0 0 0 2px rgba(100, 181, 246, 0.15);
-      }
-
-      &::placeholder {
-        color: rgba(255, 255, 255, 0.4);
-        font-family: inherit;
-      }
-    }
-
-    svg {
-      position: absolute;
-      left: 0.75rem;
-      top: 50%;
-      transform: translateY(-50%);
-      color: rgba(100, 181, 246, 0.6);
-      font-size: 1.1rem;
-      pointer-events: none;
-    }
-  }
-}
-
-// Folder path input with action buttons
-.folder-path-input {
-  display: flex;
-  gap: 0.5rem;
-  align-items: stretch;
-  margin-bottom: 0.75rem;
-
-  .input-with-icon {
-    flex: 1;
-    margin-bottom: 0;
-  }
-
-  .path-actions {
-    display: flex;
-    gap: 0.25rem;
-    flex-shrink: 0;
-
-    .action-btn {
-      background: rgba(255, 255, 255, 0.05);
-      border: 1px solid rgba(255, 255, 255, 0.15);
-      border-radius: 8px;
-      padding: 0.5rem 0.75rem;
-      cursor: pointer;
-      transition: all 0.2s ease;
-      display: flex;
-      align-items: center;
-      justify-content: center;
-      color: rgba(255, 255, 255, 0.7);
-      font-size: 1.1rem;
-
-      &:hover {
-        background: rgba(255, 255, 255, 0.1);
-        color: white;
-      }
-
-      &.regenerate {
-        color: #ffc807;
-        border-color: rgba(255, 200, 7, 0.3);
-
-        &:hover {
-          background: rgba(255, 200, 7, 0.15);
-          border-color: rgba(255, 200, 7, 0.5);
-        }
-      }
-
-      &.clear {
-        color: #ff6b6b;
-        border-color: rgba(255, 107, 107, 0.3);
-
-        &:hover {
-          background: rgba(255, 107, 107, 0.15);
-          border-color: rgba(255, 107, 107, 0.5);
-        }
-      }
-    }
-  }
-}
-=======
-@import "../../_variables";
-
-// Enhanced color palette
-$primary-color: #ffc807;
-$primary-dark: #d9a916;
-$secondary-color: #222;
-$bg-dark: #151515;
-$bg-darker: #0d0d0d;
-$bg-input: rgba(255, 255, 255, 0.07);
-$border-light: rgba(255, 255, 255, 0.1);
-$text-light: rgba(255, 255, 255, 0.8);
-$text-muted: rgba(255, 255, 255, 0.5);
-$shadow-soft: 0 8px 16px rgba(0, 0, 0, 0.15);
-$shadow-strong: 0 12px 28px rgba(0, 0, 0, 0.25);
-$transition: all 0.3s cubic-bezier(0.25, 0.8, 0.25, 1);
-
-@mixin focus-effect {
-  transition: all 0.2s ease;
-  &:focus {
-    outline: none;
-    border-color: rgba($primary-color, 0.5);
-    box-shadow: 0 0 0 2px rgba($primary-color, 0.25);
-  }
-}
-
-@mixin hover-effect {
-  transition: $transition;
-  &:hover {
-    transform: translateY(-2px);
-    box-shadow: $shadow-soft;
-  }
-  &:active {
-    transform: translateY(0);
-  }
-}
-
-@keyframes fadeIn {
-  from {
-    opacity: 0;
-    transform: translateY(10px);
-  }
-  to {
-    opacity: 1;
-    transform: translateY(0);
-  }
-}
-
-@keyframes shimmer {
-  0% {
-    background-position: -150% 0;
-  }
-  100% {
-    background-position: 150% 0;
-  }
-}
-
-@keyframes pulse {
-  0%,
-  100% {
-    opacity: 0.8;
-    transform: scale(1);
-  }
-  50% {
-    opacity: 1;
-    transform: scale(1.05);
-  }
-}
-
-.event-form-overlay {
-  position: fixed;
-  top: 0;
-  left: 0;
-  right: 0;
-  bottom: 0;
-  background: rgba(0, 0, 0, 0.75);
-  backdrop-filter: blur(6px);
-  -webkit-backdrop-filter: blur(6px);
-  z-index: 1000;
-  display: flex;
-  align-items: center;
-  justify-content: center;
-  padding: 20px;
-  overflow-y: auto;
-  overflow-x: hidden;
-}
-
-.event-form {
-  background: $bg-dark;
-  border-radius: 16px;
-  box-shadow: $shadow-strong;
-  width: 100%;
-  max-width: 900px;
-  max-height: 90vh;
-  overflow-y: auto;
-  overflow-x: hidden;
-  padding: 0;
-  position: relative;
-  border: 1px solid rgba(255, 255, 255, 0.08);
-  animation: fadeIn 0.3s ease-out;
-
-  &::-webkit-scrollbar {
-    width: 8px;
-  }
-
-  &::-webkit-scrollbar-track {
-    background: rgba(0, 0, 0, 0.2);
-    border-radius: 8px;
-  }
-
-  &::-webkit-scrollbar-thumb {
-    background-color: rgba(255, 255, 255, 0.2);
-    border-radius: 8px;
-    &:hover {
-      background-color: rgba(255, 255, 255, 0.3);
-    }
-  }
-
-  h2 {
-    margin: 0;
-    padding: 1.5rem;
-    color: white;
-    font-size: 1.8rem;
-    font-weight: 600;
-    border-bottom: 1px solid rgba(255, 255, 255, 0.1);
-    position: sticky;
-    top: 0;
-    background: $bg-dark;
-    z-index: 10;
-    display: flex;
-    align-items: center;
-    justify-content: space-between;
-
-    &:after {
-      content: "";
-      position: absolute;
-      bottom: -2px;
-      left: 50%;
-      transform: translateX(-50%);
-      width: 100px;
-      height: 3px;
-      background: linear-gradient(
-        90deg,
-        transparent,
-        $primary-color,
-        transparent
-      );
-    }
-
-    .close-button {
-      font-size: 1.5rem;
-      cursor: pointer;
-      color: rgba(255, 255, 255, 0.6);
-      transition: all 0.2s ease;
-      margin-right: 1rem;
-
-      &:hover {
-        color: #fff;
-        transform: scale(1.1);
-      }
-    }
-  }
-
-  form {
-    padding: 0.5rem 1.5rem 1.5rem;
-
-    @media (min-width: 768px) {
-      padding: 1rem 2rem 2rem;
-    }
-  }
-
-  .form-section {
-    background: rgba(0, 0, 0, 0.2);
-    border-radius: 12px;
-    padding: 1.5rem;
-    margin-bottom: 1.5rem;
-    border: 1px solid rgba(255, 255, 255, 0.05);
-    box-shadow: 0 4px 12px rgba(0, 0, 0, 0.1);
-    transition: all 0.3s ease;
-
-    &:hover {
-      border-color: rgba(255, 255, 255, 0.1);
-      box-shadow: 0 6px 16px rgba(0, 0, 0, 0.15);
-    }
-
-    h3 {
-      margin-top: 0;
-      margin-bottom: 1.5rem;
-      font-size: 1.25rem;
-      color: $primary-color;
-      display: flex;
-      align-items: center;
-      font-weight: 600;
-      position: relative;
-
-      &:after {
-        content: "";
-        flex: 1;
-        height: 1px;
-        background: linear-gradient(
-          90deg,
-          rgba($primary-color, 0.5),
-          transparent
-        );
-        margin-left: 1rem;
-      }
-    }
-
-    .form-section-description {
-      font-size: 0.9rem;
-      color: rgba(255, 255, 255, 0.6);
-      margin: -0.75rem 0 1.25rem 0;
-      line-height: 1.4;
-    }
-
-    .form-group {
-      margin-bottom: 1.5rem;
-
-      label {
-        display: block;
-        margin-bottom: 0.5rem;
-        color: $text-light;
-        font-weight: 500;
-        font-size: 0.95rem;
-      }
-
-      input,
-      textarea,
-      select {
-        width: 100%;
-        padding: 0.8rem 1rem;
-        background: $bg-input;
-        border: 1px solid $border-light;
-        border-radius: 8px;
-        color: #fff;
-        font-size: 1rem;
-        transition: all 0.2s ease;
-        box-shadow: inset 0 1px 3px rgba(0, 0, 0, 0.1);
-
-        &:focus {
-          outline: none;
-          border-color: rgba($primary-color, 0.5);
-          box-shadow: 0 0 0 2px rgba($primary-color, 0.2),
-            inset 0 1px 3px rgba(0, 0, 0, 0.1);
-        }
-
-        &::placeholder {
-          color: rgba(255, 255, 255, 0.3);
-        }
-      }
-
-      textarea {
-        min-height: 100px;
-        resize: vertical;
-      }
-
-      .input-with-icon {
-        position: relative;
-
-        input {
-          padding-left: 2.8rem;
-        }
-
-        svg {
-          position: absolute;
-          left: 1rem;
-          top: 50%;
-          transform: translateY(-50%);
-          color: rgba(255, 255, 255, 0.5);
-          font-size: 1.2rem;
-        }
-      }
-    }
-
-    .date-time-container {
-      display: grid;
-      grid-template-columns: 1fr;
-      gap: 1rem;
-
-      @media (min-width: 768px) {
-        grid-template-columns: 1fr 1fr;
-        gap: 2rem;
-      }
-    }
-
-    .date-time-column {
-      display: flex;
-      flex-direction: column;
-      gap: 1rem;
-    }
-
-    .location-details {
-      display: grid;
-      grid-template-columns: 1fr;
-      gap: 1rem;
-
-      @media (min-width: 768px) {
-        grid-template-columns: 1fr 1fr;
-      }
-    }
-
-    .weekly-event-toggle {
-      display: flex;
-      align-items: center;
-      margin: 1.5rem 0;
-      padding: 0.75rem 1.25rem;
-      background: rgba(0, 0, 0, 0.2);
-      border-radius: 10px;
-      border: 1px solid rgba(255, 255, 255, 0.05);
-
-      .toggle-container {
-        display: flex;
-        align-items: center;
-        cursor: pointer;
-
-        input[type="checkbox"] {
-          appearance: none;
-          -webkit-appearance: none;
-          width: 1.25rem;
-          height: 1.25rem;
-          background: rgba(0, 0, 0, 0.3);
-          border: 1px solid rgba($primary-color, 0.5);
-          border-radius: 4px;
-          margin-right: 0.75rem;
-          display: grid;
-          place-content: center;
-
-          &::before {
-            content: "";
-            width: 0.65em;
-            height: 0.65em;
-            transform: scale(0);
-            transition: 120ms transform ease-in-out;
-            box-shadow: inset 1em 1em $primary-color;
-            transform-origin: center;
-            clip-path: polygon(
-              14% 44%,
-              0 65%,
-              50% 100%,
-              100% 16%,
-              80% 0%,
-              43% 62%
-            );
-          }
-
-          &:checked {
-            background: rgba($primary-color, 0.2);
-            border-color: $primary-color;
-
-            &::before {
-              transform: scale(1);
-            }
-          }
-
-          &:focus {
-            outline: none;
-            box-shadow: 0 0 0 2px rgba($primary-color, 0.2);
-          }
-        }
-
-        .toggle-label {
-          font-size: 1rem;
-          font-weight: 500;
-          color: $text-light;
-        }
-      }
-    }
-  }
-
-  .flyer-options {
-    display: grid;
-    grid-template-columns: repeat(auto-fit, minmax(120px, 1fr));
-    gap: 1rem;
-    margin-top: 1rem;
-    justify-content: center;
-
-    // Fix for better centering with grid
-    @media (min-width: 500px) {
-      grid-template-columns: repeat(3, 120px);
-    }
-
-    .flyer-option {
-      position: relative;
-      border-radius: 10px;
-      overflow: hidden;
-      border: 2px dashed rgba(255, 255, 255, 0.2);
-      aspect-ratio: 1;
-      display: flex;
-      align-items: center;
-      justify-content: center;
-      flex-direction: column;
-      cursor: pointer;
-      transition: all 0.2s ease;
-      background: rgba(0, 0, 0, 0.2);
-      height: 120px;
-      padding: 1rem;
-
-      &:hover {
-        border-color: rgba($primary-color, 0.5);
-        transform: translateY(-2px);
-        box-shadow: 0 8px 16px rgba(0, 0, 0, 0.2);
-      }
-
-      &.selected,
-      &:has(img) {
-        border-style: solid;
-        border-color: $primary-color;
-        box-shadow: 0 0 15px rgba($primary-color, 0.3);
-      }
-
-      .ratio-text {
-        color: rgba(255, 255, 255, 0.7);
-        font-size: 0.9rem;
-        margin-top: 0.5rem;
-        position: absolute;
-        bottom: 8px;
-      }
-
-      .ratio-preview {
-        position: relative;
-        display: flex;
-        align-items: center;
-        justify-content: center;
-        background: rgba(255, 255, 255, 0.15);
-        border-radius: 4px;
-        transition: all 0.2s ease;
-
-        &.ratio-portrait {
-          width: 40px;
-          height: 70px;
-        }
-
-        &.ratio-square {
-          width: 55px;
-          height: 55px;
-        }
-
-        &.ratio-landscape {
-          width: 70px;
-          height: 40px;
-        }
-
-        .ratio-placeholder {
-          width: 100%;
-          height: 100%;
-          display: flex;
-          align-items: center;
-          justify-content: center;
-
-          &::before {
-            content: "+";
-            font-size: 2rem;
-            color: rgba(255, 255, 255, 0.3);
-          }
-        }
-
-        img {
-          max-width: 100%;
-          max-height: 100%;
-          object-fit: contain;
-          border-radius: 4px;
-          box-shadow: 0 4px 8px rgba(0, 0, 0, 0.3);
-        }
-      }
-
-      .check-icon {
-        position: absolute;
-        top: 0.5rem;
-        right: 0.5rem;
-        background: $primary-color;
-        color: $bg-dark;
-        border-radius: 50%;
-        width: 22px;
-        height: 22px;
-        display: flex;
-        align-items: center;
-        justify-content: center;
-        font-size: 0.8rem;
-      }
-
-      .flyer-delete-button {
-        position: absolute;
-        top: 0.5rem;
-        left: 0.5rem;
-        width: 22px;
-        height: 22px;
-        background: rgba(244, 67, 54, 0.9);
-        color: white;
-        border: none;
-        border-radius: 50%;
-        display: flex;
-        align-items: center;
-        justify-content: center;
-        cursor: pointer;
-        font-size: 0.8rem;
-        transition: all 0.2s ease;
-        z-index: 10;
-        backdrop-filter: blur(4px);
-        -webkit-backdrop-filter: blur(4px);
-
-        &:hover {
-          background: rgba(244, 67, 54, 1);
-          transform: scale(1.1);
-          box-shadow: 0 2px 8px rgba(244, 67, 54, 0.4);
-        }
-
-        &:active {
-          transform: scale(0.95);
-        }
-
-        svg {
-          pointer-events: none;
-        }
-      }
-
-      .upload-progress {
-        position: absolute;
-        bottom: 0;
-        left: 0;
-        width: 100%;
-        height: 4px;
-        background: rgba(0, 0, 0, 0.3);
-
-        .progress-bar {
-          height: 100%;
-          background: linear-gradient(
-            90deg,
-            $primary-color,
-            lighten($primary-color, 10%)
-          );
-          transition: width 0.3s ease;
-        }
-      }
-    }
-  }
-
-  .lineup-button {
-    display: flex;
-    align-items: center;
-    justify-content: center;
-    gap: 0.75rem;
-    background: linear-gradient(
-      45deg,
-      rgba($primary-color, 0.1),
-      rgba($primary-color, 0.2)
-    );
-    color: $primary-color;
-    border: 1px solid rgba($primary-color, 0.3);
-    border-radius: 8px;
-    padding: 0.8rem 1.5rem;
-    font-weight: 600;
-    margin: 0.5rem 0;
-    width: 100%;
-    transition: $transition;
-
-    &:hover {
-      background: linear-gradient(
-        45deg,
-        rgba($primary-color, 0.15),
-        rgba($primary-color, 0.25)
-      );
-      transform: translateY(-2px);
-      box-shadow: 0 4px 12px rgba(0, 0, 0, 0.2);
-    }
-
-    svg {
-      font-size: 1.2rem;
-    }
-  }
-
-  .selected-lineups-container {
-    margin-bottom: 1rem;
-
-    .lineup-category-section {
-      margin-bottom: 1.5rem;
-
-      .category-header {
-        margin-bottom: 0.5rem;
-
-        .category-title {
-          color: $primary-color;
-          font-size: 1rem;
-          font-weight: 600;
-          margin: 0 0 0.5rem 0;
-          text-transform: uppercase;
-          letter-spacing: 0.5px;
-          border-left: 3px solid $primary-color;
-          padding-left: 0.75rem;
-          display: flex;
-          align-items: center;
-
-          .artist-count {
-            margin-left: 0.5rem;
-            font-size: 0.8rem;
-            color: rgba(255, 255, 255, 0.7);
-            font-weight: normal;
-          }
-        }
-      }
-    }
-  }
-
-  .selected-lineups {
-    display: grid;
-    grid-template-columns: repeat(auto-fill, minmax(200px, 1fr));
-    gap: 0.75rem;
-    margin-bottom: 1rem;
-
-    .selected-lineup-item {
-      background-color: rgba(0, 0, 0, 0.2);
-      border-radius: 8px;
-      padding: 0.75rem;
-      display: flex;
-      align-items: center;
-      gap: 0.75rem;
-      transition: all 0.2s ease;
-      border: 1px solid rgba(255, 255, 255, 0.05);
-
-      &:hover {
-        background-color: rgba(0, 0, 0, 0.3);
-        transform: translateY(-2px);
-      }
-
-      .lineup-avatar {
-        width: 40px;
-        height: 40px;
-        border-radius: 50%;
-        overflow: hidden;
-        flex-shrink: 0;
-        background-color: #2a2a2a;
-        border: 2px solid rgba($primary-color, 0.3);
-
-        img {
-          width: 100%;
-          height: 100%;
-          object-fit: cover;
-        }
-
-        .avatar-placeholder {
-          width: 100%;
-          height: 100%;
-          display: flex;
-          align-items: center;
-          justify-content: center;
-
-          &:after {
-            content: "";
-            width: 20px;
-            height: 20px;
-            background-image: url("data:image/svg+xml,%3Csvg xmlns='http://www.w3.org/2000/svg' viewBox='0 0 24 24' fill='rgba(255,255,255,0.3)'%3E%3Cpath d='M12 2C6.48 2 2 6.48 2 12s4.48 10 10 10 10-4.48 10-10S17.52 2 12 2zm0 3c1.66 0 3 1.34 3 3s-1.34 3-3 3-3-1.34-3-3 1.34-3 3-3zm0 14.2c-2.5 0-4.71-1.28-6-3.22.03-1.99 4-3.08 6-3.08 1.99 0 5.97 1.09 6 3.08-1.29 1.94-3.5 3.22-6 3.22z'/%3E%3C/svg%3E");
-            background-repeat: no-repeat;
-            background-position: center;
-            background-size: contain;
-          }
-        }
-      }
-
-      .lineup-info {
-        display: flex;
-        flex-direction: column;
-        overflow: hidden;
-
-        .lineup-name {
-          color: white;
-          font-size: 0.9rem;
-          font-weight: 600;
-          white-space: nowrap;
-          overflow: hidden;
-          text-overflow: ellipsis;
-        }
-
-        .lineup-subtitle {
-          color: rgba(255, 255, 255, 0.6);
-          font-size: 0.8rem;
-          white-space: nowrap;
-          overflow: hidden;
-          text-overflow: ellipsis;
-        }
-      }
-    }
-  }
-
-  .lineup-button-container {
-    display: flex;
-    justify-content: center;
-    margin-top: 1rem;
-  }
-
-  .form-actions {
-    display: grid;
-    grid-template-columns: 1fr 1fr;
-    gap: 1rem;
-    margin-top: 2rem;
-
-    button {
-      padding: 1rem 1.5rem;
-      border-radius: 10px;
-      font-weight: 600;
-      font-size: 1rem;
-      cursor: pointer;
-      transition: all 0.25s cubic-bezier(0.25, 0.8, 0.25, 1);
-      border: none;
-
-      &.cancel-button {
-        background: rgba(255, 255, 255, 0.1);
-        color: rgba(255, 255, 255, 0.8);
-        border: 1px solid rgba(255, 255, 255, 0.1);
-
-        &:hover {
-          background: rgba(255, 255, 255, 0.15);
-          transform: translateY(-2px);
-        }
-
-        &:active {
-          transform: translateY(0);
-        }
-      }
-
-      &.submit-button {
-        background: linear-gradient(
-          135deg,
-          $primary-color,
-          darken($primary-color, 10%)
-        );
-        color: #000;
-        font-weight: 600;
-        box-shadow: 0 4px 10px rgba($primary-color, 0.3);
-        position: relative;
-        overflow: hidden;
-
-        &:hover {
-          transform: translateY(-2px);
-          box-shadow: 0 6px 14px rgba($primary-color, 0.4);
-
-          &:before {
-            transform: translateX(100%);
-          }
-        }
-
-        &:active {
-          transform: translateY(0);
-        }
-
-        &:before {
-          content: "";
-          position: absolute;
-          top: -50%;
-          left: -50%;
-          width: 200%;
-          height: 200%;
-          background: linear-gradient(
-            to right,
-            rgba(255, 255, 255, 0),
-            rgba(255, 255, 255, 0.3),
-            rgba(255, 255, 255, 0)
-          );
-          transform: translateX(-100%);
-          transition: transform 0.6s;
-          pointer-events: none;
-        }
-
-        &:disabled {
-          opacity: 0.7;
-          transform: none;
-          cursor: not-allowed;
-        }
-
-        .loading-spinner {
-          display: inline-block;
-          width: 1.2rem;
-          height: 1.2rem;
-          border: 2px solid rgba(0, 0, 0, 0.3);
-          border-radius: 50%;
-          border-top-color: #000;
-          animation: spin 1s linear infinite;
-          margin-right: 0.5rem;
-          vertical-align: middle;
-
-          @keyframes spin {
-            to {
-              transform: rotate(360deg);
-            }
-          }
-        }
-      }
-    }
-  }
-
-  .date-picker-container {
-    position: relative;
-
-    input {
-      width: 100%;
-      padding-right: 2.5rem;
-    }
-
-    .date-icon {
-      position: absolute;
-      right: 1rem;
-      top: 50%;
-      transform: translateY(-50%);
-      color: rgba(255, 255, 255, 0.5);
-      pointer-events: none;
-    }
-  }
-
-  .error-message {
-    color: #ff5252;
-    font-size: 0.85rem;
-    margin-top: 0.5rem;
-    display: flex;
-    align-items: center;
-    gap: 0.5rem;
-
-    &:before {
-      content: "⚠️";
-    }
-  }
-
-  // Delete confirmation dialog
-  .delete-confirmation-overlay {
-    position: fixed;
-    top: 0;
-    left: 0;
-    right: 0;
-    bottom: 0;
-    background-color: rgba(0, 0, 0, 0.8);
-    backdrop-filter: blur(5px);
-    z-index: 1050;
-    display: flex;
-    align-items: center;
-    justify-content: center;
-    padding: 1rem;
-
-    .delete-confirmation {
-      background: linear-gradient(135deg, #1a1a1a, #121212);
-      border-radius: 12px;
-      padding: 2rem;
-      max-width: 450px;
-      width: 100%;
-      box-shadow: 0 10px 30px rgba(0, 0, 0, 0.3);
-      border: 1px solid rgba(255, 255, 255, 0.1);
-
-      h3 {
-        color: #ff4d4d;
-        margin-top: 0;
-        margin-bottom: 1rem;
-        display: flex;
-        align-items: center;
-        gap: 0.75rem;
-        font-size: 1.5rem;
-
-        &:before {
-          content: "⚠️";
-          font-size: 1.2rem;
-        }
-      }
-
-      p {
-        color: rgba(255, 255, 255, 0.8);
-        margin-bottom: 1.5rem;
-        line-height: 1.5;
-      }
-
-      .confirmation-actions {
-        display: grid;
-        grid-template-columns: 1fr 1fr;
-        gap: 1rem;
-
-        button {
-          padding: 0.75rem;
-          border-radius: 8px;
-          font-weight: 600;
-          cursor: pointer;
-          transition: all 0.2s ease;
-
-          &.cancel-btn {
-            background: rgba(255, 255, 255, 0.1);
-            color: #fff;
-            border: 1px solid rgba(255, 255, 255, 0.2);
-
-            &:hover {
-              background: rgba(255, 255, 255, 0.15);
-            }
-          }
-
-          &.confirm-delete-btn {
-            background: linear-gradient(135deg, #ff4d4d, #ff1a1a);
-            color: white;
-            border: none;
-            box-shadow: 0 4px 10px rgba(255, 77, 77, 0.3);
-
-            &:hover {
-              background: linear-gradient(135deg, #ff6666, #ff3333);
-              transform: translateY(-2px);
-            }
-
-            &:active {
-              transform: translateY(0);
-            }
-          }
-        }
-      }
-    }
-  }
-
-  .genre-button {
-    display: flex;
-    align-items: center;
-    justify-content: center;
-    gap: 0.75rem;
-    background: linear-gradient(
-      45deg,
-      rgba($primary-color, 0.1),
-      rgba($primary-color, 0.2)
-    );
-    color: $primary-color;
-    border: 1px solid rgba($primary-color, 0.3);
-    border-radius: 8px;
-    padding: 0.8rem 1.5rem;
-    font-weight: 600;
-    margin: 0.5rem 0;
-    width: 100%;
-    transition: $transition;
-
-    &:hover {
-      background: linear-gradient(
-        45deg,
-        rgba($primary-color, 0.15),
-        rgba($primary-color, 0.25)
-      );
-      transform: translateY(-2px);
-      box-shadow: 0 4px 12px rgba(0, 0, 0, 0.2);
-    }
-
-    svg {
-      font-size: 1.2rem;
-    }
-  }
-
-  .selected-genres {
-    display: flex;
-    flex-wrap: wrap;
-    gap: 0.5rem;
-    margin-bottom: 1rem;
-
-    .genre-tag {
-      display: flex;
-      align-items: center;
-      gap: 0.5rem;
-      background: rgba($primary-color, 0.1);
-      color: $primary-color;
-      border-radius: 20px;
-      padding: 0.4rem 0.75rem;
-      font-size: 0.9rem;
-      transition: all 0.2s ease;
-      border: 1px solid rgba($primary-color, 0.2);
-
-      &:hover {
-        background: rgba($primary-color, 0.15);
-        transform: translateY(-2px);
-      }
-
-      .icon {
-        font-size: 1rem;
-      }
-
-      .remove-icon {
-        cursor: pointer;
-        font-size: 0.8rem;
-        opacity: 0.7;
-
-        &:hover {
-          opacity: 1;
-          transform: scale(1.1);
-        }
-      }
-    }
-  }
-
-  // Genre selection styles
-  .genre-selection {
-    display: flex;
-    flex-direction: column;
-    gap: 1rem;
-    margin-bottom: 1rem;
-
-    .loading-message {
-      text-align: center;
-      color: $text-muted;
-      padding: 1rem 0;
-      font-style: italic;
-    }
-
-    .selected-genres {
-      display: flex;
-      flex-wrap: wrap;
-      gap: 0.5rem;
-      margin-bottom: 1rem;
-
-      .genre-tag {
-        display: flex;
-        align-items: center;
-        gap: 0.5rem;
-        background: rgba($primary-color, 0.1);
-        color: $primary-color;
-        border-radius: 20px;
-        padding: 0.4rem 0.75rem;
-        font-size: 0.9rem;
-        transition: all 0.2s ease;
-        border: 1px solid rgba($primary-color, 0.2);
-
-        &:hover {
-          background: rgba($primary-color, 0.15);
-          transform: translateY(-2px);
-        }
-
-        .icon {
-          font-size: 1rem;
-        }
-
-        .remove-icon {
-          cursor: pointer;
-          font-size: 0.8rem;
-          opacity: 0.7;
-
-          &:hover {
-            opacity: 1;
-            transform: scale(1.1);
-          }
-        }
-      }
-    }
-
-    .genre-grid {
-      display: grid;
-      grid-template-columns: repeat(auto-fill, minmax(120px, 1fr));
-      gap: 0.75rem;
-
-      .genre-item {
-        display: flex;
-        align-items: center;
-        gap: 0.5rem;
-        background: rgba(255, 255, 255, 0.05);
-        border-radius: 8px;
-        padding: 0.6rem 0.8rem;
-        cursor: pointer;
-        transition: all 0.2s ease;
-        position: relative;
-
-        &:hover {
-          background: rgba(255, 255, 255, 0.1);
-          transform: translateY(-2px);
-        }
-
-        &.add-new {
-          background: rgba($primary-color, 0.1);
-          border: 1px dashed rgba($primary-color, 0.3);
-
-          .genre-icon,
-          .genre-name {
-            color: $primary-color;
-          }
-        }
-
-        .genre-icon {
-          font-size: 1rem;
-          color: rgba(255, 255, 255, 0.7);
-        }
-
-        .genre-name {
-          flex: 1;
-          font-size: 0.9rem;
-          color: $text-light;
-          white-space: nowrap;
-          overflow: hidden;
-          text-overflow: ellipsis;
-        }
-
-        .selected-indicator {
-          display: flex;
-          align-items: center;
-          justify-content: center;
-          width: 20px;
-          height: 20px;
-          border-radius: 50%;
-          background: $primary-color;
-
-          .check-icon {
-            color: #000;
-            font-size: 0.7rem;
-          }
-        }
-
-        .genre-actions {
-          display: flex;
-          align-items: center;
-          gap: 0.5rem;
-          opacity: 0.6;
-          transition: opacity 0.2s ease;
-
-          .action-icon {
-            font-size: 1rem;
-            cursor: pointer;
-            transition: all 0.2s ease;
-
-            &.edit-icon {
-              color: $primary-color;
-            }
-
-            &.delete-icon {
-              color: #ff5252;
-            }
-
-            &:hover {
-              transform: scale(1.15);
-              opacity: 1;
-            }
-          }
-        }
-
-        &:hover .genre-actions {
-          opacity: 1;
-        }
-      }
-    }
-  }
-
-  .new-genre-form {
-    background: rgba(0, 0, 0, 0.2);
-    border-radius: 8px;
-    padding: 1rem;
-    margin-top: 0.5rem;
-    border: 1px solid rgba($primary-color, 0.2);
-    animation: fadeIn 0.2s ease-out;
-
-    input {
-      width: 100%;
-      padding: 0.6rem 0.8rem;
-      background: $bg-input;
-      border: 1px solid $border-light;
-      border-radius: 6px;
-      color: #fff;
-      font-size: 0.9rem;
-      margin-bottom: 0.8rem;
-
-      &:focus {
-        outline: none;
-        border-color: rgba($primary-color, 0.5);
-        box-shadow: 0 0 0 2px rgba($primary-color, 0.15);
-      }
-
-      &::placeholder {
-        color: rgba(255, 255, 255, 0.3);
-      }
-    }
-
-    .form-actions {
-      display: flex;
-      gap: 0.8rem;
-      justify-content: flex-end;
-
-      button {
-        padding: 0.5rem 1rem;
-        border-radius: 6px;
-        font-size: 0.9rem;
-        font-weight: 500;
-        cursor: pointer;
-        transition: all 0.2s ease;
-
-        &.cancel-button {
-          background: rgba(255, 255, 255, 0.1);
-          color: $text-light;
-          border: 1px solid rgba(255, 255, 255, 0.1);
-
-          &:hover {
-            background: rgba(255, 255, 255, 0.15);
-          }
-        }
-
-        &.create-button {
-          background: $primary-color;
-          color: #000;
-          border: none;
-          font-weight: 600;
-
-          &:hover {
-            background: darken($primary-color, 5%);
-            transform: translateY(-1px);
-          }
-        }
-      }
-    }
-  }
-}
-
-// React datepicker style overrides
-.react-datepicker {
-  font-family: inherit;
-  background-color: #1a1a1a;
-  border: 1px solid rgba(255, 255, 255, 0.1);
-  border-radius: 8px;
-  box-shadow: 0 10px 25px rgba(0, 0, 0, 0.3);
-  color: white;
-
-  &__header {
-    background-color: #0d0d0d;
-    border-bottom: 1px solid rgba(255, 255, 255, 0.1);
-  }
-
-  &__current-month,
-  &__day-name,
-  &__day,
-  &__time-name {
-    color: #fff;
-  }
-
-  &__day:hover {
-    background-color: rgba($primary-color, 0.2);
-  }
-
-  &__day--selected {
-    background-color: $primary-color !important;
-    color: #000;
-    font-weight: bold;
-
-    &:hover {
-      background-color: darken($primary-color, 10%) !important;
-    }
-  }
-
-  &__header__dropdown {
-    select {
-      background-color: #222;
-      color: white;
-      border: 1px solid rgba(255, 255, 255, 0.2);
-      border-radius: 4px;
-    }
-  }
-
-  &__navigation-icon::before {
-    border-color: $primary-color;
-  }
-
-  &__time-container {
-    border-left-color: rgba(255, 255, 255, 0.1);
-  }
-
-  &__time-list-item:hover {
-    background-color: rgba($primary-color, 0.2) !important;
-  }
-
-  &__time-list-item--selected {
-    background-color: $primary-color !important;
-    color: #000 !important;
-  }
-}
-
-// Fixes for form elements
-input[type="checkbox"] {
-  appearance: none;
-  -webkit-appearance: none;
-  width: 1.2rem;
-  height: 1.2rem;
-  border: 2px solid rgba(255, 255, 255, 0.3);
-  border-radius: 4px;
-  margin-right: 0.5rem;
-  display: grid;
-  place-content: center;
-  background: rgba(0, 0, 0, 0.2);
-  cursor: pointer;
-
-  &::before {
-    content: "";
-    width: 0.65em;
-    height: 0.65em;
-    transform: scale(0);
-    transition: 120ms transform ease-in-out;
-    box-shadow: inset 1em 1em $primary-color;
-    transform-origin: center;
-    clip-path: polygon(14% 44%, 0 65%, 50% 100%, 100% 16%, 80% 0%, 43% 62%);
-  }
-
-  &:checked::before {
-    transform: scale(1);
-  }
-
-  &:focus {
-    outline: 2px solid rgba($primary-color, 0.5);
-    outline-offset: 1px;
-  }
-}
-
-/* Responsive adjustments */
-@media (max-width: 768px) {
-  .event-form {
-    padding: 0;
-    border-radius: 12px;
-    max-height: 85vh;
-
-    h2 {
-      font-size: 1.5rem;
-      padding: 1rem;
-    }
-
-    .form-section {
-      padding: 1rem;
-      margin-bottom: 1rem;
-
-      h3 {
-        font-size: 1.1rem;
-        margin-bottom: 1rem;
-      }
-    }
-
-    .form-actions {
-      margin-top: 1rem;
-
-      button {
-        padding: 0.8rem;
-      }
-    }
-  }
-}
-
-/* Animations */
-@keyframes fadeUp {
-  from {
-    opacity: 0;
-    transform: translateY(10px);
-  }
-  to {
-    opacity: 1;
-    transform: translateY(0);
-  }
-}
-
-.form-section {
-  animation: fadeUp 0.3s ease-out both;
-
-  @for $i from 1 through 5 {
-    &:nth-child(#{$i}) {
-      animation-delay: #{$i * 0.1}s;
-    }
-  }
-}
-
-/* Table Layout Selection Styles */
-.table-layout-selection {
-  .layout-cards {
-    display: grid;
-    grid-template-columns: repeat(auto-fit, minmax(160px, 1fr));
-    gap: 1rem;
-    margin-top: 1rem;
-  }
-
-  .layout-card {
-    position: relative;
-    background: $bg-input;
-    border: 2px solid $border-light;
-    border-radius: 12px;
-    padding: 1rem;
-    cursor: pointer;
-    transition: $transition;
-    @include hover-effect;
-
-    &:hover {
-      border-color: rgba($primary-color, 0.3);
-      transform: translateY(-2px);
-    }
-
-    &.selected {
-      border-color: $primary-color;
-      background: rgba($primary-color, 0.05);
-      
-      .selected-indicator {
-        display: block;
-      }
-    }
-
-    .layout-preview {
-      height: 120px; // Increased height for 9:16 ratio
-      margin-bottom: 0.75rem;
-      display: flex;
-      align-items: center;
-      justify-content: center;
-    }
-
-    .layout-mini-map {
-      width: 67px; // 9:16 aspect ratio (67px width for 120px height)
-      height: 100%;
-      position: relative;
-      background: rgba(0, 0, 0, 0.4);
-      border-radius: 8px;
-      overflow: hidden;
-      border: 1px solid rgba(255, 255, 255, 0.15);
-      margin: 0 auto;
-
-      // Common styles for all mini elements
-      .mini-section {
-        position: absolute;
-        border-radius: 1px;
-      }
-      
-      .mini-table {
-        width: 2px;
-        height: 2px;
-        border-radius: 50%;
-        position: absolute;
-        border: 0.2px solid rgba(255, 255, 255, 0.4);
-        box-shadow: 0 0.5px 1px rgba(0, 0, 0, 0.3);
-      }
-      
-      .mini-floor {
-        border-radius: 1px;
-        border: 0.3px solid rgba(255, 255, 255, 0.2);
-      }
-
-      &.studio {
-        background: linear-gradient(
-          145deg, 
-          #2d2d2d 0%, 
-          #1a1a2e 20%,
-          rgba(255, 215, 0, 0.15) 40%,
-          rgba(46, 139, 87, 0.15) 60%,
-          #0f0f23 80%,
-          #1a1a2e 100%
-        );
-        border: 1px solid rgba(255, 255, 255, 0.15);
-        box-shadow: 
-          inset 0 1px 2px rgba(255, 255, 255, 0.1),
-          inset 0 -1px 2px rgba(0, 0, 0, 0.3),
-          0 4px 12px rgba(0, 0, 0, 0.5);
-        position: relative;
-        overflow: hidden;
-
-        // Studio-themed overlay with DJ and VIP areas
-        &::before {
-          content: "";
-          position: absolute;
-          top: 0;
-          left: 0;
-          right: 0;
-          bottom: 0;
-          background: 
-            radial-gradient(ellipse at 20% 80%, rgba(255, 215, 0, 0.3) 0%, transparent 40%),
-            radial-gradient(ellipse at 80% 20%, rgba(46, 139, 87, 0.25) 0%, transparent 35%),
-            radial-gradient(ellipse at 50% 40%, rgba(239, 68, 68, 0.15) 0%, transparent 25%),
-            linear-gradient(135deg, rgba(255, 255, 255, 0.02) 0%, transparent 50%);
-          pointer-events: none;
-        }
-
-        // Add subtle text overlay
-        &::after {
-          content: "STUDIO";
-          position: absolute;
-          bottom: 4px;
-          right: 4px;
-          font-size: 6px;
-          color: rgba(255, 255, 255, 0.3);
-          font-weight: 600;
-          letter-spacing: 0.5px;
-          pointer-events: none;
-        }
-      }
-
-      &.bolivar {
-        background: linear-gradient(
-          135deg,
-          #1a1a2e 0%,
-          #16213e 20%,
-          rgba(33, 150, 243, 0.2) 40%,
-          rgba(46, 139, 87, 0.15) 60%,
-          rgba(225, 112, 85, 0.1) 80%,
-          #0f172a 100%
-        );
-        border: 1px solid rgba(255, 255, 255, 0.15);
-        box-shadow: 
-          inset 0 1px 2px rgba(255, 255, 255, 0.1),
-          inset 0 -1px 2px rgba(0, 0, 0, 0.3),
-          0 4px 12px rgba(0, 0, 0, 0.5);
-        position: relative;
-        overflow: hidden;
-
-        // Bolivar club-themed overlay with dance floor and VIP areas
-        &::before {
-          content: "";
-          position: absolute;
-          top: 0;
-          left: 0;
-          right: 0;
-          bottom: 0;
-          background: 
-            radial-gradient(ellipse at 50% 50%, rgba(33, 150, 243, 0.3) 0%, transparent 50%),
-            radial-gradient(ellipse at 15% 50%, rgba(46, 139, 87, 0.25) 0%, transparent 40%),
-            radial-gradient(ellipse at 85% 50%, rgba(46, 139, 87, 0.25) 0%, transparent 40%),
-            radial-gradient(ellipse at 50% 85%, rgba(225, 112, 85, 0.2) 0%, transparent 30%);
-          pointer-events: none;
-        }
-
-        // Add subtle text overlay
-        &::after {
-          content: "BOLIVAR";
-          position: absolute;
-          bottom: 4px;
-          right: 4px;
-          font-size: 6px;
-          color: rgba(255, 255, 255, 0.3);
-          font-weight: 600;
-          letter-spacing: 0.5px;
-          pointer-events: none;
-        }
-      }
-
-      &.venti {
-        background: linear-gradient(
-          145deg,
-          #0f0f23 0%,
-          #1e293b 15%,
-          rgba(220, 53, 69, 0.2) 35%,
-          rgba(34, 197, 94, 0.25) 55%,
-          rgba(59, 130, 246, 0.15) 75%,
-          #065f46 85%,
-          #166534 100%
-        );
-        border: 1px solid rgba(255, 255, 255, 0.15);
-        box-shadow: 
-          inset 0 1px 2px rgba(255, 255, 255, 0.1),
-          inset 0 -1px 2px rgba(0, 0, 0, 0.3),
-          0 4px 12px rgba(0, 0, 0, 0.5);
-        position: relative;
-        overflow: hidden;
-
-        // Venti-themed overlay with multiple zones and club features
-        &::before {
-          content: "";
-          position: absolute;
-          top: 0;
-          left: 0;
-          right: 0;
-          bottom: 0;
-          background: 
-            radial-gradient(ellipse at 20% 80%, rgba(220, 53, 69, 0.3) 0%, transparent 35%),
-            radial-gradient(ellipse at 80% 20%, rgba(34, 197, 94, 0.25) 0%, transparent 40%),
-            radial-gradient(ellipse at 60% 50%, rgba(59, 130, 246, 0.2) 0%, transparent 45%),
-            radial-gradient(ellipse at 30% 30%, rgba(168, 85, 247, 0.15) 0%, transparent 30%),
-            linear-gradient(135deg, rgba(255, 255, 255, 0.03) 0%, transparent 60%);
-          pointer-events: none;
-        }
-
-        // Add subtle text overlay
-        &::after {
-          content: "VENTI";
-          position: absolute;
-          bottom: 4px;
-          right: 4px;
-          font-size: 6px;
-          color: rgba(255, 255, 255, 0.3);
-          font-weight: 600;
-          letter-spacing: 0.5px;
-          pointer-events: none;
-        }
-      }
-
-      &.harlem {
-        background: linear-gradient(
-          145deg,
-          #1a1a1a 0%,
-          #2d2d2d 15%,
-          rgba(184, 134, 11, 0.25) 35%,
-          rgba(147, 112, 219, 0.2) 55%,
-          rgba(255, 215, 0, 0.15) 75%,
-          #0f0f23 85%,
-          #1a1a2e 100%
-        );
-        border: 1px solid rgba(255, 255, 255, 0.15);
-        box-shadow:
-          inset 0 1px 2px rgba(255, 255, 255, 0.1),
-          inset 0 -1px 2px rgba(0, 0, 0, 0.3),
-          0 4px 12px rgba(0, 0, 0, 0.5);
-        position: relative;
-        overflow: hidden;
-
-        // Harlem urban upscale overlay with gold and purple tones
-        &::before {
-          content: "";
-          position: absolute;
-          top: 0;
-          left: 0;
-          right: 0;
-          bottom: 0;
-          background:
-            radial-gradient(ellipse at 30% 70%, rgba(184, 134, 11, 0.35) 0%, transparent 40%),
-            radial-gradient(ellipse at 70% 30%, rgba(147, 112, 219, 0.3) 0%, transparent 35%),
-            radial-gradient(ellipse at 50% 50%, rgba(255, 215, 0, 0.2) 0%, transparent 45%),
-            linear-gradient(135deg, rgba(255, 255, 255, 0.02) 0%, transparent 50%);
-          pointer-events: none;
-        }
-
-        // Add subtle text overlay
-        &::after {
-          content: "HARLEM";
-          position: absolute;
-          bottom: 4px;
-          right: 4px;
-          font-size: 6px;
-          color: rgba(255, 255, 255, 0.3);
-          font-weight: 600;
-          letter-spacing: 0.5px;
-          pointer-events: none;
-        }
-      }
-
-      &.amano {
-        background: linear-gradient(
-          145deg,
-          #0a0a0a 0%,
-          #141414 15%,
-          rgba(147, 112, 219, 0.25) 35%,
-          rgba(75, 0, 130, 0.2) 55%,
-          rgba(138, 43, 226, 0.15) 75%,
-          #1a1a1a 85%,
-          #0f0f0f 100%
-        );
-        border: 1px solid rgba(255, 255, 255, 0.15);
-        box-shadow:
-          inset 0 1px 2px rgba(255, 255, 255, 0.1),
-          inset 0 -1px 2px rgba(0, 0, 0, 0.3),
-          0 4px 12px rgba(0, 0, 0, 0.5);
-        position: relative;
-        overflow: hidden;
-
-        // Amano hotel lounge overlay with purple sophisticated tones
-        &::before {
-          content: "";
-          position: absolute;
-          top: 0;
-          left: 0;
-          right: 0;
-          bottom: 0;
-          background:
-            radial-gradient(ellipse at 50% 40%, rgba(147, 112, 219, 0.35) 0%, transparent 45%),
-            radial-gradient(ellipse at 20% 70%, rgba(75, 0, 130, 0.25) 0%, transparent 35%),
-            radial-gradient(ellipse at 80% 80%, rgba(138, 43, 226, 0.2) 0%, transparent 30%),
-            linear-gradient(135deg, rgba(255, 255, 255, 0.02) 0%, transparent 50%);
-          pointer-events: none;
-        }
-
-        // Add subtle text overlay
-        &::after {
-          content: "AMANO";
-          position: absolute;
-          bottom: 4px;
-          right: 4px;
-          font-size: 6px;
-          color: rgba(255, 255, 255, 0.3);
-          font-weight: 600;
-          letter-spacing: 0.5px;
-          pointer-events: none;
-        }
-      }
-    }
-
-    .layout-info {
-      text-align: center;
-      
-      h4 {
-        margin: 0 0 0.25rem 0;
-        font-size: 0.9rem;
-        color: white;
-        font-weight: 600;
-      }
-      
-      p {
-        margin: 0;
-        font-size: 0.75rem;
-        color: $text-muted;
-      }
-    }
-
-    .selected-indicator {
-      position: absolute;
-      top: 8px;
-      right: 8px;
-      width: 20px;
-      height: 20px;
-      background: $primary-color;
-      border-radius: 50%;
-      color: $secondary-color;
-      font-size: 12px;
-      font-weight: bold;
-      display: none;
-      align-items: center;
-      justify-content: center;
-      
-      &.visible {
-        display: flex;
-      }
-    }
-  }
-
-  .layout-preview-info {
-    margin-top: 1rem;
-    padding: 0.75rem;
-    background: rgba($primary-color, 0.05);
-    border: 1px solid rgba($primary-color, 0.2);
-    border-radius: 8px;
-    
-    .layout-areas {
-      font-size: 0.85rem;
-      color: $text-light;
-      
-      span {
-        font-weight: 600;
-        color: $primary-color;
-      }
-    }
-  }
-}
-
-// Battle Configuration Styles
-.battle-toggle {
-  .toggle-container {
-    display: flex;
-    align-items: center;
-    gap: 0.75rem;
-    padding: 1rem;
-    background: linear-gradient(135deg, rgba($primary-color, 0.1) 0%, rgba($primary-color, 0.05) 100%);
-    border-radius: 8px;
-    border: 1px solid rgba($primary-color, 0.2);
-    margin-bottom: 1.5rem;
-
-    .icon {
-      color: $primary-color;
-      font-size: 1.25rem;
-    }
-
-    .toggle-label {
-      margin: 0;
-      color: white;
-      font-size: 1.1rem;
-      font-weight: 600;
-      flex: 1;
-    }
-
-    input[type="checkbox"] {
-      margin: 0;
-    }
-  }
-}
-
-.battle-configuration {
-  animation: fadeIn 0.3s ease-out;
-  
-  .battle-section {
-    margin-bottom: 2rem;
-    
-    h4 {
-      color: white;
-      font-size: 1rem;
-      font-weight: 600;
-      margin-bottom: 1rem;
-      display: flex;
-      align-items: center;
-      gap: 0.5rem;
-
-      .icon {
-        color: $primary-color;
-      }
-    }
-  }
-
-  .battle-info-grid {
-    display: grid;
-    grid-template-columns: 1fr 1fr;
-    gap: 1.5rem;
-    margin-bottom: 2rem;
-
-    @media (max-width: 768px) {
-      grid-template-columns: 1fr;
-    }
-
-    .form-group {
-      display: flex;
-      flex-direction: column;
-      gap: 0.5rem;
-
-      label {
-        color: $text-light;
-        font-size: 0.9rem;
-        font-weight: 500;
-      }
-
-      input, textarea {
-        background: $bg-input;
-        border: 1px solid $border-light;
-        border-radius: 6px;
-        padding: 0.75rem;
-        color: white;
-        font-size: 0.9rem;
-        @include focus-effect;
-
-        &::placeholder {
-          color: $text-muted;
-        }
-      }
-
-      textarea {
-        min-height: 80px;
-        resize: vertical;
-      }
-    }
-  }
-
-  .battle-categories {
-    .battle-category {
-      background: rgba(255, 255, 255, 0.03);
-      border: 1px solid rgba(255, 255, 255, 0.08);
-      border-radius: 8px;
-      padding: 1.25rem;
-      margin-bottom: 1rem;
-      transition: all 0.2s ease;
-
-      &:hover {
-        background: rgba(255, 255, 255, 0.05);
-        border-color: rgba(255, 255, 255, 0.12);
-      }
-
-      .category-main {
-        display: flex;
-        align-items: center;
-        gap: 0.75rem;
-        margin-bottom: 1rem;
-
-        .category-checkbox {
-          flex-shrink: 0;
-        }
-
-        .category-name {
-          color: white;
-          font-size: 1rem;
-          font-weight: 500;
-          flex: 1;
-        }
-
-        .remove-category {
-          flex-shrink: 0;
-          background: none;
-          border: none;
-          color: #dc3545;
-          cursor: pointer;
-          padding: 0.5rem;
-          border-radius: 6px;
-          transition: all 0.2s ease;
-          display: flex;
-          align-items: center;
-          justify-content: center;
-
-          &:hover {
-            background: rgba(220, 53, 69, 0.1);
-            color: #ff4757;
-          }
-        }
-      }
-
-      .category-details {
-        .detail-inputs {
-          display: grid;
-          grid-template-columns: 1fr 1fr;
-          gap: 1rem;
-          padding-left: 2rem;
-
-          @media (max-width: 768px) {
-            grid-template-columns: 1fr;
-            padding-left: 0;
-          }
-
-          .input-group {
-            display: flex;
-            flex-direction: column;
-            gap: 0.5rem;
-
-            label {
-              color: $text-light;
-              font-size: 0.85rem;
-              font-weight: 500;
-            }
-
-            .prize-input {
-              position: relative;
-
-              input {
-                background: $bg-input;
-                border: 1px solid $border-light;
-                border-radius: 6px;
-                padding: 0.75rem 2rem 0.75rem 0.75rem;
-                color: white;
-                font-size: 0.9rem;
-                width: 100%;
-                @include focus-effect;
-
-                &::placeholder {
-                  color: $text-muted;
-                }
-              }
-
-              .currency {
-                position: absolute;
-                right: 0.75rem;
-                top: 50%;
-                transform: translateY(-50%);
-                color: $text-muted;
-                font-weight: 600;
-                pointer-events: none;
-              }
-            }
-
-            input:not(.prize-input input) {
-              background: $bg-input;
-              border: 1px solid $border-light;
-              border-radius: 6px;
-              padding: 0.75rem;
-              color: white;
-              font-size: 0.9rem;
-              @include focus-effect;
-
-              &::placeholder {
-                color: $text-muted;
-              }
-            }
-          }
-        }
-      }
-    }
-
-    .add-category {
-      margin-top: 1rem;
-
-      .add-category-btn {
-        background: $primary-color;
-        color: $secondary-color;
-        border: none;
-        padding: 0.75rem 1.5rem;
-        border-radius: 6px;
-        cursor: pointer;
-        font-weight: 600;
-        transition: all 0.2s ease;
-        display: flex;
-        align-items: center;
-        gap: 0.5rem;
-        font-size: 0.9rem;
-
-        &:hover {
-          background: $primary-dark;
-          transform: translateY(-1px);
-        }
-      }
-
-      .add-category-form {
-        display: flex;
-        gap: 1rem;
-        margin-top: 1rem;
-        align-items: flex-end;
-
-        .form-group {
-          flex: 1;
-          display: flex;
-          flex-direction: column;
-          gap: 0.5rem;
-
-          label {
-            color: $text-light;
-            font-size: 0.9rem;
-            font-weight: 500;
-          }
-
-          input {
-            background: $bg-input;
-            border: 1px solid $border-light;
-            border-radius: 6px;
-            padding: 0.75rem;
-            color: white;
-            font-size: 0.9rem;
-            @include focus-effect;
-
-            &::placeholder {
-              color: $text-muted;
-            }
-          }
-        }
-
-        .cancel-btn, .add-btn {
-          flex-shrink: 0;
-          border: none;
-          padding: 0.75rem 1rem;
-          border-radius: 6px;
-          cursor: pointer;
-          font-weight: 600;
-          transition: all 0.2s ease;
-          font-size: 0.9rem;
-        }
-
-        .cancel-btn {
-          background: rgba(255, 255, 255, 0.1);
-          color: white;
-
-          &:hover {
-            background: rgba(255, 255, 255, 0.15);
-          }
-        }
-
-        .add-btn {
-          background: $primary-color;
-          color: $secondary-color;
-
-          &:hover {
-            background: $primary-dark;
-          }
-        }
-      }
-    }
-  }
-
-  .battle-global-settings {
-    .global-setting {
-      margin-bottom: 1.5rem;
-
-      .form-group {
-        display: flex;
-        flex-direction: column;
-        gap: 0.5rem;
-
-        label {
-          color: $text-light;
-          font-size: 0.9rem;
-          font-weight: 500;
-        }
-
-        input, select {
-          background: $bg-input;
-          border: 1px solid $border-light;
-          border-radius: 6px;
-          padding: 0.75rem;
-          color: white;
-          font-size: 0.9rem;
-          @include focus-effect;
-
-          &::placeholder {
-            color: $text-muted;
-          }
-        }
-      }
-
-      .prize-input-group {
-        position: relative;
-
-        input {
-          padding-right: 2rem;
-        }
-
-        &::after {
-          content: "€";
-          position: absolute;
-          right: 0.75rem;
-          top: 70%;
-          transform: translateY(-50%);
-          color: $text-muted;
-          font-weight: 600;
-          pointer-events: none;
-        }
-      }
-    }
-  }
-
-  .battle-settings-grid {
-    display: grid;
-    gap: 1.5rem;
-
-    .form-group {
-      display: flex;
-      flex-direction: column;
-      gap: 0.5rem;
-
-      label {
-        color: $text-light;
-        font-size: 0.9rem;
-        font-weight: 500;
-      }
-
-      input, textarea, .datetime-input {
-        background: $bg-input;
-        border: 1px solid $border-light;
-        border-radius: 6px;
-        padding: 0.75rem;
-        color: white;
-        font-size: 0.9rem;
-        @include focus-effect;
-
-        &::placeholder {
-          color: $text-muted;
-        }
-      }
-
-      textarea {
-        min-height: 80px;
-        resize: vertical;
-      }
-
-      .datetime-input {
-        display: flex;
-        align-items: center;
-        gap: 0.5rem;
-
-        .react-datepicker-wrapper {
-          flex: 1;
-        }
-
-        input {
-          background: none;
-          border: none;
-          padding: 0;
-          color: white;
-          font-size: 0.9rem;
-
-          &:focus {
-            outline: none;
-            box-shadow: none;
-          }
-        }
-      }
-
-      .form-group {
-        &:has(.toggle-container) {
-          .toggle-container {
-            display: inline-flex;
-            align-items: center;
-            gap: 0.75rem;
-            background: rgba(255, 255, 255, 0.03);
-            border: 1px solid rgba(255, 255, 255, 0.08);
-            border-radius: 6px;
-            padding: 0.75rem 1rem;
-            cursor: pointer;
-            transition: all 0.2s ease;
-            width: fit-content;
-            min-width: 200px;
-
-            &:hover {
-              background: rgba(255, 255, 255, 0.05);
-              border-color: rgba(255, 255, 255, 0.12);
-            }
-
-            input[type="checkbox"] {
-              margin: 0;
-              width: 16px;
-              height: 16px;
-              flex-shrink: 0;
-            }
-
-            .toggle-label {
-              color: $text-light;
-              font-size: 0.9rem;
-              font-weight: 500;
-              margin: 0;
-              white-space: nowrap;
-            }
-          }
-        }
-      }
-    }
-  }
-}
->>>>>>> 2110f58c
+@import "../../_variables";
+
+// Enhanced color palette
+$primary-color: #ffc807;
+$primary-dark: #d9a916;
+$secondary-color: #222;
+$bg-dark: #151515;
+$bg-darker: #0d0d0d;
+$bg-input: rgba(255, 255, 255, 0.07);
+$border-light: rgba(255, 255, 255, 0.1);
+$text-light: rgba(255, 255, 255, 0.8);
+$text-muted: rgba(255, 255, 255, 0.5);
+$shadow-soft: 0 8px 16px rgba(0, 0, 0, 0.15);
+$shadow-strong: 0 12px 28px rgba(0, 0, 0, 0.25);
+$transition: all 0.3s cubic-bezier(0.25, 0.8, 0.25, 1);
+
+@mixin focus-effect {
+  transition: all 0.2s ease;
+  &:focus {
+    outline: none;
+    border-color: rgba($primary-color, 0.5);
+    box-shadow: 0 0 0 2px rgba($primary-color, 0.25);
+  }
+}
+
+@mixin hover-effect {
+  transition: $transition;
+  &:hover {
+    transform: translateY(-2px);
+    box-shadow: $shadow-soft;
+  }
+  &:active {
+    transform: translateY(0);
+  }
+}
+
+@keyframes fadeIn {
+  from {
+    opacity: 0;
+    transform: translateY(10px);
+  }
+  to {
+    opacity: 1;
+    transform: translateY(0);
+  }
+}
+
+@keyframes shimmer {
+  0% {
+    background-position: -150% 0;
+  }
+  100% {
+    background-position: 150% 0;
+  }
+}
+
+@keyframes pulse {
+  0%,
+  100% {
+    opacity: 0.8;
+    transform: scale(1);
+  }
+  50% {
+    opacity: 1;
+    transform: scale(1.05);
+  }
+}
+
+.event-form-overlay {
+  position: fixed;
+  top: 0;
+  left: 0;
+  right: 0;
+  bottom: 0;
+  background: rgba(0, 0, 0, 0.75);
+  backdrop-filter: blur(6px);
+  -webkit-backdrop-filter: blur(6px);
+  z-index: 1000;
+  display: flex;
+  align-items: center;
+  justify-content: center;
+  padding: 20px;
+  overflow-y: auto;
+  overflow-x: hidden;
+}
+
+.event-form {
+  background: $bg-dark;
+  border-radius: 16px;
+  box-shadow: $shadow-strong;
+  width: 100%;
+  max-width: 900px;
+  max-height: 90vh;
+  overflow-y: auto;
+  overflow-x: hidden;
+  padding: 0;
+  position: relative;
+  border: 1px solid rgba(255, 255, 255, 0.08);
+  animation: fadeIn 0.3s ease-out;
+
+  &::-webkit-scrollbar {
+    width: 8px;
+  }
+
+  &::-webkit-scrollbar-track {
+    background: rgba(0, 0, 0, 0.2);
+    border-radius: 8px;
+  }
+
+  &::-webkit-scrollbar-thumb {
+    background-color: rgba(255, 255, 255, 0.2);
+    border-radius: 8px;
+    &:hover {
+      background-color: rgba(255, 255, 255, 0.3);
+    }
+  }
+
+  h2 {
+    margin: 0;
+    padding: 1.5rem;
+    color: white;
+    font-size: 1.8rem;
+    font-weight: 600;
+    border-bottom: 1px solid rgba(255, 255, 255, 0.1);
+    position: sticky;
+    top: 0;
+    background: $bg-dark;
+    z-index: 10;
+    display: flex;
+    align-items: center;
+    justify-content: space-between;
+
+    &:after {
+      content: "";
+      position: absolute;
+      bottom: -2px;
+      left: 50%;
+      transform: translateX(-50%);
+      width: 100px;
+      height: 3px;
+      background: linear-gradient(
+        90deg,
+        transparent,
+        $primary-color,
+        transparent
+      );
+    }
+
+    .close-button {
+      font-size: 1.5rem;
+      cursor: pointer;
+      color: rgba(255, 255, 255, 0.6);
+      transition: all 0.2s ease;
+      margin-right: 1rem;
+
+      &:hover {
+        color: #fff;
+        transform: scale(1.1);
+      }
+    }
+  }
+
+  form {
+    padding: 0.5rem 1.5rem 1.5rem;
+
+    @media (min-width: 768px) {
+      padding: 1rem 2rem 2rem;
+    }
+  }
+
+  .form-section {
+    background: rgba(0, 0, 0, 0.2);
+    border-radius: 12px;
+    padding: 1.5rem;
+    margin-bottom: 1.5rem;
+    border: 1px solid rgba(255, 255, 255, 0.05);
+    box-shadow: 0 4px 12px rgba(0, 0, 0, 0.1);
+    transition: all 0.3s ease;
+
+    &:hover {
+      border-color: rgba(255, 255, 255, 0.1);
+      box-shadow: 0 6px 16px rgba(0, 0, 0, 0.15);
+    }
+
+    h3 {
+      margin-top: 0;
+      margin-bottom: 1.5rem;
+      font-size: 1.25rem;
+      color: $primary-color;
+      display: flex;
+      align-items: center;
+      font-weight: 600;
+      position: relative;
+
+      &:after {
+        content: "";
+        flex: 1;
+        height: 1px;
+        background: linear-gradient(
+          90deg,
+          rgba($primary-color, 0.5),
+          transparent
+        );
+        margin-left: 1rem;
+      }
+    }
+
+    .form-section-description {
+      font-size: 0.9rem;
+      color: rgba(255, 255, 255, 0.6);
+      margin: -0.75rem 0 1.25rem 0;
+      line-height: 1.4;
+    }
+
+    // Dropbox path auto-generation styles - at form-section level
+    .dropbox-suggestion-banner {
+      background: linear-gradient(
+        135deg,
+        rgba($primary-color, 0.1) 0%,
+        rgba($primary-color, 0.05) 100%
+      );
+      border: 1px solid rgba($primary-color, 0.2);
+      border-radius: 8px;
+      padding: 0.75rem 1rem;
+      margin-bottom: 0.75rem;
+      animation: fadeIn 0.3s ease-out;
+
+      .suggestion-content {
+        display: flex;
+        align-items: center;
+        justify-content: space-between;
+        gap: 1rem;
+        flex-wrap: wrap;
+
+        .suggestion-text {
+          color: rgba(255, 255, 255, 0.9);
+          font-size: 0.9rem;
+          display: flex;
+          align-items: center;
+          gap: 0.5rem;
+          flex: 1;
+          min-width: 0;
+
+          code {
+            background: rgba(0, 0, 0, 0.3);
+            padding: 0.2rem 0.4rem;
+            border-radius: 4px;
+            font-family: "Courier New", monospace;
+            font-size: 0.85rem;
+            color: $primary-color;
+            word-break: break-all;
+          }
+        }
+
+        .suggestion-actions {
+          display: flex;
+          gap: 0.5rem;
+          flex-shrink: 0;
+
+          .suggestion-btn {
+            background: rgba(255, 255, 255, 0.1);
+            border: 1px solid rgba(255, 255, 255, 0.2);
+            border-radius: 6px;
+            padding: 0.4rem 0.8rem;
+            color: rgba(255, 255, 255, 0.9);
+            cursor: pointer;
+            font-size: 0.8rem;
+            display: flex;
+            align-items: center;
+            gap: 0.3rem;
+            transition: all 0.2s ease;
+
+            &.accept {
+              background: rgba(34, 197, 94, 0.2);
+              border-color: rgba(34, 197, 94, 0.4);
+              color: rgb(34, 197, 94);
+
+              &:hover {
+                background: rgba(34, 197, 94, 0.3);
+                border-color: rgba(34, 197, 94, 0.6);
+                transform: translateY(-1px);
+              }
+            }
+
+            &.reject {
+              background: rgba(239, 68, 68, 0.2);
+              border-color: rgba(239, 68, 68, 0.4);
+              color: rgb(239, 68, 68);
+
+              &:hover {
+                background: rgba(239, 68, 68, 0.3);
+                border-color: rgba(239, 68, 68, 0.6);
+                transform: translateY(-1px);
+              }
+            }
+
+            &:active {
+              transform: translateY(0);
+            }
+          }
+        }
+      }
+    }
+
+    .form-group {
+      margin-bottom: 1.5rem;
+
+      label {
+        display: block;
+        margin-bottom: 0.5rem;
+        color: $text-light;
+        font-weight: 500;
+        font-size: 0.95rem;
+      }
+
+      input,
+      textarea,
+      select {
+        width: 100%;
+        padding: 0.8rem 1rem;
+        background: $bg-input;
+        border: 1px solid $border-light;
+        border-radius: 8px;
+        color: #fff;
+        font-size: 1rem;
+        transition: all 0.2s ease;
+        box-shadow: inset 0 1px 3px rgba(0, 0, 0, 0.1);
+
+        &:focus {
+          outline: none;
+          border-color: rgba($primary-color, 0.5);
+          box-shadow: 0 0 0 2px rgba($primary-color, 0.2),
+            inset 0 1px 3px rgba(0, 0, 0, 0.1);
+        }
+
+        &::placeholder {
+          color: rgba(255, 255, 255, 0.3);
+        }
+      }
+
+      textarea {
+        min-height: 100px;
+        resize: vertical;
+      }
+
+      .input-with-icon {
+        position: relative;
+
+        input {
+          padding-left: 2.8rem;
+        }
+
+        svg {
+          position: absolute;
+          left: 1rem;
+          top: 50%;
+          transform: translateY(-50%);
+          color: rgba(255, 255, 255, 0.5);
+          font-size: 1.2rem;
+        }
+
+        .regenerate-path-btn {
+          position: absolute;
+          right: 0.75rem;
+          top: 50%;
+          transform: translateY(-50%);
+          background: rgba($primary-color, 0.1);
+          border: 1px solid rgba($primary-color, 0.3);
+          border-radius: 6px;
+          padding: 0.4rem 0.6rem;
+          color: $primary-color;
+          cursor: pointer;
+          font-size: 0.9rem;
+          transition: all 0.2s ease;
+
+          &:hover {
+            background: rgba($primary-color, 0.2);
+            border-color: rgba($primary-color, 0.5);
+            transform: translateY(-50%) scale(1.05);
+          }
+
+          &:active {
+            transform: translateY(-50%) scale(0.95);
+          }
+        }
+      }
+
+      .input-hint {
+        font-size: 0.8rem;
+        color: rgba(255, 255, 255, 0.6);
+        margin-top: 0.5rem;
+        display: block;
+      }
+
+      .path-structure-info {
+        font-size: 0.75rem;
+        color: rgba($primary-color, 0.8);
+        margin-top: 0.3rem;
+        display: block;
+        font-family: "Courier New", monospace;
+
+        code {
+          background: rgba($primary-color, 0.1);
+          padding: 0.2rem 0.4rem;
+          border-radius: 4px;
+          color: $primary-color;
+        }
+      }
+    }
+
+    .date-time-container {
+      display: grid;
+      grid-template-columns: 1fr;
+      gap: 1rem;
+
+      @media (min-width: 768px) {
+        grid-template-columns: 1fr 1fr;
+        gap: 2rem;
+      }
+    }
+
+    .date-time-column {
+      display: flex;
+      flex-direction: column;
+      gap: 1rem;
+    }
+
+    .location-details {
+      display: grid;
+      grid-template-columns: 1fr;
+      gap: 1rem;
+
+      @media (min-width: 768px) {
+        grid-template-columns: 1fr 1fr;
+      }
+    }
+
+    .weekly-event-toggle {
+      display: flex;
+      align-items: center;
+      margin: 1.5rem 0;
+      padding: 0.75rem 1.25rem;
+      background: rgba(0, 0, 0, 0.2);
+      border-radius: 10px;
+      border: 1px solid rgba(255, 255, 255, 0.05);
+
+      .toggle-container {
+        display: flex;
+        align-items: center;
+        cursor: pointer;
+
+        input[type="checkbox"] {
+          appearance: none;
+          -webkit-appearance: none;
+          width: 1.25rem;
+          height: 1.25rem;
+          background: rgba(0, 0, 0, 0.3);
+          border: 1px solid rgba($primary-color, 0.5);
+          border-radius: 4px;
+          margin-right: 0.75rem;
+          display: grid;
+          place-content: center;
+
+          &::before {
+            content: "";
+            width: 0.65em;
+            height: 0.65em;
+            transform: scale(0);
+            transition: 120ms transform ease-in-out;
+            box-shadow: inset 1em 1em $primary-color;
+            transform-origin: center;
+            clip-path: polygon(
+              14% 44%,
+              0 65%,
+              50% 100%,
+              100% 16%,
+              80% 0%,
+              43% 62%
+            );
+          }
+
+          &:checked {
+            background: rgba($primary-color, 0.2);
+            border-color: $primary-color;
+
+            &::before {
+              transform: scale(1);
+            }
+          }
+
+          &:focus {
+            outline: none;
+            box-shadow: 0 0 0 2px rgba($primary-color, 0.2);
+          }
+        }
+
+        .toggle-label {
+          font-size: 1rem;
+          font-weight: 500;
+          color: $text-light;
+        }
+      }
+    }
+  }
+
+  .flyer-options {
+    display: grid;
+    grid-template-columns: repeat(auto-fit, minmax(120px, 1fr));
+    gap: 1rem;
+    margin-top: 1rem;
+    justify-content: center;
+
+    // Fix for better centering with grid
+    @media (min-width: 500px) {
+      grid-template-columns: repeat(3, 120px);
+    }
+
+    .flyer-option {
+      position: relative;
+      border-radius: 10px;
+      overflow: hidden;
+      border: 2px dashed rgba(255, 255, 255, 0.2);
+      aspect-ratio: 1;
+      display: flex;
+      align-items: center;
+      justify-content: center;
+      flex-direction: column;
+      cursor: pointer;
+      transition: all 0.2s ease;
+      background: rgba(0, 0, 0, 0.2);
+      height: 120px;
+      padding: 1rem;
+
+      &:hover {
+        border-color: rgba($primary-color, 0.5);
+        transform: translateY(-2px);
+        box-shadow: 0 8px 16px rgba(0, 0, 0, 0.2);
+      }
+
+      &.selected,
+      &:has(img) {
+        border-style: solid;
+        border-color: $primary-color;
+        box-shadow: 0 0 15px rgba($primary-color, 0.3);
+      }
+
+      .ratio-text {
+        color: rgba(255, 255, 255, 0.7);
+        font-size: 0.9rem;
+        margin-top: 0.5rem;
+        position: absolute;
+        bottom: 8px;
+      }
+
+      .ratio-preview {
+        position: relative;
+        display: flex;
+        align-items: center;
+        justify-content: center;
+        background: rgba(255, 255, 255, 0.15);
+        border-radius: 4px;
+        transition: all 0.2s ease;
+
+        &.ratio-portrait {
+          width: 40px;
+          height: 70px;
+        }
+
+        &.ratio-square {
+          width: 55px;
+          height: 55px;
+        }
+
+        &.ratio-landscape {
+          width: 70px;
+          height: 40px;
+        }
+
+        .ratio-placeholder {
+          width: 100%;
+          height: 100%;
+          display: flex;
+          align-items: center;
+          justify-content: center;
+
+          &::before {
+            content: "+";
+            font-size: 2rem;
+            color: rgba(255, 255, 255, 0.3);
+          }
+        }
+
+        img {
+          max-width: 100%;
+          max-height: 100%;
+          object-fit: contain;
+          border-radius: 4px;
+          box-shadow: 0 4px 8px rgba(0, 0, 0, 0.3);
+        }
+      }
+
+      .check-icon {
+        position: absolute;
+        top: 0.5rem;
+        right: 0.5rem;
+        background: $primary-color;
+        color: $bg-dark;
+        border-radius: 50%;
+        width: 22px;
+        height: 22px;
+        display: flex;
+        align-items: center;
+        justify-content: center;
+        font-size: 0.8rem;
+      }
+
+      .flyer-delete-button {
+        position: absolute;
+        top: 0.5rem;
+        left: 0.5rem;
+        width: 22px;
+        height: 22px;
+        background: rgba(244, 67, 54, 0.9);
+        color: white;
+        border: none;
+        border-radius: 50%;
+        display: flex;
+        align-items: center;
+        justify-content: center;
+        cursor: pointer;
+        font-size: 0.8rem;
+        transition: all 0.2s ease;
+        z-index: 10;
+        backdrop-filter: blur(4px);
+        -webkit-backdrop-filter: blur(4px);
+
+        &:hover {
+          background: rgba(244, 67, 54, 1);
+          transform: scale(1.1);
+          box-shadow: 0 2px 8px rgba(244, 67, 54, 0.4);
+        }
+
+        &:active {
+          transform: scale(0.95);
+        }
+
+        svg {
+          pointer-events: none;
+        }
+      }
+
+      .upload-progress {
+        position: absolute;
+        bottom: 0;
+        left: 0;
+        width: 100%;
+        height: 4px;
+        background: rgba(0, 0, 0, 0.3);
+
+        .progress-bar {
+          height: 100%;
+          background: linear-gradient(
+            90deg,
+            $primary-color,
+            lighten($primary-color, 10%)
+          );
+          transition: width 0.3s ease;
+        }
+      }
+    }
+  }
+
+  .lineup-button {
+    display: flex;
+    align-items: center;
+    justify-content: center;
+    gap: 0.75rem;
+    background: linear-gradient(
+      45deg,
+      rgba($primary-color, 0.1),
+      rgba($primary-color, 0.2)
+    );
+    color: $primary-color;
+    border: 1px solid rgba($primary-color, 0.3);
+    border-radius: 8px;
+    padding: 0.8rem 1.5rem;
+    font-weight: 600;
+    margin: 0.5rem 0;
+    width: 100%;
+    transition: $transition;
+
+    &:hover {
+      background: linear-gradient(
+        45deg,
+        rgba($primary-color, 0.15),
+        rgba($primary-color, 0.25)
+      );
+      transform: translateY(-2px);
+      box-shadow: 0 4px 12px rgba(0, 0, 0, 0.2);
+    }
+
+    svg {
+      font-size: 1.2rem;
+    }
+  }
+
+  .selected-lineups-container {
+    margin-bottom: 1rem;
+
+    .lineup-category-section {
+      margin-bottom: 1.5rem;
+
+      .category-header {
+        margin-bottom: 0.5rem;
+
+        .category-title {
+          color: $primary-color;
+          font-size: 1rem;
+          font-weight: 600;
+          margin: 0 0 0.5rem 0;
+          text-transform: uppercase;
+          letter-spacing: 0.5px;
+          border-left: 3px solid $primary-color;
+          padding-left: 0.75rem;
+          display: flex;
+          align-items: center;
+
+          .artist-count {
+            margin-left: 0.5rem;
+            font-size: 0.8rem;
+            color: rgba(255, 255, 255, 0.7);
+            font-weight: normal;
+          }
+        }
+      }
+    }
+  }
+
+  .selected-lineups {
+    display: grid;
+    grid-template-columns: repeat(auto-fill, minmax(200px, 1fr));
+    gap: 0.75rem;
+    margin-bottom: 1rem;
+
+    .selected-lineup-item {
+      background-color: rgba(0, 0, 0, 0.2);
+      border-radius: 8px;
+      padding: 0.75rem;
+      display: flex;
+      align-items: center;
+      gap: 0.75rem;
+      transition: all 0.2s ease;
+      border: 1px solid rgba(255, 255, 255, 0.05);
+
+      &:hover {
+        background-color: rgba(0, 0, 0, 0.3);
+        transform: translateY(-2px);
+      }
+
+      .lineup-avatar {
+        width: 40px;
+        height: 40px;
+        border-radius: 50%;
+        overflow: hidden;
+        flex-shrink: 0;
+        background-color: #2a2a2a;
+        border: 2px solid rgba($primary-color, 0.3);
+
+        img {
+          width: 100%;
+          height: 100%;
+          object-fit: cover;
+        }
+
+        .avatar-placeholder {
+          width: 100%;
+          height: 100%;
+          display: flex;
+          align-items: center;
+          justify-content: center;
+
+          &:after {
+            content: "";
+            width: 20px;
+            height: 20px;
+            background-image: url("data:image/svg+xml,%3Csvg xmlns='http://www.w3.org/2000/svg' viewBox='0 0 24 24' fill='rgba(255,255,255,0.3)'%3E%3Cpath d='M12 2C6.48 2 2 6.48 2 12s4.48 10 10 10 10-4.48 10-10S17.52 2 12 2zm0 3c1.66 0 3 1.34 3 3s-1.34 3-3 3-3-1.34-3-3 1.34-3 3-3zm0 14.2c-2.5 0-4.71-1.28-6-3.22.03-1.99 4-3.08 6-3.08 1.99 0 5.97 1.09 6 3.08-1.29 1.94-3.5 3.22-6 3.22z'/%3E%3C/svg%3E");
+            background-repeat: no-repeat;
+            background-position: center;
+            background-size: contain;
+          }
+        }
+      }
+
+      .lineup-info {
+        display: flex;
+        flex-direction: column;
+        overflow: hidden;
+
+        .lineup-name {
+          color: white;
+          font-size: 0.9rem;
+          font-weight: 600;
+          white-space: nowrap;
+          overflow: hidden;
+          text-overflow: ellipsis;
+        }
+
+        .lineup-subtitle {
+          color: rgba(255, 255, 255, 0.6);
+          font-size: 0.8rem;
+          white-space: nowrap;
+          overflow: hidden;
+          text-overflow: ellipsis;
+        }
+      }
+    }
+  }
+
+  .lineup-button-container {
+    display: flex;
+    justify-content: center;
+    margin-top: 1rem;
+  }
+
+  .form-actions {
+    display: grid;
+    grid-template-columns: 1fr 1fr;
+    gap: 1rem;
+    margin-top: 2rem;
+
+    button {
+      padding: 1rem 1.5rem;
+      border-radius: 10px;
+      font-weight: 600;
+      font-size: 1rem;
+      cursor: pointer;
+      transition: all 0.25s cubic-bezier(0.25, 0.8, 0.25, 1);
+      border: none;
+
+      &.cancel-button {
+        background: rgba(255, 255, 255, 0.1);
+        color: rgba(255, 255, 255, 0.8);
+        border: 1px solid rgba(255, 255, 255, 0.1);
+
+        &:hover {
+          background: rgba(255, 255, 255, 0.15);
+          transform: translateY(-2px);
+        }
+
+        &:active {
+          transform: translateY(0);
+        }
+      }
+
+      &.submit-button {
+        background: linear-gradient(
+          135deg,
+          $primary-color,
+          darken($primary-color, 10%)
+        );
+        color: #000;
+        font-weight: 600;
+        box-shadow: 0 4px 10px rgba($primary-color, 0.3);
+        position: relative;
+        overflow: hidden;
+
+        &:hover {
+          transform: translateY(-2px);
+          box-shadow: 0 6px 14px rgba($primary-color, 0.4);
+
+          &:before {
+            transform: translateX(100%);
+          }
+        }
+
+        &:active {
+          transform: translateY(0);
+        }
+
+        &:before {
+          content: "";
+          position: absolute;
+          top: -50%;
+          left: -50%;
+          width: 200%;
+          height: 200%;
+          background: linear-gradient(
+            to right,
+            rgba(255, 255, 255, 0),
+            rgba(255, 255, 255, 0.3),
+            rgba(255, 255, 255, 0)
+          );
+          transform: translateX(-100%);
+          transition: transform 0.6s;
+          pointer-events: none;
+        }
+
+        &:disabled {
+          opacity: 0.7;
+          transform: none;
+          cursor: not-allowed;
+        }
+
+        .loading-spinner {
+          display: inline-block;
+          width: 1.2rem;
+          height: 1.2rem;
+          border: 2px solid rgba(0, 0, 0, 0.3);
+          border-radius: 50%;
+          border-top-color: #000;
+          animation: spin 1s linear infinite;
+          margin-right: 0.5rem;
+          vertical-align: middle;
+
+          @keyframes spin {
+            to {
+              transform: rotate(360deg);
+            }
+          }
+        }
+      }
+    }
+  }
+
+  .date-picker-container {
+    position: relative;
+
+    input {
+      width: 100%;
+      padding-right: 2.5rem;
+    }
+
+    .date-icon {
+      position: absolute;
+      right: 1rem;
+      top: 50%;
+      transform: translateY(-50%);
+      color: rgba(255, 255, 255, 0.5);
+      pointer-events: none;
+    }
+  }
+
+  .error-message {
+    color: #ff5252;
+    font-size: 0.85rem;
+    margin-top: 0.5rem;
+    display: flex;
+    align-items: center;
+    gap: 0.5rem;
+
+    &:before {
+      content: "⚠️";
+    }
+  }
+
+  // Delete confirmation dialog
+  .delete-confirmation-overlay {
+    position: fixed;
+    top: 0;
+    left: 0;
+    right: 0;
+    bottom: 0;
+    background-color: rgba(0, 0, 0, 0.8);
+    backdrop-filter: blur(5px);
+    z-index: 1050;
+    display: flex;
+    align-items: center;
+    justify-content: center;
+    padding: 1rem;
+
+    .delete-confirmation {
+      background: linear-gradient(135deg, #1a1a1a, #121212);
+      border-radius: 12px;
+      padding: 2rem;
+      max-width: 450px;
+      width: 100%;
+      box-shadow: 0 10px 30px rgba(0, 0, 0, 0.3);
+      border: 1px solid rgba(255, 255, 255, 0.1);
+
+      h3 {
+        color: #ff4d4d;
+        margin-top: 0;
+        margin-bottom: 1rem;
+        display: flex;
+        align-items: center;
+        gap: 0.75rem;
+        font-size: 1.5rem;
+
+        &:before {
+          content: "⚠️";
+          font-size: 1.2rem;
+        }
+      }
+
+      p {
+        color: rgba(255, 255, 255, 0.8);
+        margin-bottom: 1.5rem;
+        line-height: 1.5;
+      }
+
+      .confirmation-actions {
+        display: grid;
+        grid-template-columns: 1fr 1fr;
+        gap: 1rem;
+
+        button {
+          padding: 0.75rem;
+          border-radius: 8px;
+          font-weight: 600;
+          cursor: pointer;
+          transition: all 0.2s ease;
+
+          &.cancel-btn {
+            background: rgba(255, 255, 255, 0.1);
+            color: #fff;
+            border: 1px solid rgba(255, 255, 255, 0.2);
+
+            &:hover {
+              background: rgba(255, 255, 255, 0.15);
+            }
+          }
+
+          &.confirm-delete-btn {
+            background: linear-gradient(135deg, #ff4d4d, #ff1a1a);
+            color: white;
+            border: none;
+            box-shadow: 0 4px 10px rgba(255, 77, 77, 0.3);
+
+            &:hover {
+              background: linear-gradient(135deg, #ff6666, #ff3333);
+              transform: translateY(-2px);
+            }
+
+            &:active {
+              transform: translateY(0);
+            }
+          }
+        }
+      }
+    }
+  }
+
+  .genre-button {
+    display: flex;
+    align-items: center;
+    justify-content: center;
+    gap: 0.75rem;
+    background: linear-gradient(
+      45deg,
+      rgba($primary-color, 0.1),
+      rgba($primary-color, 0.2)
+    );
+    color: $primary-color;
+    border: 1px solid rgba($primary-color, 0.3);
+    border-radius: 8px;
+    padding: 0.8rem 1.5rem;
+    font-weight: 600;
+    margin: 0.5rem 0;
+    width: 100%;
+    transition: $transition;
+
+    &:hover {
+      background: linear-gradient(
+        45deg,
+        rgba($primary-color, 0.15),
+        rgba($primary-color, 0.25)
+      );
+      transform: translateY(-2px);
+      box-shadow: 0 4px 12px rgba(0, 0, 0, 0.2);
+    }
+
+    svg {
+      font-size: 1.2rem;
+    }
+  }
+
+  .selected-genres {
+    display: flex;
+    flex-wrap: wrap;
+    gap: 0.5rem;
+    margin-bottom: 1rem;
+
+    .genre-tag {
+      display: flex;
+      align-items: center;
+      gap: 0.5rem;
+      background: rgba($primary-color, 0.1);
+      color: $primary-color;
+      border-radius: 20px;
+      padding: 0.4rem 0.75rem;
+      font-size: 0.9rem;
+      transition: all 0.2s ease;
+      border: 1px solid rgba($primary-color, 0.2);
+
+      &:hover {
+        background: rgba($primary-color, 0.15);
+        transform: translateY(-2px);
+      }
+
+      .icon {
+        font-size: 1rem;
+      }
+
+      .remove-icon {
+        cursor: pointer;
+        font-size: 0.8rem;
+        opacity: 0.7;
+
+        &:hover {
+          opacity: 1;
+          transform: scale(1.1);
+        }
+      }
+    }
+  }
+
+  // Genre selection styles
+  .genre-selection {
+    display: flex;
+    flex-direction: column;
+    gap: 1rem;
+    margin-bottom: 1rem;
+
+    .loading-message {
+      text-align: center;
+      color: $text-muted;
+      padding: 1rem 0;
+      font-style: italic;
+    }
+
+    .selected-genres {
+      display: flex;
+      flex-wrap: wrap;
+      gap: 0.5rem;
+      margin-bottom: 1rem;
+
+      .genre-tag {
+        display: flex;
+        align-items: center;
+        gap: 0.5rem;
+        background: rgba($primary-color, 0.1);
+        color: $primary-color;
+        border-radius: 20px;
+        padding: 0.4rem 0.75rem;
+        font-size: 0.9rem;
+        transition: all 0.2s ease;
+        border: 1px solid rgba($primary-color, 0.2);
+
+        &:hover {
+          background: rgba($primary-color, 0.15);
+          transform: translateY(-2px);
+        }
+
+        .icon {
+          font-size: 1rem;
+        }
+
+        .remove-icon {
+          cursor: pointer;
+          font-size: 0.8rem;
+          opacity: 0.7;
+
+          &:hover {
+            opacity: 1;
+            transform: scale(1.1);
+          }
+        }
+      }
+    }
+
+    .genre-grid {
+      display: grid;
+      grid-template-columns: repeat(auto-fill, minmax(120px, 1fr));
+      gap: 0.75rem;
+
+      .genre-item {
+        display: flex;
+        align-items: center;
+        gap: 0.5rem;
+        background: rgba(255, 255, 255, 0.05);
+        border-radius: 8px;
+        padding: 0.6rem 0.8rem;
+        cursor: pointer;
+        transition: all 0.2s ease;
+        position: relative;
+
+        &:hover {
+          background: rgba(255, 255, 255, 0.1);
+          transform: translateY(-2px);
+        }
+
+        &.add-new {
+          background: rgba($primary-color, 0.1);
+          border: 1px dashed rgba($primary-color, 0.3);
+
+          .genre-icon,
+          .genre-name {
+            color: $primary-color;
+          }
+        }
+
+        .genre-icon {
+          font-size: 1rem;
+          color: rgba(255, 255, 255, 0.7);
+        }
+
+        .genre-name {
+          flex: 1;
+          font-size: 0.9rem;
+          color: $text-light;
+          white-space: nowrap;
+          overflow: hidden;
+          text-overflow: ellipsis;
+        }
+
+        .selected-indicator {
+          display: flex;
+          align-items: center;
+          justify-content: center;
+          width: 20px;
+          height: 20px;
+          border-radius: 50%;
+          background: $primary-color;
+
+          .check-icon {
+            color: #000;
+            font-size: 0.7rem;
+          }
+        }
+
+        .genre-actions {
+          display: flex;
+          align-items: center;
+          gap: 0.5rem;
+          opacity: 0.6;
+          transition: opacity 0.2s ease;
+
+          .action-icon {
+            font-size: 1rem;
+            cursor: pointer;
+            transition: all 0.2s ease;
+
+            &.edit-icon {
+              color: $primary-color;
+            }
+
+            &.delete-icon {
+              color: #ff5252;
+            }
+
+            &:hover {
+              transform: scale(1.15);
+              opacity: 1;
+            }
+          }
+        }
+
+        &:hover .genre-actions {
+          opacity: 1;
+        }
+      }
+    }
+  }
+
+  .new-genre-form {
+    background: rgba(0, 0, 0, 0.2);
+    border-radius: 8px;
+    padding: 1rem;
+    margin-top: 0.5rem;
+    border: 1px solid rgba($primary-color, 0.2);
+    animation: fadeIn 0.2s ease-out;
+
+    input {
+      width: 100%;
+      padding: 0.6rem 0.8rem;
+      background: $bg-input;
+      border: 1px solid $border-light;
+      border-radius: 6px;
+      color: #fff;
+      font-size: 0.9rem;
+      margin-bottom: 0.8rem;
+
+      &:focus {
+        outline: none;
+        border-color: rgba($primary-color, 0.5);
+        box-shadow: 0 0 0 2px rgba($primary-color, 0.15);
+      }
+
+      &::placeholder {
+        color: rgba(255, 255, 255, 0.3);
+      }
+    }
+
+    .form-actions {
+      display: flex;
+      gap: 0.8rem;
+      justify-content: flex-end;
+
+      button {
+        padding: 0.5rem 1rem;
+        border-radius: 6px;
+        font-size: 0.9rem;
+        font-weight: 500;
+        cursor: pointer;
+        transition: all 0.2s ease;
+
+        &.cancel-button {
+          background: rgba(255, 255, 255, 0.1);
+          color: $text-light;
+          border: 1px solid rgba(255, 255, 255, 0.1);
+
+          &:hover {
+            background: rgba(255, 255, 255, 0.15);
+          }
+        }
+
+        &.create-button {
+          background: $primary-color;
+          color: #000;
+          border: none;
+          font-weight: 600;
+
+          &:hover {
+            background: darken($primary-color, 5%);
+            transform: translateY(-1px);
+          }
+        }
+      }
+    }
+  }
+}
+
+// React datepicker style overrides
+.react-datepicker {
+  font-family: inherit;
+  background-color: #1a1a1a;
+  border: 1px solid rgba(255, 255, 255, 0.1);
+  border-radius: 8px;
+  box-shadow: 0 10px 25px rgba(0, 0, 0, 0.3);
+  color: white;
+
+  &__header {
+    background-color: #0d0d0d;
+    border-bottom: 1px solid rgba(255, 255, 255, 0.1);
+  }
+
+  &__current-month,
+  &__day-name,
+  &__day,
+  &__time-name {
+    color: #fff;
+  }
+
+  &__day:hover {
+    background-color: rgba($primary-color, 0.2);
+  }
+
+  &__day--selected {
+    background-color: $primary-color !important;
+    color: #000;
+    font-weight: bold;
+
+    &:hover {
+      background-color: darken($primary-color, 10%) !important;
+    }
+  }
+
+  &__header__dropdown {
+    select {
+      background-color: #222;
+      color: white;
+      border: 1px solid rgba(255, 255, 255, 0.2);
+      border-radius: 4px;
+    }
+  }
+
+  &__navigation-icon::before {
+    border-color: $primary-color;
+  }
+
+  &__time-container {
+    border-left-color: rgba(255, 255, 255, 0.1);
+  }
+
+  &__time-list-item:hover {
+    background-color: rgba($primary-color, 0.2) !important;
+  }
+
+  &__time-list-item--selected {
+    background-color: $primary-color !important;
+    color: #000 !important;
+  }
+}
+
+// Fixes for form elements
+input[type="checkbox"] {
+  appearance: none;
+  -webkit-appearance: none;
+  width: 1.2rem;
+  height: 1.2rem;
+  border: 2px solid rgba(255, 255, 255, 0.3);
+  border-radius: 4px;
+  margin-right: 0.5rem;
+  display: grid;
+  place-content: center;
+  background: rgba(0, 0, 0, 0.2);
+  cursor: pointer;
+
+  &::before {
+    content: "";
+    width: 0.65em;
+    height: 0.65em;
+    transform: scale(0);
+    transition: 120ms transform ease-in-out;
+    box-shadow: inset 1em 1em $primary-color;
+    transform-origin: center;
+    clip-path: polygon(14% 44%, 0 65%, 50% 100%, 100% 16%, 80% 0%, 43% 62%);
+  }
+
+  &:checked::before {
+    transform: scale(1);
+  }
+
+  &:focus {
+    outline: 2px solid rgba($primary-color, 0.5);
+    outline-offset: 1px;
+  }
+}
+
+/* Responsive adjustments */
+@media (max-width: 768px) {
+  .event-form {
+    padding: 0;
+    border-radius: 12px;
+    max-height: 85vh;
+
+    h2 {
+      font-size: 1.5rem;
+      padding: 1rem;
+    }
+
+    .form-section {
+      padding: 1rem;
+      margin-bottom: 1rem;
+
+      h3 {
+        font-size: 1.1rem;
+        margin-bottom: 1rem;
+      }
+    }
+
+    .form-actions {
+      margin-top: 1rem;
+
+      button {
+        padding: 0.8rem;
+      }
+    }
+  }
+}
+
+/* Animations */
+@keyframes fadeUp {
+  from {
+    opacity: 0;
+    transform: translateY(10px);
+  }
+  to {
+    opacity: 1;
+    transform: translateY(0);
+  }
+}
+
+.form-section {
+  animation: fadeUp 0.3s ease-out both;
+
+  @for $i from 1 through 5 {
+    &:nth-child(#{$i}) {
+      animation-delay: #{$i * 0.1}s;
+    }
+  }
+}
+
+/* Table Layout Selection Styles */
+.table-layout-selection {
+  .layout-cards {
+    display: grid;
+    grid-template-columns: repeat(auto-fit, minmax(160px, 1fr));
+    gap: 1rem;
+    margin-top: 1rem;
+  }
+
+  .layout-card {
+    position: relative;
+    background: $bg-input;
+    border: 2px solid $border-light;
+    border-radius: 12px;
+    padding: 1rem;
+    cursor: pointer;
+    transition: $transition;
+    @include hover-effect;
+
+    &:hover {
+      border-color: rgba($primary-color, 0.3);
+      transform: translateY(-2px);
+    }
+
+    &.selected {
+      border-color: $primary-color;
+      background: rgba($primary-color, 0.05);
+
+      .selected-indicator {
+        display: block;
+      }
+    }
+
+    .layout-preview {
+      height: 120px; // Increased height for 9:16 ratio
+      margin-bottom: 0.75rem;
+      display: flex;
+      align-items: center;
+      justify-content: center;
+    }
+
+    .layout-mini-map {
+      width: 67px; // 9:16 aspect ratio (67px width for 120px height)
+      height: 100%;
+      position: relative;
+      background: rgba(0, 0, 0, 0.4);
+      border-radius: 8px;
+      overflow: hidden;
+      border: 1px solid rgba(255, 255, 255, 0.15);
+      margin: 0 auto;
+
+      // Common styles for all mini elements
+      .mini-section {
+        position: absolute;
+        border-radius: 1px;
+      }
+
+      .mini-table {
+        width: 2px;
+        height: 2px;
+        border-radius: 50%;
+        position: absolute;
+        border: 0.2px solid rgba(255, 255, 255, 0.4);
+        box-shadow: 0 0.5px 1px rgba(0, 0, 0, 0.3);
+      }
+
+      .mini-floor {
+        border-radius: 1px;
+        border: 0.3px solid rgba(255, 255, 255, 0.2);
+      }
+
+      &.studio {
+        background: linear-gradient(
+          145deg,
+          #2d2d2d 0%,
+          #1a1a2e 20%,
+          rgba(255, 215, 0, 0.15) 40%,
+          rgba(46, 139, 87, 0.15) 60%,
+          #0f0f23 80%,
+          #1a1a2e 100%
+        );
+        border: 1px solid rgba(255, 255, 255, 0.15);
+        box-shadow: inset 0 1px 2px rgba(255, 255, 255, 0.1),
+          inset 0 -1px 2px rgba(0, 0, 0, 0.3), 0 4px 12px rgba(0, 0, 0, 0.5);
+        position: relative;
+        overflow: hidden;
+
+        // Studio-themed overlay with DJ and VIP areas
+        &::before {
+          content: "";
+          position: absolute;
+          top: 0;
+          left: 0;
+          right: 0;
+          bottom: 0;
+          background: radial-gradient(
+              ellipse at 20% 80%,
+              rgba(255, 215, 0, 0.3) 0%,
+              transparent 40%
+            ),
+            radial-gradient(
+              ellipse at 80% 20%,
+              rgba(46, 139, 87, 0.25) 0%,
+              transparent 35%
+            ),
+            radial-gradient(
+              ellipse at 50% 40%,
+              rgba(239, 68, 68, 0.15) 0%,
+              transparent 25%
+            ),
+            linear-gradient(
+              135deg,
+              rgba(255, 255, 255, 0.02) 0%,
+              transparent 50%
+            );
+          pointer-events: none;
+        }
+
+        // Add subtle text overlay
+        &::after {
+          content: "STUDIO";
+          position: absolute;
+          bottom: 4px;
+          right: 4px;
+          font-size: 6px;
+          color: rgba(255, 255, 255, 0.3);
+          font-weight: 600;
+          letter-spacing: 0.5px;
+          pointer-events: none;
+        }
+      }
+
+      &.bolivar {
+        background: linear-gradient(
+          135deg,
+          #1a1a2e 0%,
+          #16213e 20%,
+          rgba(33, 150, 243, 0.2) 40%,
+          rgba(46, 139, 87, 0.15) 60%,
+          rgba(225, 112, 85, 0.1) 80%,
+          #0f172a 100%
+        );
+        border: 1px solid rgba(255, 255, 255, 0.15);
+        box-shadow: inset 0 1px 2px rgba(255, 255, 255, 0.1),
+          inset 0 -1px 2px rgba(0, 0, 0, 0.3), 0 4px 12px rgba(0, 0, 0, 0.5);
+        position: relative;
+        overflow: hidden;
+
+        // Bolivar club-themed overlay with dance floor and VIP areas
+        &::before {
+          content: "";
+          position: absolute;
+          top: 0;
+          left: 0;
+          right: 0;
+          bottom: 0;
+          background: radial-gradient(
+              ellipse at 50% 50%,
+              rgba(33, 150, 243, 0.3) 0%,
+              transparent 50%
+            ),
+            radial-gradient(
+              ellipse at 15% 50%,
+              rgba(46, 139, 87, 0.25) 0%,
+              transparent 40%
+            ),
+            radial-gradient(
+              ellipse at 85% 50%,
+              rgba(46, 139, 87, 0.25) 0%,
+              transparent 40%
+            ),
+            radial-gradient(
+              ellipse at 50% 85%,
+              rgba(225, 112, 85, 0.2) 0%,
+              transparent 30%
+            );
+          pointer-events: none;
+        }
+
+        // Add subtle text overlay
+        &::after {
+          content: "BOLIVAR";
+          position: absolute;
+          bottom: 4px;
+          right: 4px;
+          font-size: 6px;
+          color: rgba(255, 255, 255, 0.3);
+          font-weight: 600;
+          letter-spacing: 0.5px;
+          pointer-events: none;
+        }
+      }
+
+      &.venti {
+        background: linear-gradient(
+          145deg,
+          #0f0f23 0%,
+          #1e293b 15%,
+          rgba(220, 53, 69, 0.2) 35%,
+          rgba(34, 197, 94, 0.25) 55%,
+          rgba(59, 130, 246, 0.15) 75%,
+          #065f46 85%,
+          #166534 100%
+        );
+        border: 1px solid rgba(255, 255, 255, 0.15);
+        box-shadow: inset 0 1px 2px rgba(255, 255, 255, 0.1),
+          inset 0 -1px 2px rgba(0, 0, 0, 0.3), 0 4px 12px rgba(0, 0, 0, 0.5);
+        position: relative;
+        overflow: hidden;
+
+        // Venti-themed overlay with multiple zones and club features
+        &::before {
+          content: "";
+          position: absolute;
+          top: 0;
+          left: 0;
+          right: 0;
+          bottom: 0;
+          background: radial-gradient(
+              ellipse at 20% 80%,
+              rgba(220, 53, 69, 0.3) 0%,
+              transparent 35%
+            ),
+            radial-gradient(
+              ellipse at 80% 20%,
+              rgba(34, 197, 94, 0.25) 0%,
+              transparent 40%
+            ),
+            radial-gradient(
+              ellipse at 60% 50%,
+              rgba(59, 130, 246, 0.2) 0%,
+              transparent 45%
+            ),
+            radial-gradient(
+              ellipse at 30% 30%,
+              rgba(168, 85, 247, 0.15) 0%,
+              transparent 30%
+            ),
+            linear-gradient(
+              135deg,
+              rgba(255, 255, 255, 0.03) 0%,
+              transparent 60%
+            );
+          pointer-events: none;
+        }
+
+        // Add subtle text overlay
+        &::after {
+          content: "VENTI";
+          position: absolute;
+          bottom: 4px;
+          right: 4px;
+          font-size: 6px;
+          color: rgba(255, 255, 255, 0.3);
+          font-weight: 600;
+          letter-spacing: 0.5px;
+          pointer-events: none;
+        }
+      }
+    }
+
+    .layout-info {
+      text-align: center;
+
+      h4 {
+        margin: 0 0 0.25rem 0;
+        font-size: 0.9rem;
+        color: white;
+        font-weight: 600;
+      }
+
+      p {
+        margin: 0;
+        font-size: 0.75rem;
+        color: $text-muted;
+      }
+    }
+
+    .selected-indicator {
+      position: absolute;
+      top: 8px;
+      right: 8px;
+      width: 20px;
+      height: 20px;
+      background: $primary-color;
+      border-radius: 50%;
+      color: $secondary-color;
+      font-size: 12px;
+      font-weight: bold;
+      display: none;
+      align-items: center;
+      justify-content: center;
+
+      &.visible {
+        display: flex;
+      }
+    }
+  }
+
+  .layout-preview-info {
+    margin-top: 1rem;
+    padding: 0.75rem;
+    background: rgba($primary-color, 0.05);
+    border: 1px solid rgba($primary-color, 0.2);
+    border-radius: 8px;
+
+    .layout-areas {
+      font-size: 0.85rem;
+      color: $text-light;
+
+      span {
+        font-weight: 600;
+        color: $primary-color;
+      }
+    }
+  }
+}
+
+// Battle Configuration Styles
+.battle-toggle {
+  .toggle-container {
+    display: flex;
+    align-items: center;
+    gap: 0.75rem;
+    padding: 1rem;
+    background: linear-gradient(
+      135deg,
+      rgba($primary-color, 0.1) 0%,
+      rgba($primary-color, 0.05) 100%
+    );
+    border-radius: 8px;
+    border: 1px solid rgba($primary-color, 0.2);
+    margin-bottom: 1.5rem;
+
+    .icon {
+      color: $primary-color;
+      font-size: 1.25rem;
+    }
+
+    .toggle-label {
+      margin: 0;
+      color: white;
+      font-size: 1.1rem;
+      font-weight: 600;
+      flex: 1;
+    }
+
+    input[type="checkbox"] {
+      margin: 0;
+    }
+  }
+}
+
+.battle-configuration {
+  animation: fadeIn 0.3s ease-out;
+
+  .battle-section {
+    margin-bottom: 2rem;
+
+    h4 {
+      color: white;
+      font-size: 1rem;
+      font-weight: 600;
+      margin-bottom: 1rem;
+      display: flex;
+      align-items: center;
+      gap: 0.5rem;
+
+      .icon {
+        color: $primary-color;
+      }
+    }
+  }
+
+  .battle-info-grid {
+    display: grid;
+    grid-template-columns: 1fr 1fr;
+    gap: 1.5rem;
+    margin-bottom: 2rem;
+
+    @media (max-width: 768px) {
+      grid-template-columns: 1fr;
+    }
+
+    .form-group {
+      display: flex;
+      flex-direction: column;
+      gap: 0.5rem;
+
+      label {
+        color: $text-light;
+        font-size: 0.9rem;
+        font-weight: 500;
+      }
+
+      input,
+      textarea {
+        background: $bg-input;
+        border: 1px solid $border-light;
+        border-radius: 6px;
+        padding: 0.75rem;
+        color: white;
+        font-size: 0.9rem;
+        @include focus-effect;
+
+        &::placeholder {
+          color: $text-muted;
+        }
+      }
+
+      textarea {
+        min-height: 80px;
+        resize: vertical;
+      }
+    }
+  }
+
+  .battle-categories {
+    .battle-category {
+      background: rgba(255, 255, 255, 0.03);
+      border: 1px solid rgba(255, 255, 255, 0.08);
+      border-radius: 8px;
+      padding: 1.25rem;
+      margin-bottom: 1rem;
+      transition: all 0.2s ease;
+
+      &:hover {
+        background: rgba(255, 255, 255, 0.05);
+        border-color: rgba(255, 255, 255, 0.12);
+      }
+
+      .category-main {
+        display: flex;
+        align-items: center;
+        gap: 0.75rem;
+        margin-bottom: 1rem;
+
+        .category-checkbox {
+          flex-shrink: 0;
+        }
+
+        .category-name {
+          color: white;
+          font-size: 1rem;
+          font-weight: 500;
+          flex: 1;
+        }
+
+        .remove-category {
+          flex-shrink: 0;
+          background: none;
+          border: none;
+          color: #dc3545;
+          cursor: pointer;
+          padding: 0.5rem;
+          border-radius: 6px;
+          transition: all 0.2s ease;
+          display: flex;
+          align-items: center;
+          justify-content: center;
+
+          &:hover {
+            background: rgba(220, 53, 69, 0.1);
+            color: #ff4757;
+          }
+        }
+      }
+
+      .category-details {
+        .detail-inputs {
+          display: grid;
+          grid-template-columns: 1fr 1fr;
+          gap: 1rem;
+          padding-left: 2rem;
+
+          @media (max-width: 768px) {
+            grid-template-columns: 1fr;
+            padding-left: 0;
+          }
+
+          .input-group {
+            display: flex;
+            flex-direction: column;
+            gap: 0.5rem;
+
+            label {
+              color: $text-light;
+              font-size: 0.85rem;
+              font-weight: 500;
+            }
+
+            .prize-input {
+              position: relative;
+
+              input {
+                background: $bg-input;
+                border: 1px solid $border-light;
+                border-radius: 6px;
+                padding: 0.75rem 2rem 0.75rem 0.75rem;
+                color: white;
+                font-size: 0.9rem;
+                width: 100%;
+                @include focus-effect;
+
+                &::placeholder {
+                  color: $text-muted;
+                }
+              }
+
+              .currency {
+                position: absolute;
+                right: 0.75rem;
+                top: 50%;
+                transform: translateY(-50%);
+                color: $text-muted;
+                font-weight: 600;
+                pointer-events: none;
+              }
+            }
+
+            input:not(.prize-input input) {
+              background: $bg-input;
+              border: 1px solid $border-light;
+              border-radius: 6px;
+              padding: 0.75rem;
+              color: white;
+              font-size: 0.9rem;
+              @include focus-effect;
+
+              &::placeholder {
+                color: $text-muted;
+              }
+            }
+          }
+        }
+      }
+    }
+
+    .add-category {
+      margin-top: 1rem;
+
+      .add-category-btn {
+        background: $primary-color;
+        color: $secondary-color;
+        border: none;
+        padding: 0.75rem 1.5rem;
+        border-radius: 6px;
+        cursor: pointer;
+        font-weight: 600;
+        transition: all 0.2s ease;
+        display: flex;
+        align-items: center;
+        gap: 0.5rem;
+        font-size: 0.9rem;
+
+        &:hover {
+          background: $primary-dark;
+          transform: translateY(-1px);
+        }
+      }
+
+      .add-category-form {
+        display: flex;
+        gap: 1rem;
+        margin-top: 1rem;
+        align-items: flex-end;
+
+        .form-group {
+          flex: 1;
+          display: flex;
+          flex-direction: column;
+          gap: 0.5rem;
+
+          label {
+            color: $text-light;
+            font-size: 0.9rem;
+            font-weight: 500;
+          }
+
+          input {
+            background: $bg-input;
+            border: 1px solid $border-light;
+            border-radius: 6px;
+            padding: 0.75rem;
+            color: white;
+            font-size: 0.9rem;
+            @include focus-effect;
+
+            &::placeholder {
+              color: $text-muted;
+            }
+          }
+        }
+
+        .cancel-btn,
+        .add-btn {
+          flex-shrink: 0;
+          border: none;
+          padding: 0.75rem 1rem;
+          border-radius: 6px;
+          cursor: pointer;
+          font-weight: 600;
+          transition: all 0.2s ease;
+          font-size: 0.9rem;
+        }
+
+        .cancel-btn {
+          background: rgba(255, 255, 255, 0.1);
+          color: white;
+
+          &:hover {
+            background: rgba(255, 255, 255, 0.15);
+          }
+        }
+
+        .add-btn {
+          background: $primary-color;
+          color: $secondary-color;
+
+          &:hover {
+            background: $primary-dark;
+          }
+        }
+      }
+    }
+  }
+
+  .battle-global-settings {
+    .global-setting {
+      margin-bottom: 1.5rem;
+
+      .form-group {
+        display: flex;
+        flex-direction: column;
+        gap: 0.5rem;
+
+        label {
+          color: $text-light;
+          font-size: 0.9rem;
+          font-weight: 500;
+        }
+
+        input,
+        select {
+          background: $bg-input;
+          border: 1px solid $border-light;
+          border-radius: 6px;
+          padding: 0.75rem;
+          color: white;
+          font-size: 0.9rem;
+          @include focus-effect;
+
+          &::placeholder {
+            color: $text-muted;
+          }
+        }
+      }
+
+      .prize-input-group {
+        position: relative;
+
+        input {
+          padding-right: 2rem;
+        }
+
+        &::after {
+          content: "€";
+          position: absolute;
+          right: 0.75rem;
+          top: 70%;
+          transform: translateY(-50%);
+          color: $text-muted;
+          font-weight: 600;
+          pointer-events: none;
+        }
+      }
+    }
+  }
+
+  .battle-settings-grid {
+    display: grid;
+    gap: 1.5rem;
+
+    .form-group {
+      display: flex;
+      flex-direction: column;
+      gap: 0.5rem;
+
+      label {
+        color: $text-light;
+        font-size: 0.9rem;
+        font-weight: 500;
+      }
+
+      input,
+      textarea,
+      .datetime-input {
+        background: $bg-input;
+        border: 1px solid $border-light;
+        border-radius: 6px;
+        padding: 0.75rem;
+        color: white;
+        font-size: 0.9rem;
+        @include focus-effect;
+
+        &::placeholder {
+          color: $text-muted;
+        }
+      }
+
+      textarea {
+        min-height: 80px;
+        resize: vertical;
+      }
+
+      .datetime-input {
+        display: flex;
+        align-items: center;
+        gap: 0.5rem;
+
+        .react-datepicker-wrapper {
+          flex: 1;
+        }
+
+        input {
+          background: none;
+          border: none;
+          padding: 0;
+          color: white;
+          font-size: 0.9rem;
+
+          &:focus {
+            outline: none;
+            box-shadow: none;
+          }
+        }
+      }
+
+      .form-group {
+        &:has(.toggle-container) {
+          .toggle-container {
+            display: inline-flex;
+            align-items: center;
+            gap: 0.75rem;
+            background: rgba(255, 255, 255, 0.03);
+            border: 1px solid rgba(255, 255, 255, 0.08);
+            border-radius: 6px;
+            padding: 0.75rem 1rem;
+            cursor: pointer;
+            transition: all 0.2s ease;
+            width: fit-content;
+            min-width: 200px;
+
+            &:hover {
+              background: rgba(255, 255, 255, 0.05);
+              border-color: rgba(255, 255, 255, 0.12);
+            }
+
+            input[type="checkbox"] {
+              margin: 0;
+              width: 16px;
+              height: 16px;
+              flex-shrink: 0;
+            }
+
+            .toggle-label {
+              color: $text-light;
+              font-size: 0.9rem;
+              font-weight: 500;
+              margin: 0;
+              white-space: nowrap;
+            }
+          }
+        }
+      }
+    }
+  }
+}
+
+// Dropbox folder browser section
+.dropbox-browser-section {
+  margin-top: 1rem;
+
+  .section-divider {
+    display: flex;
+    align-items: center;
+    margin: 1rem 0;
+    text-align: center;
+
+    &::before,
+    &::after {
+      content: "";
+      flex: 1;
+      height: 1px;
+      background: rgba(255, 255, 255, 0.1);
+    }
+
+    span {
+      margin: 0 1rem;
+      font-size: 0.85rem;
+      color: rgba(255, 255, 255, 0.6);
+      font-style: italic;
+    }
+  }
+}
+
+// Photo gallery section styling
+.photo-gallery-section {
+  h3 {
+    display: flex;
+    align-items: center;
+    gap: 0.5rem;
+
+    svg {
+      color: #ffc807; // Yellow for photos
+    }
+  }
+
+  .input-with-icon {
+    position: relative;
+    margin-bottom: 0.75rem;
+
+    input {
+      width: 100%;
+      padding: 0.75rem 1rem 0.75rem 2.5rem;
+      background: rgba(255, 255, 255, 0.05);
+      border: 1px solid rgba(255, 255, 255, 0.1);
+      border-radius: 8px;
+      color: white;
+      font-size: 0.9rem;
+      font-family: "Courier New", monospace;
+      transition: all 0.2s ease;
+
+      &:focus {
+        outline: none;
+        border-color: rgba(255, 200, 7, 0.5);
+        box-shadow: 0 0 0 2px rgba(255, 200, 7, 0.15);
+      }
+
+      &::placeholder {
+        color: rgba(255, 255, 255, 0.4);
+        font-family: inherit;
+      }
+    }
+
+    svg {
+      position: absolute;
+      left: 0.75rem;
+      top: 50%;
+      transform: translateY(-50%);
+      color: rgba(255, 200, 7, 0.6);
+      font-size: 1.1rem;
+      pointer-events: none;
+    }
+  }
+}
+
+// Video gallery section styling
+.video-gallery-section {
+  h3 {
+    display: flex;
+    align-items: center;
+    gap: 0.5rem;
+
+    svg {
+      color: #64b5f6; // Blue for videos
+    }
+  }
+
+  .input-with-icon {
+    position: relative;
+    margin-bottom: 0.75rem;
+
+    input {
+      width: 100%;
+      padding: 0.75rem 1rem 0.75rem 2.5rem;
+      background: rgba(255, 255, 255, 0.05);
+      border: 1px solid rgba(255, 255, 255, 0.1);
+      border-radius: 8px;
+      color: white;
+      font-size: 0.9rem;
+      font-family: "Courier New", monospace;
+      transition: all 0.2s ease;
+
+      &:focus {
+        outline: none;
+        border-color: rgba(100, 181, 246, 0.5);
+        box-shadow: 0 0 0 2px rgba(100, 181, 246, 0.15);
+      }
+
+      &::placeholder {
+        color: rgba(255, 255, 255, 0.4);
+        font-family: inherit;
+      }
+    }
+
+    svg {
+      position: absolute;
+      left: 0.75rem;
+      top: 50%;
+      transform: translateY(-50%);
+      color: rgba(100, 181, 246, 0.6);
+      font-size: 1.1rem;
+      pointer-events: none;
+    }
+  }
+}
+
+// Folder path input with action buttons
+.folder-path-input {
+  display: flex;
+  gap: 0.5rem;
+  align-items: stretch;
+  margin-bottom: 0.75rem;
+
+  .input-with-icon {
+    flex: 1;
+    margin-bottom: 0;
+  }
+
+  .path-actions {
+    display: flex;
+    gap: 0.25rem;
+    flex-shrink: 0;
+
+    .action-btn {
+      background: rgba(255, 255, 255, 0.05);
+      border: 1px solid rgba(255, 255, 255, 0.15);
+      border-radius: 8px;
+      padding: 0.5rem 0.75rem;
+      cursor: pointer;
+      transition: all 0.2s ease;
+      display: flex;
+      align-items: center;
+      justify-content: center;
+      color: rgba(255, 255, 255, 0.7);
+      font-size: 1.1rem;
+
+      &:hover {
+        background: rgba(255, 255, 255, 0.1);
+        color: white;
+      }
+
+      &.regenerate {
+        color: #ffc807;
+        border-color: rgba(255, 200, 7, 0.3);
+
+        &:hover {
+          background: rgba(255, 200, 7, 0.15);
+          border-color: rgba(255, 200, 7, 0.5);
+        }
+      }
+
+      &.clear {
+        color: #ff6b6b;
+        border-color: rgba(255, 107, 107, 0.3);
+
+        &:hover {
+          background: rgba(255, 107, 107, 0.15);
+          border-color: rgba(255, 107, 107, 0.5);
+        }
+      }
+    }
+  }
+}