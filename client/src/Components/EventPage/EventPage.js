--- conflicted
+++ resolved
@@ -378,11 +378,7 @@
                   <div>
                     <h5 className="lineup-title">LINE UP</h5>
                     <h4 className="lineup-event">Afro Spiti</h4>
-<<<<<<< HEAD
                     <p>SUN 17 MAR 2024</p>
-=======
-                    <p>SUN 10 MAR 2024</p>
->>>>>>> c746e1e7
                   </div>
                   <img
                     src="./image/arrowup.svg"
@@ -470,11 +466,7 @@
                 Athens home of Afrobeats.
               </h3>
               <p className="event-page-banner-info">
-<<<<<<< HEAD
-                Sunday · 17.03.2024 · 11 PM
-=======
-                Sunday · 10.032024 · 11 PM
->>>>>>> c746e1e7
+                Sunday · 17.032024 · 11 PM
               </p>
 
               <div
