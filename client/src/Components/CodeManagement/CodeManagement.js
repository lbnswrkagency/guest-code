// CodeManagement.js
import React, { useState, useEffect } from "react";
import axiosInstance from "../../utils/axiosConfig";
import "./CodeManagement.scss";
import { useToast } from "../Toast/ToastContext";
import moment from "moment";
import ConfirmDialog from "../ConfirmDialog/ConfirmDialog";
import { BsPeopleFill } from "react-icons/bs";

/**
 * CodeManagement displays and manages the codes that have been generated.
 * It receives codes from CodeGenerator and allows editing, deleting, viewing, and downloading.
 */
function CodeManagement({
  user,
  type,
  setCodes: setCodesParent,
  codes: codesFromParent,
  refreshCounts,
  refreshCodes,
  currentEventDate,
  counts,
  onPrevWeek,
  onNextWeek,
  isStartingEvent,
  dataInterval,
  selectedEvent,
}) {
  const { showSuccess, showError, showLoading } = useToast();
  const [loading, setLoading] = useState(false);
  const [visibleCodes, setVisibleCodes] = useState(10);
  const [showConfirmDelete, setShowConfirmDelete] = useState(false);
  const [deleteCodeId, setDeleteCodeId] = useState(null);
  const [editCodeId, setEditCodeId] = useState(null);
  const [editName, setEditName] = useState("");
  const [editPax, setEditPax] = useState("");
  const [codes, setCodes] = useState([]);

  // Stabilize the codes state to prevent flickering
  useEffect(() => {
    if (codesFromParent?.length) {
<<<<<<< HEAD
      console.log(
        `📊 CodeManagement: Received ${codesFromParent.length} codes`
      );

      // Sort codes by createdAt in descending order (newest first)
      const sortedCodes = [...codesFromParent].sort((a, b) => {
        return new Date(b.createdAt) - new Date(a.createdAt);
      });

      setCodes(sortedCodes);
    } else {
      // Reset codes if none are provided
      setCodes([]);
    }
  }, [codesFromParent]);
=======
      setCodes(codesFromParent);
      stableCodesRef.current = codesFromParent;
      setTotalPaxUsed(calculateTotalPax(codesFromParent));
    }
  }, [codesFromParent, calculateTotalPax]);

  // Fetch codes when needed
  useEffect(() => {
    if (
      selectedEvent &&
      type &&
      (!codesFromParent || !codesFromParent.length)
    ) {
      fetchCodes();
    }
  }, [selectedEvent, type, codesFromParent, dataInterval]);

  // Fetch codes function
  const fetchCodes = async () => {
    if (!selectedEvent || !type || codesFromParent?.length) return;

    try {
      setLoading(true);
      const response = await axiosInstance.get(
        `${process.env.REACT_APP_API_BASE_URL}/codes/events/${selectedEvent._id}/${type}`,
        {
          headers: {
            Authorization: `Bearer ${localStorage.getItem("token")}`,
          },
        }
      );

      const codesData = response.data.codes || response.data;

      if (codesData?.length) {
        setCodes(codesData);
        stableCodesRef.current = codesData;
        setTotalPaxUsed(calculateTotalPax(codesData));
      }
    } catch (error) {
      // Error handling
    } finally {
      setLoading(false);
    }
  };
>>>>>>> a3f41436

  // Load more codes
  const loadMore = () => {
    setVisibleCodes((prev) => prev + 10);
  };

  // Reset edit state
  const resetEditState = () => {
    setEditCodeId(null);
    setEditName("");
    setEditPax("");
  };

  // Delete a code
  const confirmDelete = async () => {
    if (!deleteCodeId) return;

    try {
      showLoading("Deleting code...");

      await axiosInstance.delete(
        `${process.env.REACT_APP_API_BASE_URL}/codes/${deleteCodeId}`,
        {
          headers: {
            Authorization: `Bearer ${localStorage.getItem("token")}`,
          },
        }
      );

      // Update codes state
      const updatedCodes = codes.filter(
        (code) => code._id !== deleteCodeId && code.id !== deleteCodeId
      );
      setCodes(updatedCodes);

      // Update the parent component
      if (setCodesParent) {
        setCodesParent(updatedCodes);
      }

      // Refresh counts and codes if provided
      if (refreshCounts) {
        try {
          await refreshCounts();
        } catch (error) {
          console.error("Error refreshing counts:", error);
        }
      }

      if (refreshCodes) {
        try {
          await refreshCodes();
        } catch (error) {
          console.error("Error refreshing codes:", error);
        }
      }

      showSuccess("Code deleted successfully");
    } catch (error) {
      console.error("Error deleting code:", error);
      showError(
        error.response?.data?.message ||
          "Failed to delete code. Please try again."
      );
    } finally {
      setShowConfirmDelete(false);
      setDeleteCodeId(null);
    }
  };

  // Handle delete click
  const handleDeleteClick = (codeId) => {
    setDeleteCodeId(codeId);
    setShowConfirmDelete(true);
  };

  // Start editing a code
  const startEdit = (code) => {
    setEditCodeId(code._id || code.id);
    setEditName(code.name || "");
    setEditPax(code.maxPax || code.pax || 1);
  };

  // Handle edit submission
  const handleEdit = async () => {
    if (!editCodeId) return;

    try {
      showLoading("Updating code...");

      const updateData = {
        name: editName,
        maxPax: parseInt(editPax),
      };

      const response = await axiosInstance.put(
        `${process.env.REACT_APP_API_BASE_URL}/codes/${editCodeId}`,
        updateData,
        {
          headers: {
            Authorization: `Bearer ${localStorage.getItem("token")}`,
          },
        }
      );

      if (response.data) {
        // Update codes with the new data
        const updatedCodes = codes.map((code) => {
          const codeId = code._id || code.id;
          return codeId === editCodeId ? { ...code, ...updateData } : code;
        });

        setCodes(updatedCodes);

        // Update the parent component
        if (setCodesParent) {
          setCodesParent(updatedCodes);
        }
      }

      // Refresh counts if provided
      if (refreshCounts) {
        try {
          await refreshCounts();
        } catch (error) {
          console.error("Error refreshing counts:", error);
        }
      }

      resetEditState();
      showSuccess("Code updated successfully");
    } catch (error) {
      console.error("Error updating code:", error);
      showError(
        error.response?.data?.message ||
          "Failed to update code. Please try again."
      );
    }
  };

  // Cancel editing
  const cancelEdit = () => {
    resetEditState();
  };

  // Handle code click to view QR code
  const handleCodeClick = async (codeId) => {
    try {
      setLoading(true);

      // Use the view endpoint to get the PDF for viewing in browser
      const viewUrl = `${process.env.REACT_APP_API_BASE_URL}/codes-creation/${codeId}/view`;

      // Use axiosInstance to get the PDF with proper authentication
      const response = await axiosInstance.get(viewUrl, {
        responseType: "blob",
      });

      // Create a blob URL from the response
      const blob = new Blob([response.data], { type: "application/pdf" });
      const url = window.URL.createObjectURL(blob);

      // Open the PDF in a new tab
      window.open(url, "_blank");

      setLoading(false);
    } catch (error) {
      console.error("Error viewing code:", error);
      showError("Failed to view code");
      setLoading(false);
    }
  };

  // Handle code download
  const handleDownload = async (codeId) => {
    try {
      setLoading(true);

      // Create a link to download the PDF
      const downloadUrl = `${process.env.REACT_APP_API_BASE_URL}/codes-creation/${codeId}/pdf`;

      // Use axiosInstance to get the PDF with proper authentication
      const response = await axiosInstance.get(downloadUrl, {
        responseType: "blob",
      });

      // Create a blob URL from the response
      const blob = new Blob([response.data], { type: "application/pdf" });
      const url = window.URL.createObjectURL(blob);

      // Create a temporary link element
      const link = document.createElement("a");
      link.href = url;
      link.setAttribute("download", `code-${codeId}.pdf`);

      // Append to the document, click it, and remove it
      document.body.appendChild(link);
      link.click();
      document.body.removeChild(link);

      // Clean up the blob URL
      window.URL.revokeObjectURL(url);

      setLoading(false);
    } catch (error) {
      console.error("Error downloading code:", error);
      showError("Failed to download code");
      setLoading(false);
    }
  };

  // Helper function to determine text color based on background color
  const getContrastColor = (hexColor) => {
    if (!hexColor) return "#FFFFFF";

    // Remove the # if it exists
    hexColor = hexColor.replace("#", "");

    // Convert to RGB
    const r = parseInt(hexColor.substr(0, 2), 16);
    const g = parseInt(hexColor.substr(2, 2), 16);
    const b = parseInt(hexColor.substr(4, 2), 16);

    // Calculate luminance
    const luminance = (0.299 * r + 0.587 * g + 0.114 * b) / 255;

    // Return black for bright colors, white for dark colors
    return luminance > 0.5 ? "#000000" : "#FFFFFF";
  };

<<<<<<< HEAD
  // Helper to get code color based on type
  const getCodeColor = (code) => {
    // First try to get color from code or codeSettings
    if (code.color) return code.color;
    if (code.codeSettings?.color) return code.codeSettings.color;

    // If code type matches specific types, use predefined colors
    const codeType = code.type || type;
    if (codeType === "Bottle Code") return "#e3a31d"; // Gold
    if (codeType === "Special Code") return "#b92b27"; // Red
    if (codeType === "Table Code") return "#7b1fa2"; // Purple
    if (codeType === "Friends Code") return "#1976d2"; // Blue
    if (codeType === "Backstage Code") return "#0d47a1"; // Dark Blue

    // Default to event's primary color
    return selectedEvent?.primaryColor || "#1976d2";
  };

=======
>>>>>>> a3f41436
  // Render codes
  const renderCodes = () => {
    if (!selectedEvent) {
      return (
        <div className="no-codes">
          No event selected. Please select an event in the header.
        </div>
      );
    }

    if (loading && !codes.length) {
      return <div className="loading">Loading codes...</div>;
    }

    if (!codes?.length) {
      return <div className="no-codes">No codes found for this event.</div>;
    }

    return (
      <>
        {codes.slice(0, visibleCodes).map((code) => {
          // Get code ID (handle different formats)
          const codeId = code._id || code.id;
          const isEditing = editCodeId === codeId;
          const primaryColor = selectedEvent?.primaryColor;

          // Get color for this code
          const codeColor = getCodeColor(code);
          const customStyle = codeColor
            ? {
                background: codeColor,
                color: getContrastColor(codeColor),
              }
            : {};

          return (
            <div
              key={codeId}
              className={`code-management-item ${isEditing ? "editing" : ""}`}
              style={primaryColor ? { borderColor: `${primaryColor}30` } : {}}
            >
              <div className="code-management-item-info">
                <div className="code-icon" style={customStyle}>
                  <svg
                    xmlns="http://www.w3.org/2000/svg"
                    viewBox="0 0 24 24"
                    fill="currentColor"
                    className="qr-icon"
                  >
                    <path d="M3 3h6v6H3V3zm2 2v2h2V5H5zm8-2h6v6h-6V3zm2 2v2h2V5h-2zM3 11h6v6H3v-6zm2 2v2h2v-2H5zm13-2h3v2h-3v-2zm-3 0h2v3h-2v-3zm0 4h3v2h-3v-2zm-3 0h2v3h-2v-3zm3 3h3v2h-3v-2z" />
                  </svg>
                </div>
                <div className="code-details">
                  {isEditing ? (
                    <input
                      type="text"
                      className="edit-name-input"
                      value={editName}
                      onChange={(e) => setEditName(e.target.value)}
                      autoFocus
                    />
                  ) : (
                    <h3 className="code-name">{code.name}</h3>
                  )}
                  <div className="code-value">{code.code}</div>
                </div>
              </div>

              <div className="code-management-item-people">
                <BsPeopleFill className="people-icon" />
                <span
                  className="people-count"
                  style={primaryColor ? { color: primaryColor } : {}}
                >
                  {code.paxChecked || 0}
                </span>
                <span className="people-separator">/</span>
                {isEditing ? (
                  <select
                    className="edit-pax-select"
                    value={editPax}
                    onChange={(e) => setEditPax(parseInt(e.target.value))}
                  >
                    {Array.from({ length: 10 }, (_, i) => i + 1).map((num) => (
                      <option key={num} value={num}>
                        {num}
                      </option>
                    ))}
                  </select>
                ) : (
                  <span className="people-max">
                    {code.maxPax || code.pax || 1}
                  </span>
                )}
              </div>

              <div className="code-management-item-actions">
                {isEditing ? (
                  <>
                    <button
                      className="save-edit-btn"
                      onClick={handleEdit}
                      title="Save"
                    >
                      ✓
                    </button>
                    <button
                      className="cancel-edit-btn"
                      onClick={cancelEdit}
                      title="Cancel"
                    >
                      ✕
                    </button>
                  </>
                ) : (
                  <>
                    <button
                      className="edit-btn"
                      onClick={() => startEdit(code)}
                      title="Edit"
                    >
                      ✏️
                    </button>
                    <button
                      className="download-btn"
                      onClick={() => handleDownload(codeId)}
                      title="Download QR"
                    >
                      ⬇️
                    </button>
                    <button
                      className="view-btn"
                      onClick={() => handleCodeClick(codeId)}
                      title="View QR"
                    >
                      👁️
                    </button>
                    <button
                      className="delete-btn"
                      onClick={() => handleDeleteClick(codeId)}
                      title="Delete"
                    >
                      🗑️
                    </button>
                  </>
                )}
              </div>
            </div>
          );
        })}

        {codes.length > visibleCodes && (
          <button
            className="load-more-btn"
            onClick={loadMore}
            style={
              selectedEvent?.primaryColor
                ? {
                    backgroundColor: selectedEvent.primaryColor,
                    color: "#fff",
                  }
                : {}
            }
          >
            Load More Codes
          </button>
        )}

        {showConfirmDelete && (
          <ConfirmDialog
            title="Delete Code"
            message="Are you sure you want to delete this code? This action cannot be undone."
            confirmText="Delete"
            cancelText="Cancel"
            onConfirm={confirmDelete}
            onCancel={() => setShowConfirmDelete(false)}
            type="danger"
          />
        )}
      </>
    );
  };

  return <div className="code-management">{renderCodes()}</div>;
}

export default CodeManagement;<|MERGE_RESOLUTION|>--- conflicted
+++ resolved
@@ -39,7 +39,6 @@
   // Stabilize the codes state to prevent flickering
   useEffect(() => {
     if (codesFromParent?.length) {
-<<<<<<< HEAD
       console.log(
         `📊 CodeManagement: Received ${codesFromParent.length} codes`
       );
@@ -55,53 +54,6 @@
       setCodes([]);
     }
   }, [codesFromParent]);
-=======
-      setCodes(codesFromParent);
-      stableCodesRef.current = codesFromParent;
-      setTotalPaxUsed(calculateTotalPax(codesFromParent));
-    }
-  }, [codesFromParent, calculateTotalPax]);
-
-  // Fetch codes when needed
-  useEffect(() => {
-    if (
-      selectedEvent &&
-      type &&
-      (!codesFromParent || !codesFromParent.length)
-    ) {
-      fetchCodes();
-    }
-  }, [selectedEvent, type, codesFromParent, dataInterval]);
-
-  // Fetch codes function
-  const fetchCodes = async () => {
-    if (!selectedEvent || !type || codesFromParent?.length) return;
-
-    try {
-      setLoading(true);
-      const response = await axiosInstance.get(
-        `${process.env.REACT_APP_API_BASE_URL}/codes/events/${selectedEvent._id}/${type}`,
-        {
-          headers: {
-            Authorization: `Bearer ${localStorage.getItem("token")}`,
-          },
-        }
-      );
-
-      const codesData = response.data.codes || response.data;
-
-      if (codesData?.length) {
-        setCodes(codesData);
-        stableCodesRef.current = codesData;
-        setTotalPaxUsed(calculateTotalPax(codesData));
-      }
-    } catch (error) {
-      // Error handling
-    } finally {
-      setLoading(false);
-    }
-  };
->>>>>>> a3f41436
 
   // Load more codes
   const loadMore = () => {
@@ -332,7 +284,6 @@
     return luminance > 0.5 ? "#000000" : "#FFFFFF";
   };
 
-<<<<<<< HEAD
   // Helper to get code color based on type
   const getCodeColor = (code) => {
     // First try to get color from code or codeSettings
@@ -351,8 +302,6 @@
     return selectedEvent?.primaryColor || "#1976d2";
   };
 
-=======
->>>>>>> a3f41436
   // Render codes
   const renderCodes = () => {
     if (!selectedEvent) {
