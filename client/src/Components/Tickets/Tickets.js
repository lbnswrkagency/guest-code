--- conflicted
+++ resolved
@@ -1,4 +1,3 @@
-<<<<<<< HEAD
 import React, { useState, useEffect, useMemo, useCallback } from "react";
 import { motion } from "framer-motion";
 import "./Tickets.scss";
@@ -35,7 +34,7 @@
   FaCcAmex,
   FaShieldAlt,
   FaLock,
-  FaPercentage,
+  FaTag,
 } from "react-icons/fa";
 import { FaApple } from "react-icons/fa6";
 import axiosInstance from "../../utils/axiosConfig";
@@ -77,7 +76,9 @@
   event,
   ticketSettings: providedTicketSettings,
 }) => {
-  const [ticketSettings, setTicketSettings] = useState(providedTicketSettings || []);
+  const [ticketSettings, setTicketSettings] = useState(
+    providedTicketSettings || []
+  );
   const [loadingTickets, setLoadingTickets] = useState(!providedTicketSettings);
   const toast = useToast();
   const [primaryColor, setPrimaryColor] = useState("#d4af37"); // Default gold color
@@ -142,7 +143,7 @@
     if (providedTicketSettings && providedTicketSettings.length > 0) {
       setTicketSettings(providedTicketSettings);
       setLoadingTickets(false);
-      
+
       // Set primary color from first ticket if available
       if (providedTicketSettings[0].color) {
         setPrimaryColor(providedTicketSettings[0].color);
@@ -191,9 +192,12 @@
     if (providedTicketSettings) {
       setTicketSettings(providedTicketSettings);
       setLoadingTickets(false);
-      
+
       // Set primary color from first ticket if available
-      if (providedTicketSettings.length > 0 && providedTicketSettings[0].color) {
+      if (
+        providedTicketSettings.length > 0 &&
+        providedTicketSettings[0].color
+      ) {
         setPrimaryColor(providedTicketSettings[0].color);
         document.documentElement.style.setProperty(
           "--ticket-primary-color",
@@ -222,7 +226,11 @@
             price: parseFloat(ticket.price) || 0,
             quantity: ticket.quantity || 0,
             available: ticket.available !== undefined ? ticket.available : true,
-            hasCountdown: !!ticket.endDate,
+            // Respect hasCountdown from DB, only default to true if not explicitly set
+            hasCountdown:
+              ticket.hasCountdown !== undefined
+                ? ticket.hasCountdown
+                : !!ticket.endDate,
             endDate: ticket.endDate || null,
             ...ticket,
           };
@@ -230,17 +238,17 @@
           return normalizedTicket;
         })
         .filter(Boolean)
-        // Filter out expired Early Bird tickets
+        // Filter out expired tickets that have countdown enabled
         .filter((ticket) => {
-          // If it's an early bird ticket with an end date
-          if (ticket.name.toLowerCase().includes("early") && ticket.endDate) {
-            // Check if the end date has passed
+          // Only filter by endDate if the ticket has countdown enabled (from DB)
+          // This respects the hasCountdown field set in the database
+          if (ticket.hasCountdown && ticket.endDate) {
             const now = new Date();
             const endDate = new Date(ticket.endDate);
             return endDate > now; // Only include if the end date is in the future
           }
 
-          // Keep all non-early bird tickets
+          // Keep tickets without countdown enabled
           return true;
         })
     );
@@ -291,6 +299,23 @@
       );
     },
     [formatCountdown, primaryColor]
+  );
+
+  // Memoize renderLimitedBadge for limited quantity tickets
+  const renderLimitedBadge = useCallback(
+    (ticket) => {
+      if (!ticket.isLimited || !ticket.maxTickets) return null;
+
+      const remaining = ticket.maxTickets - (ticket.soldCount || 0);
+      if (remaining <= 0) return null;
+
+      return (
+        <div className="ticket-limited-badge" style={{ color: primaryColor }}>
+          <RiPriceTag3Line /> {remaining} left
+        </div>
+      );
+    },
+    [primaryColor]
   );
 
   // Memoize calculateRemainingTime
@@ -622,6 +647,7 @@
         }}
       >
         {renderCountdown(ticket)}
+        {renderLimitedBadge(ticket)}
         {ticket.paxPerTicket > 1 && (
           <div className="ticket-group-badge">
             <FaUserFriends />
@@ -685,7 +711,13 @@
         </div>
       </div>
     ),
-    [ticketQuantities, primaryColor, renderCountdown, handleQuantityChange]
+    [
+      ticketQuantities,
+      primaryColor,
+      renderCountdown,
+      renderLimitedBadge,
+      handleQuantityChange,
+    ]
   );
 
   // Helper function to calculate discount percentage
@@ -732,38 +764,22 @@
                 </div>
               )}
 
-            {/* Exclusive Online Discount Banner - Show for online payments with door prices */}
+            {/* Online Savings Hint - Show for online payments with door prices */}
             {validatedTickets.length > 0 &&
               validatedTickets[0].paymentMethod === "online" &&
-              validatedTickets.some((ticket) => ticket.doorPrice > ticket.price) && (
-                <motion.div
-                  className="exclusive-online-discount"
-                  initial={{ opacity: 0, y: 20 }}
-                  animate={{ opacity: 1, y: 0 }}
-                  transition={{ duration: 0.4, delay: 0.2 }}
-                >
-                  <div className="discount-content">
-                    <div className="discount-icon">
-                      <FaShieldAlt />
-                    </div>
-                    <div className="discount-details">
-                      <h3>🎯 Exclusive Online Discount</h3>
-                      <p>
-                        Save up to{" "}
-                        {Math.max(
-                          ...validatedTickets.map(
-                            (ticket) =>
-                              calculateDiscountPercentage(
-                                ticket.doorPrice,
-                                ticket.price
-                              ) || 0
-                          )
-                        )}
-                        % compared to door prices!
-                      </p>
-                    </div>
-                  </div>
-                </motion.div>
+              validatedTickets.some(
+                (ticket) => ticket.doorPrice > ticket.price
+              ) && (
+                <div className="online-savings-hint">
+                  <FaTag />
+                  <span>
+                    Door Price:{" "}
+                    {Math.max(
+                      ...validatedTickets.map((ticket) => ticket.doorPrice || 0)
+                    ).toFixed(2)}
+                    €
+                  </span>
+                </div>
               )}
 
             <div className="tickets-list">
@@ -941,950 +957,4 @@
 };
 
 // Memoize the entire component to prevent unnecessary re-renders from parent
-export default React.memo(Tickets);
-=======
-import React, { useState, useEffect, useMemo, useCallback } from "react";
-import { motion } from "framer-motion";
-import "./Tickets.scss";
-import { useToast } from "../Toast/ToastContext";
-import {
-  RiRefreshLine,
-  RiTimeLine,
-  RiAlarmLine,
-  RiPriceTag3Line,
-  RiTicket2Line,
-  RiCoupon3Line,
-  RiMapPinLine,
-  RiDoorLine,
-} from "react-icons/ri";
-import {
-  FaUserFriends,
-  FaRegClock,
-  FaTicketAlt,
-  FaMapMarkerAlt,
-  FaCreditCard,
-  FaPaypal,
-  FaApplePay,
-  FaGooglePay,
-  FaGem,
-  FaShoppingBasket,
-  FaRegCreditCard,
-  FaUsers,
-  FaTimes,
-  FaMinus,
-  FaPlus,
-  FaInfoCircle,
-  FaCcVisa,
-  FaCcMastercard,
-  FaCcAmex,
-  FaShieldAlt,
-  FaLock,
-  FaTag,
-} from "react-icons/fa";
-import { FaApple } from "react-icons/fa6";
-import axiosInstance from "../../utils/axiosConfig";
-import axios from "axios";
-
-// Memoize the LoadingSpinner component to prevent unnecessary renders
-const LoadingSpinner = React.memo(({ size = "default", color = "#d4af37" }) => {
-  const spinnerSize = size === "small" ? "16px" : "24px";
-  return (
-    <div
-      className="spinner"
-      style={{
-        width: spinnerSize,
-        height: spinnerSize,
-        borderColor: `${color}40`,
-        borderTopColor: color,
-      }}
-    ></div>
-  );
-});
-
-/**
- * Tickets component for displaying and purchasing event tickets
- * @param {Object} props
- * @param {string} props.eventId - ID of the event
- * @param {string} props.eventTitle - Title of the event
- * @param {string} props.eventDate - Date of the event
- * @param {boolean} props.seamless - Whether to display in seamless mode without borders
- * @param {Function} props.fetchTicketSettings - Function to fetch ticket settings
- * @param {Object} props.event - The complete event object with all details
- * @param {Array} props.ticketSettings - Pre-fetched ticket settings (optional)
- */
-const Tickets = ({
-  eventId,
-  eventTitle,
-  eventDate,
-  seamless = false,
-  fetchTicketSettings,
-  event,
-  ticketSettings: providedTicketSettings,
-}) => {
-  const [ticketSettings, setTicketSettings] = useState(providedTicketSettings || []);
-  const [loadingTickets, setLoadingTickets] = useState(!providedTicketSettings);
-  const toast = useToast();
-  const [primaryColor, setPrimaryColor] = useState("#d4af37"); // Default gold color
-  const [checkoutColor, setCheckoutColor] = useState("#d4af37"); // Neutral gold color for checkout
-
-  // Form state for checkout
-  const [firstName, setFirstName] = useState("");
-  const [lastName, setLastName] = useState("");
-  const [email, setEmail] = useState("");
-  const [isCheckoutLoading, setIsCheckoutLoading] = useState(false);
-  const [formErrors, setFormErrors] = useState({});
-  const [formTouched, setFormTouched] = useState({});
-
-  // Ticket quantities
-  const [ticketQuantities, setTicketQuantities] = useState({});
-
-  // Countdown timers for early bird tickets
-  const [countdowns, setCountdowns] = useState({});
-
-  // Global door price
-  const [globalDoorPrice, setGlobalDoorPrice] = useState(null);
-
-  // Effect to get primary color from event code settings or ticketSettings
-  useEffect(() => {
-    // First try to get color from event.codeSettings
-    if (event && event.codeSettings && event.codeSettings.length > 0) {
-      const ticketCodeSetting = event.codeSettings.find(
-        (cs) => cs.type === "ticket"
-      );
-
-      if (ticketCodeSetting && ticketCodeSetting.primaryColor) {
-        const color = ticketCodeSetting.primaryColor;
-        setPrimaryColor(color);
-        // Apply the color to CSS variables for dynamic styling
-        document.documentElement.style.setProperty(
-          "--ticket-primary-color",
-          color
-        );
-
-        return;
-      }
-    }
-
-    // If not found in event.codeSettings, try ticketSettings
-    if (ticketSettings && ticketSettings.length > 0) {
-      const firstTicket = ticketSettings[0];
-      if (firstTicket && firstTicket.color) {
-        const color = firstTicket.color;
-        setPrimaryColor(color);
-        // Apply the color to CSS variables for dynamic styling
-        document.documentElement.style.setProperty(
-          "--ticket-primary-color",
-          color
-        );
-      }
-    }
-  }, [event, ticketSettings]);
-
-  // Memoize loadTickets function to prevent recreation on each render
-  const loadTickets = useCallback(async () => {
-    // If ticket settings are provided as props, use them instead of fetching
-    if (providedTicketSettings && providedTicketSettings.length > 0) {
-      setTicketSettings(providedTicketSettings);
-      setLoadingTickets(false);
-      
-      // Set primary color from first ticket if available
-      if (providedTicketSettings[0].color) {
-        setPrimaryColor(providedTicketSettings[0].color);
-        document.documentElement.style.setProperty(
-          "--ticket-primary-color",
-          providedTicketSettings[0].color
-        );
-      }
-      return;
-    }
-
-    if (!eventId) return;
-
-    setLoadingTickets(true);
-    try {
-      if (fetchTicketSettings) {
-        const settings = await fetchTicketSettings(eventId);
-        setTicketSettings(settings || []);
-
-        // Set primary color from first ticket if available
-        if (settings && settings.length > 0 && settings[0].color) {
-          setPrimaryColor(settings[0].color);
-          document.documentElement.style.setProperty(
-            "--ticket-primary-color",
-            settings[0].color
-          );
-        }
-      } else {
-        setTicketSettings([]);
-      }
-    } catch (error) {
-      console.error("Error loading tickets:", error);
-      setTicketSettings([]);
-    } finally {
-      setLoadingTickets(false);
-    }
-  }, [eventId, fetchTicketSettings, providedTicketSettings]);
-
-  // Load ticket settings only once when component mounts or when dependencies change
-  useEffect(() => {
-    loadTickets();
-  }, [loadTickets]);
-
-  // Handle changes to providedTicketSettings
-  useEffect(() => {
-    if (providedTicketSettings) {
-      setTicketSettings(providedTicketSettings);
-      setLoadingTickets(false);
-      
-      // Set primary color from first ticket if available
-      if (providedTicketSettings.length > 0 && providedTicketSettings[0].color) {
-        setPrimaryColor(providedTicketSettings[0].color);
-        document.documentElement.style.setProperty(
-          "--ticket-primary-color",
-          providedTicketSettings[0].color
-        );
-      }
-    }
-  }, [providedTicketSettings]);
-
-  // Memoize the validated tickets to prevent unnecessary re-renders
-  const validatedTickets = useMemo(() => {
-    return (
-      ticketSettings
-        .map((ticket) => {
-          if (!ticket || typeof ticket !== "object") {
-            return null;
-          }
-
-          // Ensure ticket has required properties
-          const normalizedTicket = {
-            _id:
-              ticket._id ||
-              `ticket-${Math.random().toString(36).substring(2, 9)}`,
-            name: ticket.name || "Unnamed Ticket",
-            description: ticket.description || "",
-            price: parseFloat(ticket.price) || 0,
-            quantity: ticket.quantity || 0,
-            available: ticket.available !== undefined ? ticket.available : true,
-            // Respect hasCountdown from DB, only default to true if not explicitly set
-            hasCountdown: ticket.hasCountdown !== undefined ? ticket.hasCountdown : !!ticket.endDate,
-            endDate: ticket.endDate || null,
-            ...ticket,
-          };
-
-          return normalizedTicket;
-        })
-        .filter(Boolean)
-        // Filter out expired tickets that have countdown enabled
-        .filter((ticket) => {
-          // Only filter by endDate if the ticket has countdown enabled (from DB)
-          // This respects the hasCountdown field set in the database
-          if (ticket.hasCountdown && ticket.endDate) {
-            const now = new Date();
-            const endDate = new Date(ticket.endDate);
-            return endDate > now; // Only include if the end date is in the future
-          }
-
-          // Keep tickets without countdown enabled
-          return true;
-        })
-    );
-  }, [ticketSettings]);
-
-  // Memoize these functions to prevent recreation on each render
-  const formatDate = useCallback((dateString) => {
-    if (!dateString) return "";
-    const date = new Date(dateString);
-    const options = { weekday: "short", month: "short", day: "numeric" };
-    return date.toLocaleDateString("en-US", options);
-  }, []);
-
-  const formatCountdown = useCallback((endDate) => {
-    if (!endDate) return null;
-
-    const now = new Date();
-    const end = new Date(endDate);
-    const diff = end - now;
-
-    if (diff <= 0) return null;
-
-    const days = Math.floor(diff / (1000 * 60 * 60 * 24));
-    const hours = Math.floor((diff % (1000 * 60 * 60 * 24)) / (1000 * 60 * 60));
-    const minutes = Math.floor((diff % (1000 * 60 * 60)) / (1000 * 60));
-
-    if (days > 0) {
-      return `${days}d ${hours}h left`;
-    } else if (hours > 0) {
-      return `${hours}h ${minutes}m left`;
-    } else {
-      return `${minutes}m left`;
-    }
-  }, []);
-
-  // Memoize renderCountdown to prevent unnecessary recreations
-  const renderCountdown = useCallback(
-    (ticket) => {
-      if (!ticket.hasCountdown || !ticket.endDate) return null;
-
-      const countdownText = formatCountdown(ticket.endDate);
-      if (!countdownText) return null;
-
-      return (
-        <div className="ticket-countdown" style={{ color: primaryColor }}>
-          <RiAlarmLine /> {countdownText}
-        </div>
-      );
-    },
-    [formatCountdown, primaryColor]
-  );
-
-  // Memoize renderLimitedBadge for limited quantity tickets
-  const renderLimitedBadge = useCallback(
-    (ticket) => {
-      if (!ticket.isLimited || !ticket.maxTickets) return null;
-
-      const remaining = ticket.maxTickets - (ticket.soldCount || 0);
-      if (remaining <= 0) return null;
-
-      return (
-        <div className="ticket-limited-badge" style={{ color: primaryColor }}>
-          <RiPriceTag3Line /> {remaining} left
-        </div>
-      );
-    },
-    [primaryColor]
-  );
-
-  // Memoize calculateRemainingTime
-  const calculateRemainingTime = useCallback((endDate) => {
-    if (!endDate) return null;
-
-    const now = new Date();
-    const end = new Date(endDate);
-    const diff = end - now;
-
-    if (diff <= 0) return null;
-
-    const days = Math.floor(diff / (1000 * 60 * 60 * 24));
-    const hours = Math.floor((diff % (1000 * 60 * 60 * 24)) / (1000 * 60 * 60));
-    const minutes = Math.floor((diff % (1000 * 60 * 60)) / (1000 * 60));
-
-    return { days, hours, minutes };
-  }, []);
-
-  // Initialize and update countdowns - optimize interval handling
-  useEffect(() => {
-    if (!ticketSettings || ticketSettings.length === 0) return;
-
-    // Create a function to update countdowns that doesn't rely on closure over ticketSettings
-    const updateCountdowns = () => {
-      setCountdowns((prevCountdowns) => {
-        const updatedCountdowns = {};
-        ticketSettings.forEach((ticket) => {
-          if (
-            ticket.hasCountdown &&
-            ticket.endDate &&
-            ticket.name.toLowerCase().includes("early")
-          ) {
-            const remaining = calculateRemainingTime(ticket.endDate);
-            if (remaining) {
-              updatedCountdowns[ticket._id] = remaining;
-            }
-          }
-        });
-        return updatedCountdowns;
-      });
-    };
-
-    // Initialize countdowns immediately
-    updateCountdowns();
-
-    // Update countdowns every minute
-    const interval = setInterval(updateCountdowns, 60000);
-
-    return () => clearInterval(interval);
-  }, [ticketSettings, calculateRemainingTime]);
-
-  // Memoize handleQuantityChange to prevent recreation on each render
-  const handleQuantityChange = useCallback((ticketId, change) => {
-    setTicketQuantities((prev) => ({
-      ...prev,
-      [ticketId]: Math.max(0, (prev[ticketId] || 0) + change),
-    }));
-  }, []);
-
-  // Calculate total price - memoized to prevent recalculation on each render
-  const calculateTotal = useMemo(() => {
-    return ticketSettings
-      .reduce((total, ticket) => {
-        return total + ticket.price * (ticketQuantities[ticket._id] || 0);
-      }, 0)
-      .toFixed(2);
-  }, [ticketSettings, ticketQuantities]);
-
-  // Check if any tickets are selected - memoized
-  const hasSelectedTickets = useMemo(() => {
-    return Object.values(ticketQuantities).some((quantity) => quantity > 0);
-  }, [ticketQuantities]);
-
-  // Validate email format - memoized
-  const isValidEmail = useCallback((email) => {
-    const emailRegex = /^[^\s@]+@[^\s@]+\.[^\s@]+$/;
-    return emailRegex.test(email);
-  }, []);
-
-  // Validate form - memoized
-  const isFormValid = useCallback(() => {
-    const errors = {};
-
-    if (!firstName.trim()) {
-      errors.firstName = "First name is required";
-    }
-
-    if (!lastName.trim()) {
-      errors.lastName = "Last name is required";
-    }
-
-    if (!email.trim()) {
-      errors.email = "Email is required";
-    } else if (!isValidEmail(email)) {
-      errors.email = "Please enter a valid email address";
-    }
-
-    if (!hasSelectedTickets) {
-      errors.tickets = "Please select at least one ticket";
-    }
-
-    setFormErrors(errors);
-    return Object.keys(errors).length === 0;
-  }, [firstName, lastName, email, hasSelectedTickets, isValidEmail]);
-
-  // Handle field change - memoized
-  const handleFieldChange = useCallback((field, value) => {
-    // Update form touched state
-    setFormTouched((prev) => ({
-      ...prev,
-      [field]: true,
-    }));
-
-    // Update field value
-    switch (field) {
-      case "firstName":
-        setFirstName(value);
-        break;
-      case "lastName":
-        setLastName(value);
-        break;
-      case "email":
-        setEmail(value);
-        break;
-      default:
-        break;
-    }
-
-    // Clear error for this field if it exists
-    setFormErrors((prev) => ({
-      ...prev,
-      [field]: null,
-    }));
-  }, []);
-
-  // Handle checkout - memoized
-  const handleCheckout = useCallback(async () => {
-    // Validate form before proceeding
-    if (!isFormValid()) {
-      // Show toast for validation errors
-      if (formErrors.tickets) {
-        toast.showError(formErrors.tickets);
-      } else if (Object.keys(formErrors).length > 0) {
-        toast.showError("Please fill in all required fields correctly");
-      }
-      return;
-    }
-
-    // Prevent multiple clicks
-    if (isCheckoutLoading) {
-      return;
-    }
-
-    // Create a reference to the loading toast
-    let loadingToast = null;
-
-    try {
-      setIsCheckoutLoading(true);
-
-      const selectedTickets = ticketSettings
-        .filter((ticket) => ticketQuantities[ticket._id] > 0)
-        .map((ticket) => ({
-          ticketId: ticket._id,
-          name: ticket.name,
-          description: ticket.description,
-          price: ticket.price,
-          quantity: ticketQuantities[ticket._id],
-          paxPerTicket: ticket.paxPerTicket || 1,
-        }));
-
-      if (selectedTickets.length === 0) {
-        toast.showError("Please select at least one ticket");
-        setIsCheckoutLoading(false);
-        return;
-      }
-
-      // Determine payment method from the first ticket (they should all have the same payment method)
-      const paymentMethod =
-        ticketSettings.length > 0 ? ticketSettings[0].paymentMethod : "online";
-
-      // Show loading state with the loading toast
-      loadingToast = toast.showLoading(
-        paymentMethod === "online"
-          ? "Preparing checkout..."
-          : "Generating tickets..."
-      );
-
-      if (paymentMethod === "online") {
-        // Original online payment flow with Stripe
-        const response = await axiosInstance.post(
-          `/stripe/create-checkout-session`,
-          {
-            firstName,
-            lastName,
-            email,
-            eventId,
-            tickets: selectedTickets,
-          }
-        );
-
-        if (response.data.url) {
-          // Update the loading toast to show success
-          if (loadingToast) {
-            loadingToast.update({
-              message: "Redirecting to checkout...",
-              type: "success",
-            });
-          }
-
-          // Short delay to ensure the toast is visible before redirect
-          setTimeout(() => {
-            // Redirect to Stripe checkout
-            window.location = response.data.url;
-          }, 500);
-        } else {
-          // Dismiss the loading toast
-          if (loadingToast) {
-            loadingToast.dismiss();
-          }
-
-          toast.showError("Invalid checkout response. Please try again.");
-          setIsCheckoutLoading(false);
-        }
-      } else {
-        // Pay at entrance flow - direct ticket creation
-        const response = await axiosInstance.post(`/tickets/create-direct`, {
-          firstName,
-          lastName,
-          email,
-          eventId,
-          tickets: selectedTickets,
-        });
-
-        if (response.data.success) {
-          // Update the loading toast to show success
-          if (loadingToast) {
-            loadingToast.update({
-              message: "Tickets created! Check your email.",
-              type: "success",
-            });
-          }
-
-          // Clear the form and selected tickets
-          setFirstName("");
-          setLastName("");
-          setEmail("");
-          setTicketQuantities({});
-
-          // Short delay to ensure the toast is visible
-          setTimeout(() => {
-            if (loadingToast) {
-              loadingToast.dismiss();
-            }
-            toast.showSuccess(
-              "Tickets have been created and sent to your email. Please pay at the entrance."
-            );
-          }, 2000);
-
-          setIsCheckoutLoading(false);
-        } else {
-          // Dismiss the loading toast
-          if (loadingToast) {
-            loadingToast.dismiss();
-          }
-
-          toast.showError("Failed to create tickets. Please try again.");
-          setIsCheckoutLoading(false);
-        }
-      }
-    } catch (error) {
-      // Dismiss the loading toast
-      if (loadingToast) {
-        loadingToast.dismiss();
-      }
-
-      // Try to get a more specific error message
-      let errorMessage = "Failed to process checkout. Please try again later.";
-      if (error.response?.data?.error) {
-        errorMessage = error.response.data.error;
-      } else if (error.response?.data?.message) {
-        errorMessage = error.response.data.message;
-      }
-
-      toast.showError(errorMessage);
-      setIsCheckoutLoading(false);
-    }
-  }, [
-    isFormValid,
-    formErrors,
-    toast,
-    isCheckoutLoading,
-    ticketSettings,
-    ticketQuantities,
-    firstName,
-    lastName,
-    email,
-    eventId,
-  ]);
-
-  // Memoize the retry function to prevent recreation on each render
-  const handleRetry = useCallback(() => {
-    if (fetchTicketSettings) {
-      setLoadingTickets(true);
-      fetchTicketSettings(eventId)
-        .then((settings) => {
-          setTicketSettings(settings || []);
-        })
-        .catch((err) => {
-          console.error("Error in manual reload:", err);
-          setTicketSettings([]);
-        })
-        .finally(() => {
-          setLoadingTickets(false);
-        });
-    }
-  }, [fetchTicketSettings, eventId]);
-
-  // Memoize the ticket item rendering to prevent unnecessary re-renders
-  const renderTicketItem = useCallback(
-    (ticket) => (
-      <div
-        key={ticket._id}
-        className={`ticket-item ${
-          (ticketQuantities[ticket._id] || 0) > 0 ? "active" : ""
-        }`}
-        style={{
-          "--ticket-accent-color": ticket.color || primaryColor,
-        }}
-      >
-        {renderCountdown(ticket)}
-        {renderLimitedBadge(ticket)}
-        {ticket.paxPerTicket > 1 && (
-          <div className="ticket-group-badge">
-            <FaUserFriends />
-            <span>{ticket.paxPerTicket} people per ticket</span>
-          </div>
-        )}
-        {ticket.originalPrice && ticket.originalPrice > ticket.price && (
-          <div
-            className="ticket-discount"
-            style={{
-              backgroundColor: ticket.color || primaryColor,
-            }}
-          >
-            {Math.round(
-              ((ticket.originalPrice - ticket.price) / ticket.originalPrice) *
-                100
-            )}
-            % OFF
-          </div>
-        )}
-
-        <div className="ticket-header">
-          <RiTicket2Line style={{ color: ticket.color || primaryColor }} />
-          <h4>{ticket.name}</h4>
-        </div>
-
-        <div
-          className="ticket-price"
-          style={{ color: ticket.color || primaryColor }}
-        >
-          {ticket.originalPrice && ticket.originalPrice > ticket.price && (
-            <span className="original-price">
-              €{ticket.originalPrice.toFixed(2)}
-            </span>
-          )}
-          €{ticket.price.toFixed(2)}
-          {/* Hide door price on individual tickets since we're showing it globally now */}
-        </div>
-
-        {ticket.description && (
-          <p className="ticket-description" style={{ whiteSpace: "pre-wrap" }}>
-            {ticket.description}
-          </p>
-        )}
-
-        <div className="ticket-quantity">
-          <button
-            className="quantity-btn"
-            onClick={() => handleQuantityChange(ticket._id, -1)}
-            disabled={(ticketQuantities[ticket._id] || 0) === 0}
-          >
-            -
-          </button>
-          <span>{ticketQuantities[ticket._id] || 0}</span>
-          <button
-            className="quantity-btn"
-            onClick={() => handleQuantityChange(ticket._id, 1)}
-          >
-            +
-          </button>
-        </div>
-      </div>
-    ),
-    [ticketQuantities, primaryColor, renderCountdown, renderLimitedBadge, handleQuantityChange]
-  );
-
-  // Helper function to calculate discount percentage
-  const calculateDiscountPercentage = (doorPrice, onlinePrice) => {
-    if (!doorPrice || !onlinePrice || doorPrice <= onlinePrice) return null;
-    const discount = ((doorPrice - onlinePrice) / doorPrice) * 100;
-    return Math.round(discount);
-  };
-
-  // Render tickets directly without nested containers
-  return (
-    <div className={`tickets-wrapper ${seamless ? "seamless" : ""}`}>
-      <div className="tickets-container">
-        <h3 className="tickets-title">Tickets</h3>
-
-        {loadingTickets ? (
-          <div className="tickets-loading">
-            <LoadingSpinner color={primaryColor} />
-            <p>Loading tickets...</p>
-          </div>
-        ) : validatedTickets.length > 0 ? (
-          <>
-            {/* Global Door Price Banner - Only show if payment method is atEntrance */}
-            {validatedTickets.length > 0 &&
-              validatedTickets[0].paymentMethod === "atEntrance" &&
-              validatedTickets[0].doorPrice && (
-                <div className="global-door-price">
-                  <div className="door-price-icon">
-                    <RiDoorLine />
-                  </div>
-                  <div className="door-price-content">
-                    <div className="door-price-title">
-                      Door Price: {validatedTickets[0].doorPrice.toFixed(2)}€
-                    </div>
-                    <div className="door-price-note">
-                      When buying online save{" "}
-                      {calculateDiscountPercentage(
-                        validatedTickets[0].doorPrice,
-                        validatedTickets[0].price
-                      )}
-                      %
-                    </div>
-                  </div>
-                </div>
-              )}
-
-            {/* Online Savings Hint - Show for online payments with door prices */}
-            {validatedTickets.length > 0 &&
-              validatedTickets[0].paymentMethod === "online" &&
-              validatedTickets.some((ticket) => ticket.doorPrice > ticket.price) && (
-                <div className="online-savings-hint">
-                  <FaTag />
-                  <span>
-                    Door Price:{" "}
-                    {Math.max(
-                      ...validatedTickets.map((ticket) => ticket.doorPrice || 0)
-                    ).toFixed(2)}
-                    €
-                  </span>
-                </div>
-              )}
-
-            <div className="tickets-list">
-              {validatedTickets.map(renderTicketItem)}
-            </div>
-
-            {/* Checkout Summary - Only show if tickets are selected */}
-            {hasSelectedTickets && (
-              <div className="checkout-area">
-                <div className="checkout-form">
-                  <div className="form-group">
-                    <input
-                      type="text"
-                      placeholder="First Name"
-                      value={firstName}
-                      onChange={(e) =>
-                        handleFieldChange("firstName", e.target.value)
-                      }
-                      className={
-                        formTouched.firstName && formErrors.firstName
-                          ? "error"
-                          : ""
-                      }
-                    />
-                    {formTouched.firstName && formErrors.firstName && (
-                      <div className="error-message">
-                        {formErrors.firstName}
-                      </div>
-                    )}
-                  </div>
-                  <div className="form-group">
-                    <input
-                      type="text"
-                      placeholder="Last Name"
-                      value={lastName}
-                      onChange={(e) =>
-                        handleFieldChange("lastName", e.target.value)
-                      }
-                      className={
-                        formTouched.lastName && formErrors.lastName
-                          ? "error"
-                          : ""
-                      }
-                    />
-                    {formTouched.lastName && formErrors.lastName && (
-                      <div className="error-message">{formErrors.lastName}</div>
-                    )}
-                  </div>
-                  <div className="form-group">
-                    <input
-                      type="email"
-                      placeholder="Email"
-                      value={email}
-                      onChange={(e) =>
-                        handleFieldChange("email", e.target.value)
-                      }
-                      className={
-                        formTouched.email && formErrors.email ? "error" : ""
-                      }
-                      onBlur={() => {
-                        if (email && !isValidEmail(email)) {
-                          setFormErrors((prev) => ({
-                            ...prev,
-                            email: "Please enter a valid email address",
-                          }));
-                        }
-                      }}
-                    />
-                    {formTouched.email && formErrors.email && (
-                      <div className="error-message">{formErrors.email}</div>
-                    )}
-                  </div>
-                </div>
-
-                <div className="checkout-total">
-                  <span>Total:</span>
-                  <span
-                    className="total-amount"
-                    style={{ color: checkoutColor }}
-                  >
-                    €{calculateTotal}
-                  </span>
-                </div>
-
-                {/* Removed the exclusive online discount section from checkout area */}
-
-                {/* Checkout payment method with enhanced animations */}
-                {validatedTickets.length > 0 && (
-                  <motion.div
-                    className={`checkout-payment-method ${
-                      validatedTickets[0].paymentMethod === "online"
-                        ? "online-payment"
-                        : "entrance-payment"
-                    }`}
-                    initial={{ opacity: 0, y: 20 }}
-                    animate={{ opacity: 1, y: 0 }}
-                    transition={{ duration: 0.4, delay: 0.3 }}
-                  >
-                    <div className="payment-method">
-                      <div className="payment-icon">
-                        {validatedTickets[0].paymentMethod === "online" ? (
-                          <FaLock />
-                        ) : (
-                          <FaMapMarkerAlt />
-                        )}
-                      </div>
-                      <div className="payment-details">
-                        <h3>
-                          {validatedTickets[0].paymentMethod === "online"
-                            ? "Secure Online Payment"
-                            : "Pay at Entrance"}
-                        </h3>
-                        <p>
-                          {validatedTickets[0].paymentMethod === "online"
-                            ? "Your payment is secured with industry-standard encryption"
-                            : "Please be ready to pay at the door"}
-                        </p>
-                      </div>
-                    </div>
-                    {validatedTickets[0].paymentMethod === "online" && (
-                      <motion.div
-                        className="online-payment-icons"
-                        initial={{ opacity: 0 }}
-                        animate={{ opacity: 1 }}
-                        transition={{ duration: 0.5, delay: 0.5 }}
-                      >
-                        <FaRegCreditCard />
-                        <FaCreditCard />
-                        <FaPaypal />
-                        <FaApple />
-                        <FaGooglePay />
-                      </motion.div>
-                    )}
-                  </motion.div>
-                )}
-
-                <button
-                  className="checkout-button"
-                  onClick={handleCheckout}
-                  disabled={isCheckoutLoading}
-                  style={{
-                    background: "#d4af37",
-                    backgroundImage: `linear-gradient(to bottom, #e5c158, #d4af37)`,
-                  }}
-                >
-                  {isCheckoutLoading ? (
-                    <>
-                      <LoadingSpinner size="small" color="#000" />
-                      <span>Processing...</span>
-                    </>
-                  ) : validatedTickets[0].paymentMethod === "online" ? (
-                    "Buy Tickets"
-                  ) : (
-                    "Get Tickets"
-                  )}
-                </button>
-              </div>
-            )}
-          </>
-        ) : (
-          <div className="no-tickets">
-            <p>No tickets available for this event.</p>
-            <button
-              className="retry-button"
-              onClick={handleRetry}
-              style={{ color: primaryColor }}
-            >
-              <RiRefreshLine /> Retry
-            </button>
-          </div>
-        )}
-      </div>
-    </div>
-  );
-};
-
-// Memoize the entire component to prevent unnecessary re-renders from parent
-export default React.memo(Tickets);
->>>>>>> 2110f58c
+export default React.memo(Tickets);