<<<<<<< HEAD
@import "../../_variables";

// Define CSS variable for dynamic primary color with fallback
:root {
  --ticket-primary-color: #{$primary-color};
}

// Animation for loading spinner
@keyframes spin {
  0% {
    transform: rotate(0deg);
  }
  100% {
    transform: rotate(360deg);
  }
}

// Animation for ticket hover
@keyframes subtle-float {
  0% {
    transform: translateY(0);
  }
  50% {
    transform: translateY(-3px);
  }
  100% {
    transform: translateY(0);
  }
}

// Button press animation
@keyframes button-press {
  0% {
    transform: translateY(0);
  }
  50% {
    transform: translateY(2px);
  }
  100% {
    transform: translateY(0);
  }
}

@keyframes pulse {
  0% {
    transform: scale(1);
  }
  50% {
    transform: scale(1.05);
  }
  100% {
    transform: scale(1);
  }
}

@keyframes shimmer {
  0% {
    background-position: -200% 0;
  }
  100% {
    background-position: 200% 0;
  }
}

@keyframes float {
  0% {
    transform: translateY(0);
  }
  50% {
    transform: translateY(-1px);
  }
  100% {
    transform: translateY(0);
  }
}

// Gold theme variables
$gold-gradient: linear-gradient(135deg, #f2d07c 0%, #e6b545 50%, #d4af37 100%);
$gold-highlight: linear-gradient(135deg, #fff3d6 0%, #f2d07c 50%, #e6b545 100%);
$gold-light: #f8e9bc;
$gold-medium: #e6b545;
$gold-dark: #c39738;
$gold-shadow: 0 5px 15px rgba(201, 157, 57, 0.25);
$gold-glow: 0 0 15px rgba(232, 186, 99, 0.5);

// Main wrapper - no borders, padding, or margins
.tickets-wrapper {
  width: 100%;
  margin: 1.5rem 0;
  padding: 1.5rem;
  background: rgba(18, 18, 18, 0.7);
  border-radius: 12px;
  box-shadow: 0 4px 20px rgba(0, 0, 0, 0.2);
  position: relative;
  overflow: hidden;
  z-index: 0;
  // Paper texture overlay
  &::before {
    content: "";
    position: absolute;
    top: 0;
    left: 0;
    right: 0;
    bottom: 0;
    background-image: url("data:image/svg+xml,%3Csvg width='200' height='200' viewBox='0 0 200 200' xmlns='http://www.w3.org/2000/svg'%3E%3Cfilter id='noise'%3E%3CfeTurbulence type='fractalNoise' baseFrequency='0.75' numOctaves='2' stitchTiles='stitch'/%3E%3C/filter%3E%3Crect width='100%25' height='100%25' filter='url(%23noise)' opacity='0.15'/%3E%3C/svg%3E"),
      linear-gradient(to right, rgba(255, 255, 255, 0.03) 1px, transparent 1px),
      linear-gradient(to bottom, rgba(255, 255, 255, 0.03) 1px, transparent 1px);
    background-size: 200px 200px, 15px 15px, 15px 15px;
    border-radius: 12px;
    pointer-events: none;
    z-index: 1;
    opacity: 0.7;
    mix-blend-mode: overlay;
  }

  &.seamless {
    background: transparent;
    padding: 0;
    box-shadow: none;

    &::before {
      display: none;
    }
  }

  // All content should be above the texture overlay
  & > * {
    position: relative;
    z-index: 2;
  }
}

.tickets-container {
  width: 100%;
}

.tickets-title {
  font-size: 1.5rem;
  margin-bottom: 1.2rem;
  margin-top: 0;
  text-align: center;
  color: var(--text-color);
}

// Global Door Price Banner
.global-door-price {
  display: flex;
  align-items: center;
  margin-bottom: 20px;
  padding: 12px 16px;
  background: rgba(26, 26, 26, 0.9);
  border-radius: 8px;
  border-left: 3px solid #d4af37;
  box-shadow: 0 3px 8px rgba(0, 0, 0, 0.2);
  color: #e6e6e6;
  position: relative;
  overflow: hidden;
  transition: all 0.3s ease;

  &:hover {
    transform: translateY(-2px);
    box-shadow: 0 5px 12px rgba(0, 0, 0, 0.3);

    .door-price-icon {
      transform: rotate(10deg);
      background: #d4af37;
    }
  }

  .door-price-icon {
    flex-shrink: 0;
    width: 40px;
    height: 40px;
    display: flex;
    align-items: center;
    justify-content: center;
    background: rgba(212, 175, 55, 0.8);
    color: #1a1a1a;
    border-radius: 50%;
    margin-right: 12px;
    font-size: 20px;
    transition: all 0.3s ease;

    svg {
      filter: drop-shadow(0 1px 1px rgba(0, 0, 0, 0.1));
    }
  }

  .door-price-content {
    flex: 1;

    .door-price-title {
      font-weight: 600;
      font-size: 16px;
      margin-bottom: 4px;
      color: #d4af37;
    }

    .door-price-note {
      font-size: 14px;
      color: #ccc;
    }
  }
}

// Exclusive Online Discount Banner - matches payment method banner style
.exclusive-online-discount {
  background: linear-gradient(
    145deg,
    rgba(30, 30, 30, 0.8),
    rgba(20, 20, 20, 0.9)
  );
  border-radius: 12px;
  box-shadow: 0 4px 15px rgba(0, 0, 0, 0.15);
  padding: 18px 22px;
  margin-bottom: 24px;
  transition: all 0.3s ease, transform 0.2s ease;
  position: relative;
  overflow: hidden;
  border: 1px solid rgba(212, 175, 55, 0.3);

  // Gold gradient overlay
  &::before {
    content: "";
    position: absolute;
    top: 0;
    left: 0;
    right: 0;
    bottom: 0;
    background: $gold-gradient;
    opacity: 0.1;
    z-index: 0;
    transition: opacity 0.3s ease;
  }

  // Gold accent border at top
  &::after {
    content: "";
    position: absolute;
    top: 0;
    left: 0;
    right: 0;
    height: 3px;
    background: $gold-gradient;
    z-index: 1;
  }

  &:hover {
    transform: translateY(-3px);
    box-shadow: 0 8px 20px rgba(0, 0, 0, 0.2),
      0 0 15px rgba(212, 175, 55, 0.2);

    &::before {
      opacity: 0.15;
    }

    .discount-icon {
      transform: scale(1.1) rotate(5deg);
    }
  }

  .discount-content {
    display: flex;
    align-items: center;
    position: relative;
    z-index: 2;
  }

  .discount-icon {
    flex-shrink: 0;
    width: 50px;
    height: 50px;
    display: flex;
    align-items: center;
    justify-content: center;
    background: $gold-medium;
    color: #000;
    border-radius: 50%;
    margin-right: 18px;
    font-size: 20px;
    transition: all 0.3s ease;
    box-shadow: 0 3px 10px rgba(0, 0, 0, 0.2),
      0 0 0 2px rgba(212, 175, 55, 0.2);
  }

  .discount-details {
    flex: 1;

    h3 {
      font-size: 18px;
      font-weight: 700;
      margin: 0 0 8px;
      color: $gold-medium;
      letter-spacing: 0.5px;
      text-shadow: 0 1px 3px rgba(0, 0, 0, 0.3);
    }

    p {
      font-size: 14px;
      margin: 0;
      color: rgba(255, 255, 255, 0.8);
      line-height: 1.5;
    }
  }
}

.tickets-list {
  display: grid;
  grid-template-columns: repeat(auto-fill, minmax(280px, 1fr));
  gap: 1.5rem;
  margin-bottom: 2rem;
}

.tickets-loading {
  display: flex;
  flex-direction: column;
  align-items: center;
  justify-content: center;
  padding: 2rem;
  color: rgba(255, 255, 255, 0.7);

  .spinner {
    margin-bottom: 1rem;
    border: 3px solid rgba(255, 255, 255, 0.1);
    border-top: 3px solid var(--ticket-primary-color);
    border-radius: 50%;
    width: 30px;
    height: 30px;
    animation: spin 1s linear infinite;
  }
}

.no-tickets {
  text-align: center;
  padding: 2rem;
  color: rgba(255, 255, 255, 0.7);
  background: rgba(0, 0, 0, 0.2);
  border-radius: 8px;

  .retry-button {
    margin-top: 1rem;
    padding: 0.5rem 1rem;
    background: rgba(0, 0, 0, 0.3);
    border: 1px solid rgba(255, 255, 255, 0.1);
    border-radius: 4px;
    color: var(--ticket-primary-color);
    display: inline-flex;
    align-items: center;
    gap: 0.5rem;
    cursor: pointer;
    transition: all 0.2s ease;

    &:hover {
      background: rgba(0, 0, 0, 0.4);
      transform: translateY(-2px);
    }
  }
}

.ticket-item {
  --ticket-accent-color: var(--ticket-primary-color);
  position: relative;
  overflow: visible !important;
  background: linear-gradient(
    145deg,
    rgba(30, 30, 30, 0.9),
    rgba(20, 20, 20, 0.95)
  );
  border-radius: 12px;
  padding: 1.5rem 1.5rem 1.5rem 2.5rem;
  box-shadow: 0 4px 15px rgba(0, 0, 0, 0.15),
    inset 0 1px 1px rgba(255, 255, 255, 0.05);
  transition: all 0.3s ease;
  overflow: hidden;
  transform-style: preserve-3d;
  perspective: 1000px;
  border-left: 15px solid var(--ticket-accent-color);

  // Remove all conflicting pseudo-elements
  &:before,
  &:after {
    display: none;
  }

  // Ticket perforation pattern on the left
  &::after {
    content: "";
    position: absolute;
    top: 10px;
    bottom: 10px;
    left: 15px;
    width: 2px;
    background-image: linear-gradient(
      to bottom,
      transparent 0px,
      transparent 5px,
      rgba(255, 255, 255, 0.5) 5px,
      rgba(255, 255, 255, 0.5) 7px
    );
    background-size: 2px 15px;
    background-repeat: repeat-y;
    z-index: 3;
    display: block !important;
  }

  // Animation only when active (quantity > 0)
  &.active {
    animation: float 6s ease-in-out infinite;
    transform: translateY(-1px) rotateX(2deg);
    box-shadow: 0 6px 20px rgba(0, 0, 0, 0.2),
      0 10px 30px -10px rgba(0, 0, 0, 0.3);
  }

  &:hover {
    transform: translateY(-1px) rotateX(2deg);
    box-shadow: 0 6px 20px rgba(0, 0, 0, 0.2),
      0 10px 30px -10px rgba(0, 0, 0, 0.3);
  }

  // All content should be above the textures
  & > * {
    position: relative;
    z-index: 2;
  }

  // Group ticket badge
  .ticket-group-badge {
    position: absolute;
    bottom: 5rem;
    right: 1rem;
    background: linear-gradient(135deg, rgba(0, 0, 0, 0.7), rgba(0, 0, 0, 0.9));
    color: var(--ticket-accent-color);
    padding: 0.4rem 0.7rem;
    border-radius: 20px;
    font-size: 0.8rem;
    font-weight: 600;
    display: flex;
    align-items: center;
    gap: 0.3rem;
    box-shadow: 0 2px 5px rgba(0, 0, 0, 0.2),
      inset 0 1px 1px rgba(255, 255, 255, 0.1);
    border: 1px solid rgba(255, 255, 255, 0.1);
    text-shadow: 0 1px 2px rgba(0, 0, 0, 0.5);

    // Position below countdown if both are present
    &:has(.ticket-countdown) {
      top: 3.5rem;
    }

    // Metallic effect with a slightly different gradient than countdown
    background-image: linear-gradient(
      135deg,
      rgba(10, 10, 10, 0.8) 0%,
      rgba(40, 40, 40, 0.9) 50%,
      rgba(10, 10, 10, 0.8) 100%
    );

    svg {
      font-size: 1rem;
      filter: drop-shadow(0 1px 1px rgba(0, 0, 0, 0.5));
    }

    span {
      white-space: nowrap;
    }
  }

  // Add a new rule after the ticket-countdown class
  .ticket-countdown + .ticket-group-badge {
    top: 3.5rem;
  }

  // Countdown badge
  .ticket-countdown {
    position: absolute;
    top: 1rem;
    right: 1rem;
    background: linear-gradient(135deg, rgba(0, 0, 0, 0.7), rgba(0, 0, 0, 0.9));
    color: var(--ticket-accent-color);
    padding: 0.4rem 0.7rem;
    border-radius: 20px;
    font-size: 0.8rem;
    font-weight: 600;
    display: flex;
    align-items: center;
    gap: 0.3rem;
    box-shadow: 0 2px 5px rgba(0, 0, 0, 0.2);
    border: 1px solid rgba(255, 255, 255, 0.1);
    text-shadow: 0 1px 2px rgba(0, 0, 0, 0.5);

    // Metallic effect
    background-image: linear-gradient(
      135deg,
      rgba(0, 0, 0, 0.8) 0%,
      rgba(30, 30, 30, 0.9) 50%,
      rgba(0, 0, 0, 0.8) 100%
    );

    svg {
      font-size: 1rem;
      filter: drop-shadow(0 1px 1px rgba(0, 0, 0, 0.5));
    }
  }

  // Discount badge - adjusted position
  .ticket-discount {
    position: absolute;
    top: -0.8rem;
    left: 3rem;
    background-color: var(--ticket-accent-color);
    color: #000;
    padding: 0.4rem 0.9rem;
    font-size: 0.8rem;
    font-weight: 700;
    clip-path: polygon(0 0, 100% 0, 90% 100%, 0 100%);
    box-shadow: 0 2px 5px rgba(0, 0, 0, 0.2);
    text-shadow: 0 1px 1px rgba(255, 255, 255, 0.3);
    z-index: 10;
    min-width: 80px;
    text-align: center;

    // Add a subtle pattern to the discount badge
    background-image: repeating-linear-gradient(
      45deg,
      rgba(255, 255, 255, 0.1) 0px,
      rgba(255, 255, 255, 0.1) 1px,
      transparent 1px,
      transparent 3px
    );
  }

  // Ticket header
  .ticket-header {
    display: flex;
    align-items: center;
    gap: 0.5rem;
    margin-bottom: 1rem;
    padding-top: 0.5rem;

    svg {
      font-size: 1.3rem;
      color: var(--ticket-accent-color);
      filter: drop-shadow(0 1px 2px rgba(0, 0, 0, 0.5));
    }

    h4 {
      margin: 0;
      font-size: 1.2rem;
      font-weight: 600;
      color: #fff;
      text-shadow: 0 1px 2px rgba(0, 0, 0, 0.3);
      letter-spacing: 0.5px;
    }
  }

  // Ticket price
  .ticket-price {
    font-size: 1.8rem;
    font-weight: 700;
    margin-bottom: 0.8rem;
    color: var(--ticket-accent-color);
    text-shadow: 0 1px 2px rgba(0, 0, 0, 0.5);
    position: relative;
    display: inline-block;

    // Add a subtle underline
    &::after {
      content: "";
      position: absolute;
      left: 0;
      bottom: -4px;
      width: 100%;
      height: 2px;
      background: var(--ticket-accent-color);
      opacity: 0.5;
      border-radius: 2px;
    }

    // Original price (crossed out)
    .original-price {
      position: absolute;
      top: -0.8rem;
      right: -0.5rem;
      font-size: 1rem;
      font-weight: 400;
      color: rgba(255, 255, 255, 0.7);
      text-decoration: line-through;
      text-shadow: none;
    }

    // Door price (Abendkasse)
    .door-price {
      position: absolute;
      bottom: -1.2rem;
      right: -0.5rem;
      font-size: 0.8rem;
      font-weight: 600;
      color: rgba(255, 255, 255, 0.9);
      text-shadow: none;
      background: rgba(0, 0, 0, 0.3);
      padding: 0.2rem 0.5rem;
      border-radius: 4px;
      white-space: nowrap;
    }
  }

  // Ticket description
  .ticket-description {
    color: rgba(255, 255, 255, 0.8);
    font-size: 0.9rem;
    line-height: 1.4;
    margin-bottom: 1.2rem;
    min-height: 2.5rem;
    position: relative;
    padding-left: 0.5rem;

    // Left border with ticket-like pattern
    &::before {
      content: "";
      position: absolute;
      left: 0;
      top: 0;
      bottom: 0;
      width: 2px;
      background: linear-gradient(
        to bottom,
        transparent 0%,
        var(--ticket-accent-color) 20%,
        var(--ticket-accent-color) 80%,
        transparent 100%
      );
      opacity: 0.3;
    }
  }

  // Quantity controls - analog style
  .ticket-quantity {
    display: flex;
    align-items: center;
    justify-content: center;
    gap: 1rem;
    margin-top: 0.5rem;

    // Analog style counter
    background: rgba(0, 0, 0, 0.3);
    border-radius: 8px;
    padding: 0.5rem;
    border: 1px solid rgba(255, 255, 255, 0.1);
    box-shadow: inset 0 1px 3px rgba(0, 0, 0, 0.2);

    span {
      font-size: 1.1rem;
      font-weight: 600;
      color: #fff;
      min-width: 1.5rem;
      text-align: center;
      text-shadow: 0 1px 2px rgba(0, 0, 0, 0.5);
    }

    .quantity-btn {
      width: 30px;
      height: 30px;
      border-radius: 50%;
      border: none;
      background: rgba(0, 0, 0, 0.5);
      color: #fff;
      font-size: 1.2rem;
      font-weight: 700;
      display: flex;
      align-items: center;
      justify-content: center;
      cursor: pointer;
      transition: all 0.2s ease;
      box-shadow: 0 2px 5px rgba(0, 0, 0, 0.2),
        inset 0 1px 1px rgba(255, 255, 255, 0.1);

      &:hover:not(:disabled) {
        background: rgba(0, 0, 0, 0.7);
        transform: scale(1.1);
        box-shadow: 0 3px 8px rgba(0, 0, 0, 0.3),
          inset 0 1px 1px rgba(255, 255, 255, 0.15);
      }

      &:active:not(:disabled) {
        transform: scale(0.95);
        box-shadow: 0 1px 3px rgba(0, 0, 0, 0.2),
          inset 0 1px 3px rgba(0, 0, 0, 0.3);
      }

      &:disabled {
        opacity: 0.5;
        cursor: not-allowed;
      }
    }
  }
}

// Checkout area - enhance with premium styling
.checkout-area {
  margin-top: 2rem;
  padding: 1.5rem;
  background: rgba(0, 0, 0, 0.3);
  border-radius: 12px;
  position: relative;
  overflow: hidden;
  box-shadow: 0 4px 15px rgba(0, 0, 0, 0.2);
  border: 1px solid rgba(255, 255, 255, 0.1);

  // Paper texture
  &::before {
    content: "";
    position: absolute;
    top: 0;
    left: 0;
    right: 0;
    bottom: 0;
    background-image: url("data:image/svg+xml,%3Csvg viewBox='0 0 200 200' xmlns='http://www.w3.org/2000/svg'%3E%3Cfilter id='noiseFilter'%3E%3CfeTurbulence type='fractalNoise' baseFrequency='0.65' numOctaves='3' stitchTiles='stitch'/%3E%3C/filter%3E%3Crect width='100%25' height='100%25' filter='url(%23noiseFilter)' opacity='0.05'/%3E%3C/svg%3E");
    pointer-events: none;
    z-index: 0;
  }

  // Gold gradient accent border
  &::after {
    content: "";
    position: absolute;
    top: 0;
    left: 0;
    right: 0;
    height: 3px;
    background: $gold-gradient;
    opacity: 0.7;
    z-index: 1;
  }

  // All content should be above the texture
  & > * {
    position: relative;
    z-index: 1;
  }

  // Selected tickets list
  .selected-tickets {
    margin-bottom: 1rem;
    overflow: visible;

    .selected-ticket-item {
      display: flex;
      justify-content: space-between;
      padding: 0.5rem 0;
      border-bottom: 1px solid rgba(255, 255, 255, 0.1);
      color: rgba(255, 255, 255, 0.9);
      font-size: 0.9rem;
      overflow: visible;

      &:last-child {
        border-bottom: none;
      }
    }
  }

  // Total amount
  .total-amount {
    display: flex;
    justify-content: space-between;
    padding: 1rem;
    background: rgba(0, 0, 0, 0.2);
    border-radius: 8px;
    margin-bottom: 1.5rem;
    font-size: 1.1rem;
    font-weight: 600;
    color: $primary-color;
    overflow: visible;
  }

  // Checkout form
  .checkout-form {
    display: grid;
    grid-template-columns: repeat(auto-fit, minmax(200px, 1fr));
    gap: 1rem;
    margin-bottom: 1.5rem;

    .form-group {
      position: relative;

      input {
        width: 100%;
        padding: 0.75rem 1rem;
        background: rgba(0, 0, 0, 0.2);
        border: 1px solid rgba(255, 255, 255, 0.1);
        border-radius: 8px;
        color: white;
        font-size: 1rem;
        transition: all 0.2s ease;
        box-shadow: inset 0 1px 3px rgba(0, 0, 0, 0.2);

        &:focus {
          outline: none;
          border-color: rgba(212, 175, 55, 0.5);
          background: rgba(0, 0, 0, 0.3);
          box-shadow: 0 0 0 2px rgba(212, 175, 55, 0.1),
            inset 0 1px 3px rgba(0, 0, 0, 0.2);
        }

        &::placeholder {
          color: rgba(255, 255, 255, 0.5);
        }

        &.error {
          border-color: rgba(244, 67, 54, 0.5);
          background: rgba(244, 67, 54, 0.05);
        }
      }

      .error-message {
        color: #f44336;
        font-size: 0.8rem;
        margin-top: 0.3rem;
        position: absolute;
      }
    }
  }
}

// Checkout payment method - enhanced design
.checkout-payment-method {
  background: linear-gradient(
    145deg,
    rgba(30, 30, 30, 0.8),
    rgba(20, 20, 20, 0.9)
  );
  border-radius: 12px;
  box-shadow: 0 4px 15px rgba(0, 0, 0, 0.15);
  padding: 18px 22px;
  margin-bottom: 24px;
  transition: all 0.3s ease, transform 0.2s ease;
  position: relative;
  overflow: hidden;
  border: 1px solid rgba(255, 255, 255, 0.1);

  // Gold pattern for online payments
  &.online-payment {
    background: linear-gradient(
      145deg,
      rgba(30, 30, 30, 0.8),
      rgba(20, 20, 20, 0.9)
    );
    color: #fff;
    border: 1px solid rgba(212, 175, 55, 0.3);

    &::before {
      content: "";
      position: absolute;
      top: 0;
      left: 0;
      right: 0;
      bottom: 0;
      background: $gold-gradient;
      opacity: 0.1;
      z-index: 0;
      transition: opacity 0.3s ease;
    }

    &::after {
      content: "";
      position: absolute;
      top: 0;
      left: 0;
      right: 0;
      height: 3px;
      background: $gold-gradient;
      z-index: 1;
    }

    &:hover::before {
      opacity: 0.15;
    }

    .payment-icon {
      background: $gold-medium;
      color: #000;
      box-shadow: 0 3px 10px rgba(0, 0, 0, 0.2),
        0 0 0 2px rgba(212, 175, 55, 0.2);
    }

    .payment-details h3 {
      color: $gold-medium;
      text-shadow: 0 1px 3px rgba(0, 0, 0, 0.3);
    }

    .payment-details p {
      color: rgba(255, 255, 255, 0.8);
    }

    .online-payment-icons {
      svg {
        color: $gold-medium;
        animation: float 6s ease-in-out infinite;
        animation-delay: calc(var(--icon-index, 0) * 0.2s);

        &:nth-child(1) {
          --icon-index: 1;
        }
        &:nth-child(2) {
          --icon-index: 2;
        }
        &:nth-child(3) {
          --icon-index: 3;
        }
        &:nth-child(4) {
          --icon-index: 4;
        }
        &:nth-child(5) {
          --icon-index: 5;
        }
        &:nth-child(6) {
          --icon-index: 6;
        }
      }
    }
  }

  &:hover {
    transform: translateY(-3px);
    box-shadow: 0 8px 20px rgba(0, 0, 0, 0.2);

    &.online-payment {
      box-shadow: 0 8px 20px rgba(0, 0, 0, 0.2),
        0 0 15px rgba(212, 175, 55, 0.2);
    }

    .payment-icon {
      transform: scale(1.1) rotate(5deg);
    }
  }

  .payment-method {
    display: flex;
    align-items: center;
    position: relative;
    z-index: 2;
  }

  .payment-icon {
    flex-shrink: 0;
    width: 50px;
    height: 50px;
    display: flex;
    align-items: center;
    justify-content: center;
    background: #333;
    color: #fff;
    border-radius: 50%;
    margin-right: 18px;
    font-size: 20px;
    transition: all 0.3s ease;
    box-shadow: 0 3px 8px rgba(0, 0, 0, 0.2), 0 0 0 1px rgba(255, 255, 255, 0.1);
  }

  .payment-details {
    flex: 1;

    h3 {
      font-size: 18px;
      font-weight: 700;
      margin: 0 0 8px;
      color: #fff;
      letter-spacing: 0.5px;
    }

    p {
      font-size: 14px;
      margin: 0;
      color: rgba(255, 255, 255, 0.7);
      line-height: 1.5;
    }
  }

  .online-payment-icons {
    display: flex;
    justify-content: flex-end;
    margin-top: 18px;
    gap: 15px;
    position: relative;
    z-index: 2;

    svg {
      font-size: 24px;
      color: rgba(255, 255, 255, 0.7);
      transition: all 0.3s ease;
      filter: drop-shadow(0 2px 3px rgba(0, 0, 0, 0.2));

      &:hover {
        transform: translateY(-5px) scale(1.15);
        color: #fff;
        filter: drop-shadow(0 5px 8px rgba(0, 0, 0, 0.3)) brightness(1.2);
      }
    }
  }
}

// Enhanced checkout button
.checkout-button {
  width: 100%;
  padding: 1rem;
  font-size: 1.1rem;
  font-weight: 600;
  letter-spacing: 1px;
  color: #000;
  border: none;
  border-radius: 10px;
  cursor: pointer;
  display: flex;
  align-items: center;
  justify-content: center;
  transition: all 0.3s ease;
  position: relative;
  overflow: hidden;
  background: $gold-gradient;
  box-shadow: 0 6px 15px rgba(0, 0, 0, 0.2), 0 0 0 1px rgba(255, 255, 255, 0.07),
    inset 0 -4px 0 rgba(0, 0, 0, 0.1), inset 0 1px 0 rgba(255, 255, 255, 0.3);
  text-shadow: 0 1px 1px rgba(0, 0, 0, 0.2);

  &::before {
    content: "";
    position: absolute;
    top: 0;
    left: -100%;
    width: 100%;
    height: 100%;
    background: linear-gradient(
      90deg,
      transparent 0%,
      rgba(255, 255, 255, 0.3) 50%,
      transparent 100%
    );
    transition: all 0.8s ease;
  }

  &:hover {
    transform: translateY(-3px);
    background: $gold-highlight;
    box-shadow: 0 10px 25px rgba(0, 0, 0, 0.2),
      0 0 0 1px rgba(255, 255, 255, 0.1), inset 0 -4px 0 rgba(0, 0, 0, 0.1),
      inset 0 1px 0 rgba(255, 255, 255, 0.4), 0 0 15px rgba(212, 175, 55, 0.4);

    &::before {
      left: 100%;
    }
  }

  &:active {
    transform: translateY(-1px);
    box-shadow: 0 3px 10px rgba(0, 0, 0, 0.15),
      0 0 0 1px rgba(255, 255, 255, 0.07), inset 0 -2px 0 rgba(0, 0, 0, 0.1),
      inset 0 1px 0 rgba(255, 255, 255, 0.2);
    background: $gold-dark;
  }

  &:disabled {
    opacity: 0.7;
    cursor: not-allowed;
    transform: none;
    background: linear-gradient(to bottom, #b3b3b3, #999) !important;
    box-shadow: 0 3px 8px rgba(0, 0, 0, 0.1), inset 0 -2px 0 rgba(0, 0, 0, 0.05);
  }

  .spinner {
    margin-right: 10px;
  }
}

// Responsive adjustments
@media (max-width: 768px) {
  .tickets-wrapper {
    padding: 1rem;
  }

  .tickets-list {
    grid-template-columns: 1fr;
  }

  .checkout-form {
    grid-template-columns: 1fr;
  }

  .ticket-item {
    padding: 1.25rem 1.25rem 1.25rem 2.25rem;
  }

  .ticket-header h4 {
    font-size: 1.1rem;
  }

  .ticket-price {
    font-size: 1.5rem;
  }
}

// Animations
@keyframes pulse {
  0% {
    transform: scale(1);
  }
  50% {
    transform: scale(1.05);
  }
  100% {
    transform: scale(1);
  }
}

@keyframes subtle-pulse {
  0% {
    transform: scale(1);
    opacity: 0.9;
  }
  50% {
    transform: scale(1.08);
    opacity: 1;
  }
  100% {
    transform: scale(1);
    opacity: 0.9;
  }
}

@keyframes shimmer {
  0% {
    background-position: -100% 0;
  }
  100% {
    background-position: 200% 0;
  }
}
=======
@import "../../_variables";

// Define CSS variable for dynamic primary color with fallback
:root {
  --ticket-primary-color: #{$primary-color};
}

// Animation for loading spinner
@keyframes spin {
  0% {
    transform: rotate(0deg);
  }
  100% {
    transform: rotate(360deg);
  }
}

// Animation for ticket hover
@keyframes subtle-float {
  0% {
    transform: translateY(0);
  }
  50% {
    transform: translateY(-3px);
  }
  100% {
    transform: translateY(0);
  }
}

// Button press animation
@keyframes button-press {
  0% {
    transform: translateY(0);
  }
  50% {
    transform: translateY(2px);
  }
  100% {
    transform: translateY(0);
  }
}

@keyframes pulse {
  0% {
    transform: scale(1);
  }
  50% {
    transform: scale(1.05);
  }
  100% {
    transform: scale(1);
  }
}

@keyframes shimmer {
  0% {
    background-position: -200% 0;
  }
  100% {
    background-position: 200% 0;
  }
}

@keyframes float {
  0% {
    transform: translateY(0);
  }
  50% {
    transform: translateY(-1px);
  }
  100% {
    transform: translateY(0);
  }
}

// Gold theme variables
$gold-gradient: linear-gradient(135deg, #f2d07c 0%, #e6b545 50%, #d4af37 100%);
$gold-highlight: linear-gradient(135deg, #fff3d6 0%, #f2d07c 50%, #e6b545 100%);
$gold-light: #f8e9bc;
$gold-medium: #e6b545;
$gold-dark: #c39738;
$gold-shadow: 0 5px 15px rgba(201, 157, 57, 0.25);
$gold-glow: 0 0 15px rgba(232, 186, 99, 0.5);

// Main wrapper - no borders, padding, or margins
.tickets-wrapper {
  width: 100%;
  margin: 1.5rem 0;
  padding: 1.5rem;
  background: rgba(18, 18, 18, 0.7);
  border-radius: 12px;
  box-shadow: 0 4px 20px rgba(0, 0, 0, 0.2);
  position: relative;
  overflow: hidden;
  z-index: 0;
  // Paper texture overlay
  &::before {
    content: "";
    position: absolute;
    top: 0;
    left: 0;
    right: 0;
    bottom: 0;
    background-image: url("data:image/svg+xml,%3Csvg width='200' height='200' viewBox='0 0 200 200' xmlns='http://www.w3.org/2000/svg'%3E%3Cfilter id='noise'%3E%3CfeTurbulence type='fractalNoise' baseFrequency='0.75' numOctaves='2' stitchTiles='stitch'/%3E%3C/filter%3E%3Crect width='100%25' height='100%25' filter='url(%23noise)' opacity='0.15'/%3E%3C/svg%3E"),
      linear-gradient(to right, rgba(255, 255, 255, 0.03) 1px, transparent 1px),
      linear-gradient(to bottom, rgba(255, 255, 255, 0.03) 1px, transparent 1px);
    background-size: 200px 200px, 15px 15px, 15px 15px;
    border-radius: 12px;
    pointer-events: none;
    z-index: 1;
    opacity: 0.7;
    mix-blend-mode: overlay;
  }

  &.seamless {
    background: transparent;
    padding: 0;
    box-shadow: none;

    &::before {
      display: none;
    }
  }

  // All content should be above the texture overlay
  & > * {
    position: relative;
    z-index: 2;
  }
}

.tickets-container {
  width: 100%;
}

.tickets-title {
  font-size: 1.5rem;
  margin-bottom: 1.2rem;
  margin-top: 0;
  text-align: center;
  color: var(--text-color);
}

// Global Door Price Banner
.global-door-price {
  display: flex;
  align-items: center;
  margin-bottom: 20px;
  padding: 12px 16px;
  background: rgba(26, 26, 26, 0.9);
  border-radius: 8px;
  border-left: 3px solid #d4af37;
  box-shadow: 0 3px 8px rgba(0, 0, 0, 0.2);
  color: #e6e6e6;
  position: relative;
  overflow: hidden;
  transition: all 0.3s ease;

  &:hover {
    transform: translateY(-2px);
    box-shadow: 0 5px 12px rgba(0, 0, 0, 0.3);

    .door-price-icon {
      transform: rotate(10deg);
      background: #d4af37;
    }
  }

  .door-price-icon {
    flex-shrink: 0;
    width: 40px;
    height: 40px;
    display: flex;
    align-items: center;
    justify-content: center;
    background: rgba(212, 175, 55, 0.8);
    color: #1a1a1a;
    border-radius: 50%;
    margin-right: 12px;
    font-size: 20px;
    transition: all 0.3s ease;

    svg {
      filter: drop-shadow(0 1px 1px rgba(0, 0, 0, 0.1));
    }
  }

  .door-price-content {
    flex: 1;

    .door-price-title {
      font-weight: 600;
      font-size: 16px;
      margin-bottom: 4px;
      color: #d4af37;
    }

    .door-price-note {
      font-size: 14px;
      color: #ccc;
    }
  }
}

// Exclusive Online Discount Banner - matches payment method banner style
.exclusive-online-discount {
  background: linear-gradient(
    145deg,
    rgba(30, 30, 30, 0.8),
    rgba(20, 20, 20, 0.9)
  );
  border-radius: 12px;
  box-shadow: 0 4px 15px rgba(0, 0, 0, 0.15);
  padding: 18px 22px;
  margin-bottom: 24px;
  transition: all 0.3s ease, transform 0.2s ease;
  position: relative;
  overflow: hidden;
  border: 1px solid rgba(212, 175, 55, 0.3);

  // Gold gradient overlay
  &::before {
    content: "";
    position: absolute;
    top: 0;
    left: 0;
    right: 0;
    bottom: 0;
    background: $gold-gradient;
    opacity: 0.1;
    z-index: 0;
    transition: opacity 0.3s ease;
  }

  // Gold accent border at top
  &::after {
    content: "";
    position: absolute;
    top: 0;
    left: 0;
    right: 0;
    height: 3px;
    background: $gold-gradient;
    z-index: 1;
  }

  &:hover {
    transform: translateY(-3px);
    box-shadow: 0 8px 20px rgba(0, 0, 0, 0.2),
      0 0 15px rgba(212, 175, 55, 0.2);

    &::before {
      opacity: 0.15;
    }

    .discount-icon {
      transform: scale(1.1) rotate(5deg);
    }
  }

  .discount-content {
    display: flex;
    align-items: center;
    position: relative;
    z-index: 2;
  }

  .discount-icon {
    flex-shrink: 0;
    width: 50px;
    height: 50px;
    display: flex;
    align-items: center;
    justify-content: center;
    background: $gold-medium;
    color: #000;
    border-radius: 50%;
    margin-right: 18px;
    font-size: 20px;
    transition: all 0.3s ease;
    box-shadow: 0 3px 10px rgba(0, 0, 0, 0.2),
      0 0 0 2px rgba(212, 175, 55, 0.2);
  }

  .discount-details {
    flex: 1;

    h3 {
      font-size: 18px;
      font-weight: 700;
      margin: 0 0 8px;
      color: $gold-medium;
      letter-spacing: 0.5px;
      text-shadow: 0 1px 3px rgba(0, 0, 0, 0.3);
    }

    p {
      font-size: 14px;
      margin: 0;
      color: rgba(255, 255, 255, 0.8);
      line-height: 1.5;
    }
  }
}

// Online Savings Hint - minimalist version
.online-savings-hint {
  display: flex;
  align-items: center;
  gap: 8px;
  margin-bottom: 16px;
  padding: 8px 12px;
  background: rgba(212, 175, 55, 0.08);
  border-radius: 6px;
  border-left: 2px solid rgba(212, 175, 55, 0.5);
  font-size: 13px;
  color: rgba(255, 255, 255, 0.85);

  svg {
    color: $gold-medium;
    font-size: 12px;
    flex-shrink: 0;
  }

  span {
    line-height: 1.3;
  }
}

.tickets-list {
  display: grid;
  grid-template-columns: repeat(auto-fill, minmax(280px, 1fr));
  gap: 1.5rem;
  margin-bottom: 2rem;
}

.tickets-loading {
  display: flex;
  flex-direction: column;
  align-items: center;
  justify-content: center;
  padding: 2rem;
  color: rgba(255, 255, 255, 0.7);

  .spinner {
    margin-bottom: 1rem;
    border: 3px solid rgba(255, 255, 255, 0.1);
    border-top: 3px solid var(--ticket-primary-color);
    border-radius: 50%;
    width: 30px;
    height: 30px;
    animation: spin 1s linear infinite;
  }
}

.no-tickets {
  text-align: center;
  padding: 2rem;
  color: rgba(255, 255, 255, 0.7);
  background: rgba(0, 0, 0, 0.2);
  border-radius: 8px;

  .retry-button {
    margin-top: 1rem;
    padding: 0.5rem 1rem;
    background: rgba(0, 0, 0, 0.3);
    border: 1px solid rgba(255, 255, 255, 0.1);
    border-radius: 4px;
    color: var(--ticket-primary-color);
    display: inline-flex;
    align-items: center;
    gap: 0.5rem;
    cursor: pointer;
    transition: all 0.2s ease;

    &:hover {
      background: rgba(0, 0, 0, 0.4);
      transform: translateY(-2px);
    }
  }
}

.ticket-item {
  --ticket-accent-color: var(--ticket-primary-color);
  position: relative;
  overflow: visible !important;
  background: linear-gradient(
    145deg,
    rgba(30, 30, 30, 0.9),
    rgba(20, 20, 20, 0.95)
  );
  border-radius: 12px;
  padding: 1.5rem 1.5rem 1.5rem 2.5rem;
  box-shadow: 0 4px 15px rgba(0, 0, 0, 0.15),
    inset 0 1px 1px rgba(255, 255, 255, 0.05);
  transition: all 0.3s ease;
  overflow: hidden;
  transform-style: preserve-3d;
  perspective: 1000px;
  border-left: 15px solid var(--ticket-accent-color);

  // Remove all conflicting pseudo-elements
  &:before,
  &:after {
    display: none;
  }

  // Ticket perforation pattern on the left
  &::after {
    content: "";
    position: absolute;
    top: 10px;
    bottom: 10px;
    left: 15px;
    width: 2px;
    background-image: linear-gradient(
      to bottom,
      transparent 0px,
      transparent 5px,
      rgba(255, 255, 255, 0.5) 5px,
      rgba(255, 255, 255, 0.5) 7px
    );
    background-size: 2px 15px;
    background-repeat: repeat-y;
    z-index: 3;
    display: block !important;
  }

  // Animation only when active (quantity > 0)
  &.active {
    animation: float 6s ease-in-out infinite;
    transform: translateY(-1px) rotateX(2deg);
    box-shadow: 0 6px 20px rgba(0, 0, 0, 0.2),
      0 10px 30px -10px rgba(0, 0, 0, 0.3);
  }

  &:hover {
    transform: translateY(-1px) rotateX(2deg);
    box-shadow: 0 6px 20px rgba(0, 0, 0, 0.2),
      0 10px 30px -10px rgba(0, 0, 0, 0.3);
  }

  // All content should be above the textures
  & > * {
    position: relative;
    z-index: 2;
  }

  // Group ticket badge
  .ticket-group-badge {
    position: absolute;
    bottom: 5rem;
    right: 1rem;
    background: linear-gradient(135deg, rgba(0, 0, 0, 0.7), rgba(0, 0, 0, 0.9));
    color: var(--ticket-accent-color);
    padding: 0.4rem 0.7rem;
    border-radius: 20px;
    font-size: 0.8rem;
    font-weight: 600;
    display: flex;
    align-items: center;
    gap: 0.3rem;
    box-shadow: 0 2px 5px rgba(0, 0, 0, 0.2),
      inset 0 1px 1px rgba(255, 255, 255, 0.1);
    border: 1px solid rgba(255, 255, 255, 0.1);
    text-shadow: 0 1px 2px rgba(0, 0, 0, 0.5);

    // Position below countdown if both are present
    &:has(.ticket-countdown) {
      top: 3.5rem;
    }

    // Metallic effect with a slightly different gradient than countdown
    background-image: linear-gradient(
      135deg,
      rgba(10, 10, 10, 0.8) 0%,
      rgba(40, 40, 40, 0.9) 50%,
      rgba(10, 10, 10, 0.8) 100%
    );

    svg {
      font-size: 1rem;
      filter: drop-shadow(0 1px 1px rgba(0, 0, 0, 0.5));
    }

    span {
      white-space: nowrap;
    }
  }

  // Add a new rule after the ticket-countdown class
  .ticket-countdown + .ticket-group-badge {
    top: 3.5rem;
  }

  // Countdown badge
  .ticket-countdown {
    position: absolute;
    top: 1rem;
    right: 1rem;
    background: linear-gradient(135deg, rgba(0, 0, 0, 0.7), rgba(0, 0, 0, 0.9));
    color: var(--ticket-accent-color);
    padding: 0.4rem 0.7rem;
    border-radius: 20px;
    font-size: 0.8rem;
    font-weight: 600;
    display: flex;
    align-items: center;
    gap: 0.3rem;
    box-shadow: 0 2px 5px rgba(0, 0, 0, 0.2);
    border: 1px solid rgba(255, 255, 255, 0.1);
    text-shadow: 0 1px 2px rgba(0, 0, 0, 0.5);

    // Metallic effect
    background-image: linear-gradient(
      135deg,
      rgba(0, 0, 0, 0.8) 0%,
      rgba(30, 30, 30, 0.9) 50%,
      rgba(0, 0, 0, 0.8) 100%
    );

    svg {
      font-size: 1rem;
      filter: drop-shadow(0 1px 1px rgba(0, 0, 0, 0.5));
    }
  }

  // Limited quantity badge - similar to countdown
  .ticket-limited-badge {
    position: absolute;
    top: 1rem;
    right: 1rem;
    background: linear-gradient(135deg, rgba(0, 0, 0, 0.7), rgba(0, 0, 0, 0.9));
    color: var(--ticket-accent-color);
    padding: 0.4rem 0.7rem;
    border-radius: 20px;
    font-size: 0.8rem;
    font-weight: 600;
    display: flex;
    align-items: center;
    gap: 0.3rem;
    box-shadow: 0 2px 5px rgba(0, 0, 0, 0.2);
    border: 1px solid rgba(255, 255, 255, 0.1);
    text-shadow: 0 1px 2px rgba(0, 0, 0, 0.5);

    // Metallic effect
    background-image: linear-gradient(
      135deg,
      rgba(0, 0, 0, 0.8) 0%,
      rgba(30, 30, 30, 0.9) 50%,
      rgba(0, 0, 0, 0.8) 100%
    );

    svg {
      font-size: 1rem;
      filter: drop-shadow(0 1px 1px rgba(0, 0, 0, 0.5));
    }
  }

  // Position limited badge below countdown if both exist
  .ticket-countdown + .ticket-limited-badge {
    top: 3.5rem;
  }

  // Discount badge - adjusted position
  .ticket-discount {
    position: absolute;
    top: -0.8rem;
    left: 3rem;
    background-color: var(--ticket-accent-color);
    color: #000;
    padding: 0.4rem 0.9rem;
    font-size: 0.8rem;
    font-weight: 700;
    clip-path: polygon(0 0, 100% 0, 90% 100%, 0 100%);
    box-shadow: 0 2px 5px rgba(0, 0, 0, 0.2);
    text-shadow: 0 1px 1px rgba(255, 255, 255, 0.3);
    z-index: 10;
    min-width: 80px;
    text-align: center;

    // Add a subtle pattern to the discount badge
    background-image: repeating-linear-gradient(
      45deg,
      rgba(255, 255, 255, 0.1) 0px,
      rgba(255, 255, 255, 0.1) 1px,
      transparent 1px,
      transparent 3px
    );
  }

  // Ticket header
  .ticket-header {
    display: flex;
    align-items: center;
    gap: 0.5rem;
    margin-bottom: 1rem;
    padding-top: 0.5rem;

    svg {
      font-size: 1.3rem;
      color: var(--ticket-accent-color);
      filter: drop-shadow(0 1px 2px rgba(0, 0, 0, 0.5));
    }

    h4 {
      margin: 0;
      font-size: 1.2rem;
      font-weight: 600;
      color: #fff;
      text-shadow: 0 1px 2px rgba(0, 0, 0, 0.3);
      letter-spacing: 0.5px;
    }
  }

  // Ticket price
  .ticket-price {
    font-size: 1.8rem;
    font-weight: 700;
    margin-bottom: 0.8rem;
    color: var(--ticket-accent-color);
    text-shadow: 0 1px 2px rgba(0, 0, 0, 0.5);
    position: relative;
    display: inline-block;

    // Add a subtle underline
    &::after {
      content: "";
      position: absolute;
      left: 0;
      bottom: -4px;
      width: 100%;
      height: 2px;
      background: var(--ticket-accent-color);
      opacity: 0.5;
      border-radius: 2px;
    }

    // Original price (crossed out)
    .original-price {
      position: absolute;
      top: -0.8rem;
      right: -0.5rem;
      font-size: 1rem;
      font-weight: 400;
      color: rgba(255, 255, 255, 0.7);
      text-decoration: line-through;
      text-shadow: none;
    }

    // Door price (Abendkasse)
    .door-price {
      position: absolute;
      bottom: -1.2rem;
      right: -0.5rem;
      font-size: 0.8rem;
      font-weight: 600;
      color: rgba(255, 255, 255, 0.9);
      text-shadow: none;
      background: rgba(0, 0, 0, 0.3);
      padding: 0.2rem 0.5rem;
      border-radius: 4px;
      white-space: nowrap;
    }
  }

  // Ticket description
  .ticket-description {
    color: rgba(255, 255, 255, 0.8);
    font-size: 0.9rem;
    line-height: 1.4;
    margin-bottom: 1.2rem;
    min-height: 2.5rem;
    position: relative;
    padding-left: 0.5rem;

    // Left border with ticket-like pattern
    &::before {
      content: "";
      position: absolute;
      left: 0;
      top: 0;
      bottom: 0;
      width: 2px;
      background: linear-gradient(
        to bottom,
        transparent 0%,
        var(--ticket-accent-color) 20%,
        var(--ticket-accent-color) 80%,
        transparent 100%
      );
      opacity: 0.3;
    }
  }

  // Quantity controls - analog style
  .ticket-quantity {
    display: flex;
    align-items: center;
    justify-content: center;
    gap: 1rem;
    margin-top: 0.5rem;

    // Analog style counter
    background: rgba(0, 0, 0, 0.3);
    border-radius: 8px;
    padding: 0.5rem;
    border: 1px solid rgba(255, 255, 255, 0.1);
    box-shadow: inset 0 1px 3px rgba(0, 0, 0, 0.2);

    span {
      font-size: 1.1rem;
      font-weight: 600;
      color: #fff;
      min-width: 1.5rem;
      text-align: center;
      text-shadow: 0 1px 2px rgba(0, 0, 0, 0.5);
    }

    .quantity-btn {
      width: 30px;
      height: 30px;
      border-radius: 50%;
      border: none;
      background: rgba(0, 0, 0, 0.5);
      color: #fff;
      font-size: 1.2rem;
      font-weight: 700;
      display: flex;
      align-items: center;
      justify-content: center;
      cursor: pointer;
      transition: all 0.2s ease;
      box-shadow: 0 2px 5px rgba(0, 0, 0, 0.2),
        inset 0 1px 1px rgba(255, 255, 255, 0.1);

      &:hover:not(:disabled) {
        background: rgba(0, 0, 0, 0.7);
        transform: scale(1.1);
        box-shadow: 0 3px 8px rgba(0, 0, 0, 0.3),
          inset 0 1px 1px rgba(255, 255, 255, 0.15);
      }

      &:active:not(:disabled) {
        transform: scale(0.95);
        box-shadow: 0 1px 3px rgba(0, 0, 0, 0.2),
          inset 0 1px 3px rgba(0, 0, 0, 0.3);
      }

      &:disabled {
        opacity: 0.5;
        cursor: not-allowed;
      }
    }
  }
}

// Checkout area - enhance with premium styling
.checkout-area {
  margin-top: 2rem;
  padding: 1.5rem;
  background: rgba(0, 0, 0, 0.3);
  border-radius: 12px;
  position: relative;
  overflow: hidden;
  box-shadow: 0 4px 15px rgba(0, 0, 0, 0.2);
  border: 1px solid rgba(255, 255, 255, 0.1);

  // Paper texture
  &::before {
    content: "";
    position: absolute;
    top: 0;
    left: 0;
    right: 0;
    bottom: 0;
    background-image: url("data:image/svg+xml,%3Csvg viewBox='0 0 200 200' xmlns='http://www.w3.org/2000/svg'%3E%3Cfilter id='noiseFilter'%3E%3CfeTurbulence type='fractalNoise' baseFrequency='0.65' numOctaves='3' stitchTiles='stitch'/%3E%3C/filter%3E%3Crect width='100%25' height='100%25' filter='url(%23noiseFilter)' opacity='0.05'/%3E%3C/svg%3E");
    pointer-events: none;
    z-index: 0;
  }

  // Gold gradient accent border
  &::after {
    content: "";
    position: absolute;
    top: 0;
    left: 0;
    right: 0;
    height: 3px;
    background: $gold-gradient;
    opacity: 0.7;
    z-index: 1;
  }

  // All content should be above the texture
  & > * {
    position: relative;
    z-index: 1;
  }

  // Selected tickets list
  .selected-tickets {
    margin-bottom: 1rem;
    overflow: visible;

    .selected-ticket-item {
      display: flex;
      justify-content: space-between;
      padding: 0.5rem 0;
      border-bottom: 1px solid rgba(255, 255, 255, 0.1);
      color: rgba(255, 255, 255, 0.9);
      font-size: 0.9rem;
      overflow: visible;

      &:last-child {
        border-bottom: none;
      }
    }
  }

  // Total amount
  .total-amount {
    display: flex;
    justify-content: space-between;
    padding: 1rem;
    background: rgba(0, 0, 0, 0.2);
    border-radius: 8px;
    margin-bottom: 1.5rem;
    font-size: 1.1rem;
    font-weight: 600;
    color: $primary-color;
    overflow: visible;
  }

  // Checkout form
  .checkout-form {
    display: grid;
    grid-template-columns: repeat(auto-fit, minmax(200px, 1fr));
    gap: 1rem;
    margin-bottom: 1.5rem;

    .form-group {
      position: relative;

      input {
        width: 100%;
        padding: 0.75rem 1rem;
        background: rgba(0, 0, 0, 0.2);
        border: 1px solid rgba(255, 255, 255, 0.1);
        border-radius: 8px;
        color: white;
        font-size: 1rem;
        transition: all 0.2s ease;
        box-shadow: inset 0 1px 3px rgba(0, 0, 0, 0.2);

        &:focus {
          outline: none;
          border-color: rgba(212, 175, 55, 0.5);
          background: rgba(0, 0, 0, 0.3);
          box-shadow: 0 0 0 2px rgba(212, 175, 55, 0.1),
            inset 0 1px 3px rgba(0, 0, 0, 0.2);
        }

        &::placeholder {
          color: rgba(255, 255, 255, 0.5);
        }

        &.error {
          border-color: rgba(244, 67, 54, 0.5);
          background: rgba(244, 67, 54, 0.05);
        }
      }

      .error-message {
        color: #f44336;
        font-size: 0.8rem;
        margin-top: 0.3rem;
        position: absolute;
      }
    }
  }
}

// Checkout payment method - enhanced design
.checkout-payment-method {
  background: linear-gradient(
    145deg,
    rgba(30, 30, 30, 0.8),
    rgba(20, 20, 20, 0.9)
  );
  border-radius: 12px;
  box-shadow: 0 4px 15px rgba(0, 0, 0, 0.15);
  padding: 18px 22px;
  margin-bottom: 24px;
  transition: all 0.3s ease, transform 0.2s ease;
  position: relative;
  overflow: hidden;
  border: 1px solid rgba(255, 255, 255, 0.1);

  // Gold pattern for online payments
  &.online-payment {
    background: linear-gradient(
      145deg,
      rgba(30, 30, 30, 0.8),
      rgba(20, 20, 20, 0.9)
    );
    color: #fff;
    border: 1px solid rgba(212, 175, 55, 0.3);

    &::before {
      content: "";
      position: absolute;
      top: 0;
      left: 0;
      right: 0;
      bottom: 0;
      background: $gold-gradient;
      opacity: 0.1;
      z-index: 0;
      transition: opacity 0.3s ease;
    }

    &::after {
      content: "";
      position: absolute;
      top: 0;
      left: 0;
      right: 0;
      height: 3px;
      background: $gold-gradient;
      z-index: 1;
    }

    &:hover::before {
      opacity: 0.15;
    }

    .payment-icon {
      background: $gold-medium;
      color: #000;
      box-shadow: 0 3px 10px rgba(0, 0, 0, 0.2),
        0 0 0 2px rgba(212, 175, 55, 0.2);
    }

    .payment-details h3 {
      color: $gold-medium;
      text-shadow: 0 1px 3px rgba(0, 0, 0, 0.3);
    }

    .payment-details p {
      color: rgba(255, 255, 255, 0.8);
    }

    .online-payment-icons {
      svg {
        color: $gold-medium;
        animation: float 6s ease-in-out infinite;
        animation-delay: calc(var(--icon-index, 0) * 0.2s);

        &:nth-child(1) {
          --icon-index: 1;
        }
        &:nth-child(2) {
          --icon-index: 2;
        }
        &:nth-child(3) {
          --icon-index: 3;
        }
        &:nth-child(4) {
          --icon-index: 4;
        }
        &:nth-child(5) {
          --icon-index: 5;
        }
        &:nth-child(6) {
          --icon-index: 6;
        }
      }
    }
  }

  &:hover {
    transform: translateY(-3px);
    box-shadow: 0 8px 20px rgba(0, 0, 0, 0.2);

    &.online-payment {
      box-shadow: 0 8px 20px rgba(0, 0, 0, 0.2),
        0 0 15px rgba(212, 175, 55, 0.2);
    }

    .payment-icon {
      transform: scale(1.1) rotate(5deg);
    }
  }

  .payment-method {
    display: flex;
    align-items: center;
    position: relative;
    z-index: 2;
  }

  .payment-icon {
    flex-shrink: 0;
    width: 50px;
    height: 50px;
    display: flex;
    align-items: center;
    justify-content: center;
    background: #333;
    color: #fff;
    border-radius: 50%;
    margin-right: 18px;
    font-size: 20px;
    transition: all 0.3s ease;
    box-shadow: 0 3px 8px rgba(0, 0, 0, 0.2), 0 0 0 1px rgba(255, 255, 255, 0.1);
  }

  .payment-details {
    flex: 1;

    h3 {
      font-size: 18px;
      font-weight: 700;
      margin: 0 0 8px;
      color: #fff;
      letter-spacing: 0.5px;
    }

    p {
      font-size: 14px;
      margin: 0;
      color: rgba(255, 255, 255, 0.7);
      line-height: 1.5;
    }
  }

  .online-payment-icons {
    display: flex;
    justify-content: flex-end;
    margin-top: 18px;
    gap: 15px;
    position: relative;
    z-index: 2;

    svg {
      font-size: 24px;
      color: rgba(255, 255, 255, 0.7);
      transition: all 0.3s ease;
      filter: drop-shadow(0 2px 3px rgba(0, 0, 0, 0.2));

      &:hover {
        transform: translateY(-5px) scale(1.15);
        color: #fff;
        filter: drop-shadow(0 5px 8px rgba(0, 0, 0, 0.3)) brightness(1.2);
      }
    }
  }
}

// Enhanced checkout button
.checkout-button {
  width: 100%;
  padding: 1rem;
  font-size: 1.1rem;
  font-weight: 600;
  letter-spacing: 1px;
  color: #000;
  border: none;
  border-radius: 10px;
  cursor: pointer;
  display: flex;
  align-items: center;
  justify-content: center;
  transition: all 0.3s ease;
  position: relative;
  overflow: hidden;
  background: $gold-gradient;
  box-shadow: 0 6px 15px rgba(0, 0, 0, 0.2), 0 0 0 1px rgba(255, 255, 255, 0.07),
    inset 0 -4px 0 rgba(0, 0, 0, 0.1), inset 0 1px 0 rgba(255, 255, 255, 0.3);
  text-shadow: 0 1px 1px rgba(0, 0, 0, 0.2);

  &::before {
    content: "";
    position: absolute;
    top: 0;
    left: -100%;
    width: 100%;
    height: 100%;
    background: linear-gradient(
      90deg,
      transparent 0%,
      rgba(255, 255, 255, 0.3) 50%,
      transparent 100%
    );
    transition: all 0.8s ease;
  }

  &:hover {
    transform: translateY(-3px);
    background: $gold-highlight;
    box-shadow: 0 10px 25px rgba(0, 0, 0, 0.2),
      0 0 0 1px rgba(255, 255, 255, 0.1), inset 0 -4px 0 rgba(0, 0, 0, 0.1),
      inset 0 1px 0 rgba(255, 255, 255, 0.4), 0 0 15px rgba(212, 175, 55, 0.4);

    &::before {
      left: 100%;
    }
  }

  &:active {
    transform: translateY(-1px);
    box-shadow: 0 3px 10px rgba(0, 0, 0, 0.15),
      0 0 0 1px rgba(255, 255, 255, 0.07), inset 0 -2px 0 rgba(0, 0, 0, 0.1),
      inset 0 1px 0 rgba(255, 255, 255, 0.2);
    background: $gold-dark;
  }

  &:disabled {
    opacity: 0.7;
    cursor: not-allowed;
    transform: none;
    background: linear-gradient(to bottom, #b3b3b3, #999) !important;
    box-shadow: 0 3px 8px rgba(0, 0, 0, 0.1), inset 0 -2px 0 rgba(0, 0, 0, 0.05);
  }

  .spinner {
    margin-right: 10px;
  }
}

// Responsive adjustments
@media (max-width: 768px) {
  .tickets-wrapper {
    padding: 1rem;
  }

  .tickets-list {
    grid-template-columns: 1fr;
  }

  .checkout-form {
    grid-template-columns: 1fr;
  }

  .ticket-item {
    padding: 1.25rem 1.25rem 1.25rem 2.25rem;
  }

  .ticket-header h4 {
    font-size: 1.1rem;
  }

  .ticket-price {
    font-size: 1.5rem;
  }
}

// Animations
@keyframes pulse {
  0% {
    transform: scale(1);
  }
  50% {
    transform: scale(1.05);
  }
  100% {
    transform: scale(1);
  }
}

@keyframes subtle-pulse {
  0% {
    transform: scale(1);
    opacity: 0.9;
  }
  50% {
    transform: scale(1.08);
    opacity: 1;
  }
  100% {
    transform: scale(1);
    opacity: 0.9;
  }
}

@keyframes shimmer {
  0% {
    background-position: -100% 0;
  }
  100% {
    background-position: 200% 0;
  }
}
>>>>>>> 2110f58c
<|MERGE_RESOLUTION|>--- conflicted
+++ resolved
@@ -1,4 +1,3 @@
-<<<<<<< HEAD
 @import "../../_variables";
 
 // Define CSS variable for dynamic primary color with fallback
@@ -248,8 +247,7 @@
 
   &:hover {
     transform: translateY(-3px);
-    box-shadow: 0 8px 20px rgba(0, 0, 0, 0.2),
-      0 0 15px rgba(212, 175, 55, 0.2);
+    box-shadow: 0 8px 20px rgba(0, 0, 0, 0.2), 0 0 15px rgba(212, 175, 55, 0.2);
 
     &::before {
       opacity: 0.15;
@@ -280,8 +278,7 @@
     margin-right: 18px;
     font-size: 20px;
     transition: all 0.3s ease;
-    box-shadow: 0 3px 10px rgba(0, 0, 0, 0.2),
-      0 0 0 2px rgba(212, 175, 55, 0.2);
+    box-shadow: 0 3px 10px rgba(0, 0, 0, 0.2), 0 0 0 2px rgba(212, 175, 55, 0.2);
   }
 
   .discount-details {
@@ -302,6 +299,30 @@
       color: rgba(255, 255, 255, 0.8);
       line-height: 1.5;
     }
+  }
+}
+
+// Online Savings Hint - minimalist version
+.online-savings-hint {
+  display: flex;
+  align-items: center;
+  gap: 8px;
+  margin-bottom: 16px;
+  padding: 8px 12px;
+  background: rgba(212, 175, 55, 0.08);
+  border-radius: 6px;
+  border-left: 2px solid rgba(212, 175, 55, 0.5);
+  font-size: 13px;
+  color: rgba(255, 255, 255, 0.85);
+
+  svg {
+    color: $gold-medium;
+    font-size: 12px;
+    flex-shrink: 0;
+  }
+
+  span {
+    line-height: 1.3;
   }
 }
 
@@ -501,6 +522,43 @@
       font-size: 1rem;
       filter: drop-shadow(0 1px 1px rgba(0, 0, 0, 0.5));
     }
+  }
+
+  // Limited quantity badge - similar to countdown
+  .ticket-limited-badge {
+    position: absolute;
+    top: 1rem;
+    right: 1rem;
+    background: linear-gradient(135deg, rgba(0, 0, 0, 0.7), rgba(0, 0, 0, 0.9));
+    color: var(--ticket-accent-color);
+    padding: 0.4rem 0.7rem;
+    border-radius: 20px;
+    font-size: 0.8rem;
+    font-weight: 600;
+    display: flex;
+    align-items: center;
+    gap: 0.3rem;
+    box-shadow: 0 2px 5px rgba(0, 0, 0, 0.2);
+    border: 1px solid rgba(255, 255, 255, 0.1);
+    text-shadow: 0 1px 2px rgba(0, 0, 0, 0.5);
+
+    // Metallic effect
+    background-image: linear-gradient(
+      135deg,
+      rgba(0, 0, 0, 0.8) 0%,
+      rgba(30, 30, 30, 0.9) 50%,
+      rgba(0, 0, 0, 0.8) 100%
+    );
+
+    svg {
+      font-size: 1rem;
+      filter: drop-shadow(0 1px 1px rgba(0, 0, 0, 0.5));
+    }
+  }
+
+  // Position limited badge below countdown if both exist
+  .ticket-countdown + .ticket-limited-badge {
+    top: 3.5rem;
   }
 
   // Discount badge - adjusted position
@@ -1132,1201 +1190,4 @@
   100% {
     background-position: 200% 0;
   }
-}
-=======
-@import "../../_variables";
-
-// Define CSS variable for dynamic primary color with fallback
-:root {
-  --ticket-primary-color: #{$primary-color};
-}
-
-// Animation for loading spinner
-@keyframes spin {
-  0% {
-    transform: rotate(0deg);
-  }
-  100% {
-    transform: rotate(360deg);
-  }
-}
-
-// Animation for ticket hover
-@keyframes subtle-float {
-  0% {
-    transform: translateY(0);
-  }
-  50% {
-    transform: translateY(-3px);
-  }
-  100% {
-    transform: translateY(0);
-  }
-}
-
-// Button press animation
-@keyframes button-press {
-  0% {
-    transform: translateY(0);
-  }
-  50% {
-    transform: translateY(2px);
-  }
-  100% {
-    transform: translateY(0);
-  }
-}
-
-@keyframes pulse {
-  0% {
-    transform: scale(1);
-  }
-  50% {
-    transform: scale(1.05);
-  }
-  100% {
-    transform: scale(1);
-  }
-}
-
-@keyframes shimmer {
-  0% {
-    background-position: -200% 0;
-  }
-  100% {
-    background-position: 200% 0;
-  }
-}
-
-@keyframes float {
-  0% {
-    transform: translateY(0);
-  }
-  50% {
-    transform: translateY(-1px);
-  }
-  100% {
-    transform: translateY(0);
-  }
-}
-
-// Gold theme variables
-$gold-gradient: linear-gradient(135deg, #f2d07c 0%, #e6b545 50%, #d4af37 100%);
-$gold-highlight: linear-gradient(135deg, #fff3d6 0%, #f2d07c 50%, #e6b545 100%);
-$gold-light: #f8e9bc;
-$gold-medium: #e6b545;
-$gold-dark: #c39738;
-$gold-shadow: 0 5px 15px rgba(201, 157, 57, 0.25);
-$gold-glow: 0 0 15px rgba(232, 186, 99, 0.5);
-
-// Main wrapper - no borders, padding, or margins
-.tickets-wrapper {
-  width: 100%;
-  margin: 1.5rem 0;
-  padding: 1.5rem;
-  background: rgba(18, 18, 18, 0.7);
-  border-radius: 12px;
-  box-shadow: 0 4px 20px rgba(0, 0, 0, 0.2);
-  position: relative;
-  overflow: hidden;
-  z-index: 0;
-  // Paper texture overlay
-  &::before {
-    content: "";
-    position: absolute;
-    top: 0;
-    left: 0;
-    right: 0;
-    bottom: 0;
-    background-image: url("data:image/svg+xml,%3Csvg width='200' height='200' viewBox='0 0 200 200' xmlns='http://www.w3.org/2000/svg'%3E%3Cfilter id='noise'%3E%3CfeTurbulence type='fractalNoise' baseFrequency='0.75' numOctaves='2' stitchTiles='stitch'/%3E%3C/filter%3E%3Crect width='100%25' height='100%25' filter='url(%23noise)' opacity='0.15'/%3E%3C/svg%3E"),
-      linear-gradient(to right, rgba(255, 255, 255, 0.03) 1px, transparent 1px),
-      linear-gradient(to bottom, rgba(255, 255, 255, 0.03) 1px, transparent 1px);
-    background-size: 200px 200px, 15px 15px, 15px 15px;
-    border-radius: 12px;
-    pointer-events: none;
-    z-index: 1;
-    opacity: 0.7;
-    mix-blend-mode: overlay;
-  }
-
-  &.seamless {
-    background: transparent;
-    padding: 0;
-    box-shadow: none;
-
-    &::before {
-      display: none;
-    }
-  }
-
-  // All content should be above the texture overlay
-  & > * {
-    position: relative;
-    z-index: 2;
-  }
-}
-
-.tickets-container {
-  width: 100%;
-}
-
-.tickets-title {
-  font-size: 1.5rem;
-  margin-bottom: 1.2rem;
-  margin-top: 0;
-  text-align: center;
-  color: var(--text-color);
-}
-
-// Global Door Price Banner
-.global-door-price {
-  display: flex;
-  align-items: center;
-  margin-bottom: 20px;
-  padding: 12px 16px;
-  background: rgba(26, 26, 26, 0.9);
-  border-radius: 8px;
-  border-left: 3px solid #d4af37;
-  box-shadow: 0 3px 8px rgba(0, 0, 0, 0.2);
-  color: #e6e6e6;
-  position: relative;
-  overflow: hidden;
-  transition: all 0.3s ease;
-
-  &:hover {
-    transform: translateY(-2px);
-    box-shadow: 0 5px 12px rgba(0, 0, 0, 0.3);
-
-    .door-price-icon {
-      transform: rotate(10deg);
-      background: #d4af37;
-    }
-  }
-
-  .door-price-icon {
-    flex-shrink: 0;
-    width: 40px;
-    height: 40px;
-    display: flex;
-    align-items: center;
-    justify-content: center;
-    background: rgba(212, 175, 55, 0.8);
-    color: #1a1a1a;
-    border-radius: 50%;
-    margin-right: 12px;
-    font-size: 20px;
-    transition: all 0.3s ease;
-
-    svg {
-      filter: drop-shadow(0 1px 1px rgba(0, 0, 0, 0.1));
-    }
-  }
-
-  .door-price-content {
-    flex: 1;
-
-    .door-price-title {
-      font-weight: 600;
-      font-size: 16px;
-      margin-bottom: 4px;
-      color: #d4af37;
-    }
-
-    .door-price-note {
-      font-size: 14px;
-      color: #ccc;
-    }
-  }
-}
-
-// Exclusive Online Discount Banner - matches payment method banner style
-.exclusive-online-discount {
-  background: linear-gradient(
-    145deg,
-    rgba(30, 30, 30, 0.8),
-    rgba(20, 20, 20, 0.9)
-  );
-  border-radius: 12px;
-  box-shadow: 0 4px 15px rgba(0, 0, 0, 0.15);
-  padding: 18px 22px;
-  margin-bottom: 24px;
-  transition: all 0.3s ease, transform 0.2s ease;
-  position: relative;
-  overflow: hidden;
-  border: 1px solid rgba(212, 175, 55, 0.3);
-
-  // Gold gradient overlay
-  &::before {
-    content: "";
-    position: absolute;
-    top: 0;
-    left: 0;
-    right: 0;
-    bottom: 0;
-    background: $gold-gradient;
-    opacity: 0.1;
-    z-index: 0;
-    transition: opacity 0.3s ease;
-  }
-
-  // Gold accent border at top
-  &::after {
-    content: "";
-    position: absolute;
-    top: 0;
-    left: 0;
-    right: 0;
-    height: 3px;
-    background: $gold-gradient;
-    z-index: 1;
-  }
-
-  &:hover {
-    transform: translateY(-3px);
-    box-shadow: 0 8px 20px rgba(0, 0, 0, 0.2),
-      0 0 15px rgba(212, 175, 55, 0.2);
-
-    &::before {
-      opacity: 0.15;
-    }
-
-    .discount-icon {
-      transform: scale(1.1) rotate(5deg);
-    }
-  }
-
-  .discount-content {
-    display: flex;
-    align-items: center;
-    position: relative;
-    z-index: 2;
-  }
-
-  .discount-icon {
-    flex-shrink: 0;
-    width: 50px;
-    height: 50px;
-    display: flex;
-    align-items: center;
-    justify-content: center;
-    background: $gold-medium;
-    color: #000;
-    border-radius: 50%;
-    margin-right: 18px;
-    font-size: 20px;
-    transition: all 0.3s ease;
-    box-shadow: 0 3px 10px rgba(0, 0, 0, 0.2),
-      0 0 0 2px rgba(212, 175, 55, 0.2);
-  }
-
-  .discount-details {
-    flex: 1;
-
-    h3 {
-      font-size: 18px;
-      font-weight: 700;
-      margin: 0 0 8px;
-      color: $gold-medium;
-      letter-spacing: 0.5px;
-      text-shadow: 0 1px 3px rgba(0, 0, 0, 0.3);
-    }
-
-    p {
-      font-size: 14px;
-      margin: 0;
-      color: rgba(255, 255, 255, 0.8);
-      line-height: 1.5;
-    }
-  }
-}
-
-// Online Savings Hint - minimalist version
-.online-savings-hint {
-  display: flex;
-  align-items: center;
-  gap: 8px;
-  margin-bottom: 16px;
-  padding: 8px 12px;
-  background: rgba(212, 175, 55, 0.08);
-  border-radius: 6px;
-  border-left: 2px solid rgba(212, 175, 55, 0.5);
-  font-size: 13px;
-  color: rgba(255, 255, 255, 0.85);
-
-  svg {
-    color: $gold-medium;
-    font-size: 12px;
-    flex-shrink: 0;
-  }
-
-  span {
-    line-height: 1.3;
-  }
-}
-
-.tickets-list {
-  display: grid;
-  grid-template-columns: repeat(auto-fill, minmax(280px, 1fr));
-  gap: 1.5rem;
-  margin-bottom: 2rem;
-}
-
-.tickets-loading {
-  display: flex;
-  flex-direction: column;
-  align-items: center;
-  justify-content: center;
-  padding: 2rem;
-  color: rgba(255, 255, 255, 0.7);
-
-  .spinner {
-    margin-bottom: 1rem;
-    border: 3px solid rgba(255, 255, 255, 0.1);
-    border-top: 3px solid var(--ticket-primary-color);
-    border-radius: 50%;
-    width: 30px;
-    height: 30px;
-    animation: spin 1s linear infinite;
-  }
-}
-
-.no-tickets {
-  text-align: center;
-  padding: 2rem;
-  color: rgba(255, 255, 255, 0.7);
-  background: rgba(0, 0, 0, 0.2);
-  border-radius: 8px;
-
-  .retry-button {
-    margin-top: 1rem;
-    padding: 0.5rem 1rem;
-    background: rgba(0, 0, 0, 0.3);
-    border: 1px solid rgba(255, 255, 255, 0.1);
-    border-radius: 4px;
-    color: var(--ticket-primary-color);
-    display: inline-flex;
-    align-items: center;
-    gap: 0.5rem;
-    cursor: pointer;
-    transition: all 0.2s ease;
-
-    &:hover {
-      background: rgba(0, 0, 0, 0.4);
-      transform: translateY(-2px);
-    }
-  }
-}
-
-.ticket-item {
-  --ticket-accent-color: var(--ticket-primary-color);
-  position: relative;
-  overflow: visible !important;
-  background: linear-gradient(
-    145deg,
-    rgba(30, 30, 30, 0.9),
-    rgba(20, 20, 20, 0.95)
-  );
-  border-radius: 12px;
-  padding: 1.5rem 1.5rem 1.5rem 2.5rem;
-  box-shadow: 0 4px 15px rgba(0, 0, 0, 0.15),
-    inset 0 1px 1px rgba(255, 255, 255, 0.05);
-  transition: all 0.3s ease;
-  overflow: hidden;
-  transform-style: preserve-3d;
-  perspective: 1000px;
-  border-left: 15px solid var(--ticket-accent-color);
-
-  // Remove all conflicting pseudo-elements
-  &:before,
-  &:after {
-    display: none;
-  }
-
-  // Ticket perforation pattern on the left
-  &::after {
-    content: "";
-    position: absolute;
-    top: 10px;
-    bottom: 10px;
-    left: 15px;
-    width: 2px;
-    background-image: linear-gradient(
-      to bottom,
-      transparent 0px,
-      transparent 5px,
-      rgba(255, 255, 255, 0.5) 5px,
-      rgba(255, 255, 255, 0.5) 7px
-    );
-    background-size: 2px 15px;
-    background-repeat: repeat-y;
-    z-index: 3;
-    display: block !important;
-  }
-
-  // Animation only when active (quantity > 0)
-  &.active {
-    animation: float 6s ease-in-out infinite;
-    transform: translateY(-1px) rotateX(2deg);
-    box-shadow: 0 6px 20px rgba(0, 0, 0, 0.2),
-      0 10px 30px -10px rgba(0, 0, 0, 0.3);
-  }
-
-  &:hover {
-    transform: translateY(-1px) rotateX(2deg);
-    box-shadow: 0 6px 20px rgba(0, 0, 0, 0.2),
-      0 10px 30px -10px rgba(0, 0, 0, 0.3);
-  }
-
-  // All content should be above the textures
-  & > * {
-    position: relative;
-    z-index: 2;
-  }
-
-  // Group ticket badge
-  .ticket-group-badge {
-    position: absolute;
-    bottom: 5rem;
-    right: 1rem;
-    background: linear-gradient(135deg, rgba(0, 0, 0, 0.7), rgba(0, 0, 0, 0.9));
-    color: var(--ticket-accent-color);
-    padding: 0.4rem 0.7rem;
-    border-radius: 20px;
-    font-size: 0.8rem;
-    font-weight: 600;
-    display: flex;
-    align-items: center;
-    gap: 0.3rem;
-    box-shadow: 0 2px 5px rgba(0, 0, 0, 0.2),
-      inset 0 1px 1px rgba(255, 255, 255, 0.1);
-    border: 1px solid rgba(255, 255, 255, 0.1);
-    text-shadow: 0 1px 2px rgba(0, 0, 0, 0.5);
-
-    // Position below countdown if both are present
-    &:has(.ticket-countdown) {
-      top: 3.5rem;
-    }
-
-    // Metallic effect with a slightly different gradient than countdown
-    background-image: linear-gradient(
-      135deg,
-      rgba(10, 10, 10, 0.8) 0%,
-      rgba(40, 40, 40, 0.9) 50%,
-      rgba(10, 10, 10, 0.8) 100%
-    );
-
-    svg {
-      font-size: 1rem;
-      filter: drop-shadow(0 1px 1px rgba(0, 0, 0, 0.5));
-    }
-
-    span {
-      white-space: nowrap;
-    }
-  }
-
-  // Add a new rule after the ticket-countdown class
-  .ticket-countdown + .ticket-group-badge {
-    top: 3.5rem;
-  }
-
-  // Countdown badge
-  .ticket-countdown {
-    position: absolute;
-    top: 1rem;
-    right: 1rem;
-    background: linear-gradient(135deg, rgba(0, 0, 0, 0.7), rgba(0, 0, 0, 0.9));
-    color: var(--ticket-accent-color);
-    padding: 0.4rem 0.7rem;
-    border-radius: 20px;
-    font-size: 0.8rem;
-    font-weight: 600;
-    display: flex;
-    align-items: center;
-    gap: 0.3rem;
-    box-shadow: 0 2px 5px rgba(0, 0, 0, 0.2);
-    border: 1px solid rgba(255, 255, 255, 0.1);
-    text-shadow: 0 1px 2px rgba(0, 0, 0, 0.5);
-
-    // Metallic effect
-    background-image: linear-gradient(
-      135deg,
-      rgba(0, 0, 0, 0.8) 0%,
-      rgba(30, 30, 30, 0.9) 50%,
-      rgba(0, 0, 0, 0.8) 100%
-    );
-
-    svg {
-      font-size: 1rem;
-      filter: drop-shadow(0 1px 1px rgba(0, 0, 0, 0.5));
-    }
-  }
-
-  // Limited quantity badge - similar to countdown
-  .ticket-limited-badge {
-    position: absolute;
-    top: 1rem;
-    right: 1rem;
-    background: linear-gradient(135deg, rgba(0, 0, 0, 0.7), rgba(0, 0, 0, 0.9));
-    color: var(--ticket-accent-color);
-    padding: 0.4rem 0.7rem;
-    border-radius: 20px;
-    font-size: 0.8rem;
-    font-weight: 600;
-    display: flex;
-    align-items: center;
-    gap: 0.3rem;
-    box-shadow: 0 2px 5px rgba(0, 0, 0, 0.2);
-    border: 1px solid rgba(255, 255, 255, 0.1);
-    text-shadow: 0 1px 2px rgba(0, 0, 0, 0.5);
-
-    // Metallic effect
-    background-image: linear-gradient(
-      135deg,
-      rgba(0, 0, 0, 0.8) 0%,
-      rgba(30, 30, 30, 0.9) 50%,
-      rgba(0, 0, 0, 0.8) 100%
-    );
-
-    svg {
-      font-size: 1rem;
-      filter: drop-shadow(0 1px 1px rgba(0, 0, 0, 0.5));
-    }
-  }
-
-  // Position limited badge below countdown if both exist
-  .ticket-countdown + .ticket-limited-badge {
-    top: 3.5rem;
-  }
-
-  // Discount badge - adjusted position
-  .ticket-discount {
-    position: absolute;
-    top: -0.8rem;
-    left: 3rem;
-    background-color: var(--ticket-accent-color);
-    color: #000;
-    padding: 0.4rem 0.9rem;
-    font-size: 0.8rem;
-    font-weight: 700;
-    clip-path: polygon(0 0, 100% 0, 90% 100%, 0 100%);
-    box-shadow: 0 2px 5px rgba(0, 0, 0, 0.2);
-    text-shadow: 0 1px 1px rgba(255, 255, 255, 0.3);
-    z-index: 10;
-    min-width: 80px;
-    text-align: center;
-
-    // Add a subtle pattern to the discount badge
-    background-image: repeating-linear-gradient(
-      45deg,
-      rgba(255, 255, 255, 0.1) 0px,
-      rgba(255, 255, 255, 0.1) 1px,
-      transparent 1px,
-      transparent 3px
-    );
-  }
-
-  // Ticket header
-  .ticket-header {
-    display: flex;
-    align-items: center;
-    gap: 0.5rem;
-    margin-bottom: 1rem;
-    padding-top: 0.5rem;
-
-    svg {
-      font-size: 1.3rem;
-      color: var(--ticket-accent-color);
-      filter: drop-shadow(0 1px 2px rgba(0, 0, 0, 0.5));
-    }
-
-    h4 {
-      margin: 0;
-      font-size: 1.2rem;
-      font-weight: 600;
-      color: #fff;
-      text-shadow: 0 1px 2px rgba(0, 0, 0, 0.3);
-      letter-spacing: 0.5px;
-    }
-  }
-
-  // Ticket price
-  .ticket-price {
-    font-size: 1.8rem;
-    font-weight: 700;
-    margin-bottom: 0.8rem;
-    color: var(--ticket-accent-color);
-    text-shadow: 0 1px 2px rgba(0, 0, 0, 0.5);
-    position: relative;
-    display: inline-block;
-
-    // Add a subtle underline
-    &::after {
-      content: "";
-      position: absolute;
-      left: 0;
-      bottom: -4px;
-      width: 100%;
-      height: 2px;
-      background: var(--ticket-accent-color);
-      opacity: 0.5;
-      border-radius: 2px;
-    }
-
-    // Original price (crossed out)
-    .original-price {
-      position: absolute;
-      top: -0.8rem;
-      right: -0.5rem;
-      font-size: 1rem;
-      font-weight: 400;
-      color: rgba(255, 255, 255, 0.7);
-      text-decoration: line-through;
-      text-shadow: none;
-    }
-
-    // Door price (Abendkasse)
-    .door-price {
-      position: absolute;
-      bottom: -1.2rem;
-      right: -0.5rem;
-      font-size: 0.8rem;
-      font-weight: 600;
-      color: rgba(255, 255, 255, 0.9);
-      text-shadow: none;
-      background: rgba(0, 0, 0, 0.3);
-      padding: 0.2rem 0.5rem;
-      border-radius: 4px;
-      white-space: nowrap;
-    }
-  }
-
-  // Ticket description
-  .ticket-description {
-    color: rgba(255, 255, 255, 0.8);
-    font-size: 0.9rem;
-    line-height: 1.4;
-    margin-bottom: 1.2rem;
-    min-height: 2.5rem;
-    position: relative;
-    padding-left: 0.5rem;
-
-    // Left border with ticket-like pattern
-    &::before {
-      content: "";
-      position: absolute;
-      left: 0;
-      top: 0;
-      bottom: 0;
-      width: 2px;
-      background: linear-gradient(
-        to bottom,
-        transparent 0%,
-        var(--ticket-accent-color) 20%,
-        var(--ticket-accent-color) 80%,
-        transparent 100%
-      );
-      opacity: 0.3;
-    }
-  }
-
-  // Quantity controls - analog style
-  .ticket-quantity {
-    display: flex;
-    align-items: center;
-    justify-content: center;
-    gap: 1rem;
-    margin-top: 0.5rem;
-
-    // Analog style counter
-    background: rgba(0, 0, 0, 0.3);
-    border-radius: 8px;
-    padding: 0.5rem;
-    border: 1px solid rgba(255, 255, 255, 0.1);
-    box-shadow: inset 0 1px 3px rgba(0, 0, 0, 0.2);
-
-    span {
-      font-size: 1.1rem;
-      font-weight: 600;
-      color: #fff;
-      min-width: 1.5rem;
-      text-align: center;
-      text-shadow: 0 1px 2px rgba(0, 0, 0, 0.5);
-    }
-
-    .quantity-btn {
-      width: 30px;
-      height: 30px;
-      border-radius: 50%;
-      border: none;
-      background: rgba(0, 0, 0, 0.5);
-      color: #fff;
-      font-size: 1.2rem;
-      font-weight: 700;
-      display: flex;
-      align-items: center;
-      justify-content: center;
-      cursor: pointer;
-      transition: all 0.2s ease;
-      box-shadow: 0 2px 5px rgba(0, 0, 0, 0.2),
-        inset 0 1px 1px rgba(255, 255, 255, 0.1);
-
-      &:hover:not(:disabled) {
-        background: rgba(0, 0, 0, 0.7);
-        transform: scale(1.1);
-        box-shadow: 0 3px 8px rgba(0, 0, 0, 0.3),
-          inset 0 1px 1px rgba(255, 255, 255, 0.15);
-      }
-
-      &:active:not(:disabled) {
-        transform: scale(0.95);
-        box-shadow: 0 1px 3px rgba(0, 0, 0, 0.2),
-          inset 0 1px 3px rgba(0, 0, 0, 0.3);
-      }
-
-      &:disabled {
-        opacity: 0.5;
-        cursor: not-allowed;
-      }
-    }
-  }
-}
-
-// Checkout area - enhance with premium styling
-.checkout-area {
-  margin-top: 2rem;
-  padding: 1.5rem;
-  background: rgba(0, 0, 0, 0.3);
-  border-radius: 12px;
-  position: relative;
-  overflow: hidden;
-  box-shadow: 0 4px 15px rgba(0, 0, 0, 0.2);
-  border: 1px solid rgba(255, 255, 255, 0.1);
-
-  // Paper texture
-  &::before {
-    content: "";
-    position: absolute;
-    top: 0;
-    left: 0;
-    right: 0;
-    bottom: 0;
-    background-image: url("data:image/svg+xml,%3Csvg viewBox='0 0 200 200' xmlns='http://www.w3.org/2000/svg'%3E%3Cfilter id='noiseFilter'%3E%3CfeTurbulence type='fractalNoise' baseFrequency='0.65' numOctaves='3' stitchTiles='stitch'/%3E%3C/filter%3E%3Crect width='100%25' height='100%25' filter='url(%23noiseFilter)' opacity='0.05'/%3E%3C/svg%3E");
-    pointer-events: none;
-    z-index: 0;
-  }
-
-  // Gold gradient accent border
-  &::after {
-    content: "";
-    position: absolute;
-    top: 0;
-    left: 0;
-    right: 0;
-    height: 3px;
-    background: $gold-gradient;
-    opacity: 0.7;
-    z-index: 1;
-  }
-
-  // All content should be above the texture
-  & > * {
-    position: relative;
-    z-index: 1;
-  }
-
-  // Selected tickets list
-  .selected-tickets {
-    margin-bottom: 1rem;
-    overflow: visible;
-
-    .selected-ticket-item {
-      display: flex;
-      justify-content: space-between;
-      padding: 0.5rem 0;
-      border-bottom: 1px solid rgba(255, 255, 255, 0.1);
-      color: rgba(255, 255, 255, 0.9);
-      font-size: 0.9rem;
-      overflow: visible;
-
-      &:last-child {
-        border-bottom: none;
-      }
-    }
-  }
-
-  // Total amount
-  .total-amount {
-    display: flex;
-    justify-content: space-between;
-    padding: 1rem;
-    background: rgba(0, 0, 0, 0.2);
-    border-radius: 8px;
-    margin-bottom: 1.5rem;
-    font-size: 1.1rem;
-    font-weight: 600;
-    color: $primary-color;
-    overflow: visible;
-  }
-
-  // Checkout form
-  .checkout-form {
-    display: grid;
-    grid-template-columns: repeat(auto-fit, minmax(200px, 1fr));
-    gap: 1rem;
-    margin-bottom: 1.5rem;
-
-    .form-group {
-      position: relative;
-
-      input {
-        width: 100%;
-        padding: 0.75rem 1rem;
-        background: rgba(0, 0, 0, 0.2);
-        border: 1px solid rgba(255, 255, 255, 0.1);
-        border-radius: 8px;
-        color: white;
-        font-size: 1rem;
-        transition: all 0.2s ease;
-        box-shadow: inset 0 1px 3px rgba(0, 0, 0, 0.2);
-
-        &:focus {
-          outline: none;
-          border-color: rgba(212, 175, 55, 0.5);
-          background: rgba(0, 0, 0, 0.3);
-          box-shadow: 0 0 0 2px rgba(212, 175, 55, 0.1),
-            inset 0 1px 3px rgba(0, 0, 0, 0.2);
-        }
-
-        &::placeholder {
-          color: rgba(255, 255, 255, 0.5);
-        }
-
-        &.error {
-          border-color: rgba(244, 67, 54, 0.5);
-          background: rgba(244, 67, 54, 0.05);
-        }
-      }
-
-      .error-message {
-        color: #f44336;
-        font-size: 0.8rem;
-        margin-top: 0.3rem;
-        position: absolute;
-      }
-    }
-  }
-}
-
-// Checkout payment method - enhanced design
-.checkout-payment-method {
-  background: linear-gradient(
-    145deg,
-    rgba(30, 30, 30, 0.8),
-    rgba(20, 20, 20, 0.9)
-  );
-  border-radius: 12px;
-  box-shadow: 0 4px 15px rgba(0, 0, 0, 0.15);
-  padding: 18px 22px;
-  margin-bottom: 24px;
-  transition: all 0.3s ease, transform 0.2s ease;
-  position: relative;
-  overflow: hidden;
-  border: 1px solid rgba(255, 255, 255, 0.1);
-
-  // Gold pattern for online payments
-  &.online-payment {
-    background: linear-gradient(
-      145deg,
-      rgba(30, 30, 30, 0.8),
-      rgba(20, 20, 20, 0.9)
-    );
-    color: #fff;
-    border: 1px solid rgba(212, 175, 55, 0.3);
-
-    &::before {
-      content: "";
-      position: absolute;
-      top: 0;
-      left: 0;
-      right: 0;
-      bottom: 0;
-      background: $gold-gradient;
-      opacity: 0.1;
-      z-index: 0;
-      transition: opacity 0.3s ease;
-    }
-
-    &::after {
-      content: "";
-      position: absolute;
-      top: 0;
-      left: 0;
-      right: 0;
-      height: 3px;
-      background: $gold-gradient;
-      z-index: 1;
-    }
-
-    &:hover::before {
-      opacity: 0.15;
-    }
-
-    .payment-icon {
-      background: $gold-medium;
-      color: #000;
-      box-shadow: 0 3px 10px rgba(0, 0, 0, 0.2),
-        0 0 0 2px rgba(212, 175, 55, 0.2);
-    }
-
-    .payment-details h3 {
-      color: $gold-medium;
-      text-shadow: 0 1px 3px rgba(0, 0, 0, 0.3);
-    }
-
-    .payment-details p {
-      color: rgba(255, 255, 255, 0.8);
-    }
-
-    .online-payment-icons {
-      svg {
-        color: $gold-medium;
-        animation: float 6s ease-in-out infinite;
-        animation-delay: calc(var(--icon-index, 0) * 0.2s);
-
-        &:nth-child(1) {
-          --icon-index: 1;
-        }
-        &:nth-child(2) {
-          --icon-index: 2;
-        }
-        &:nth-child(3) {
-          --icon-index: 3;
-        }
-        &:nth-child(4) {
-          --icon-index: 4;
-        }
-        &:nth-child(5) {
-          --icon-index: 5;
-        }
-        &:nth-child(6) {
-          --icon-index: 6;
-        }
-      }
-    }
-  }
-
-  &:hover {
-    transform: translateY(-3px);
-    box-shadow: 0 8px 20px rgba(0, 0, 0, 0.2);
-
-    &.online-payment {
-      box-shadow: 0 8px 20px rgba(0, 0, 0, 0.2),
-        0 0 15px rgba(212, 175, 55, 0.2);
-    }
-
-    .payment-icon {
-      transform: scale(1.1) rotate(5deg);
-    }
-  }
-
-  .payment-method {
-    display: flex;
-    align-items: center;
-    position: relative;
-    z-index: 2;
-  }
-
-  .payment-icon {
-    flex-shrink: 0;
-    width: 50px;
-    height: 50px;
-    display: flex;
-    align-items: center;
-    justify-content: center;
-    background: #333;
-    color: #fff;
-    border-radius: 50%;
-    margin-right: 18px;
-    font-size: 20px;
-    transition: all 0.3s ease;
-    box-shadow: 0 3px 8px rgba(0, 0, 0, 0.2), 0 0 0 1px rgba(255, 255, 255, 0.1);
-  }
-
-  .payment-details {
-    flex: 1;
-
-    h3 {
-      font-size: 18px;
-      font-weight: 700;
-      margin: 0 0 8px;
-      color: #fff;
-      letter-spacing: 0.5px;
-    }
-
-    p {
-      font-size: 14px;
-      margin: 0;
-      color: rgba(255, 255, 255, 0.7);
-      line-height: 1.5;
-    }
-  }
-
-  .online-payment-icons {
-    display: flex;
-    justify-content: flex-end;
-    margin-top: 18px;
-    gap: 15px;
-    position: relative;
-    z-index: 2;
-
-    svg {
-      font-size: 24px;
-      color: rgba(255, 255, 255, 0.7);
-      transition: all 0.3s ease;
-      filter: drop-shadow(0 2px 3px rgba(0, 0, 0, 0.2));
-
-      &:hover {
-        transform: translateY(-5px) scale(1.15);
-        color: #fff;
-        filter: drop-shadow(0 5px 8px rgba(0, 0, 0, 0.3)) brightness(1.2);
-      }
-    }
-  }
-}
-
-// Enhanced checkout button
-.checkout-button {
-  width: 100%;
-  padding: 1rem;
-  font-size: 1.1rem;
-  font-weight: 600;
-  letter-spacing: 1px;
-  color: #000;
-  border: none;
-  border-radius: 10px;
-  cursor: pointer;
-  display: flex;
-  align-items: center;
-  justify-content: center;
-  transition: all 0.3s ease;
-  position: relative;
-  overflow: hidden;
-  background: $gold-gradient;
-  box-shadow: 0 6px 15px rgba(0, 0, 0, 0.2), 0 0 0 1px rgba(255, 255, 255, 0.07),
-    inset 0 -4px 0 rgba(0, 0, 0, 0.1), inset 0 1px 0 rgba(255, 255, 255, 0.3);
-  text-shadow: 0 1px 1px rgba(0, 0, 0, 0.2);
-
-  &::before {
-    content: "";
-    position: absolute;
-    top: 0;
-    left: -100%;
-    width: 100%;
-    height: 100%;
-    background: linear-gradient(
-      90deg,
-      transparent 0%,
-      rgba(255, 255, 255, 0.3) 50%,
-      transparent 100%
-    );
-    transition: all 0.8s ease;
-  }
-
-  &:hover {
-    transform: translateY(-3px);
-    background: $gold-highlight;
-    box-shadow: 0 10px 25px rgba(0, 0, 0, 0.2),
-      0 0 0 1px rgba(255, 255, 255, 0.1), inset 0 -4px 0 rgba(0, 0, 0, 0.1),
-      inset 0 1px 0 rgba(255, 255, 255, 0.4), 0 0 15px rgba(212, 175, 55, 0.4);
-
-    &::before {
-      left: 100%;
-    }
-  }
-
-  &:active {
-    transform: translateY(-1px);
-    box-shadow: 0 3px 10px rgba(0, 0, 0, 0.15),
-      0 0 0 1px rgba(255, 255, 255, 0.07), inset 0 -2px 0 rgba(0, 0, 0, 0.1),
-      inset 0 1px 0 rgba(255, 255, 255, 0.2);
-    background: $gold-dark;
-  }
-
-  &:disabled {
-    opacity: 0.7;
-    cursor: not-allowed;
-    transform: none;
-    background: linear-gradient(to bottom, #b3b3b3, #999) !important;
-    box-shadow: 0 3px 8px rgba(0, 0, 0, 0.1), inset 0 -2px 0 rgba(0, 0, 0, 0.05);
-  }
-
-  .spinner {
-    margin-right: 10px;
-  }
-}
-
-// Responsive adjustments
-@media (max-width: 768px) {
-  .tickets-wrapper {
-    padding: 1rem;
-  }
-
-  .tickets-list {
-    grid-template-columns: 1fr;
-  }
-
-  .checkout-form {
-    grid-template-columns: 1fr;
-  }
-
-  .ticket-item {
-    padding: 1.25rem 1.25rem 1.25rem 2.25rem;
-  }
-
-  .ticket-header h4 {
-    font-size: 1.1rem;
-  }
-
-  .ticket-price {
-    font-size: 1.5rem;
-  }
-}
-
-// Animations
-@keyframes pulse {
-  0% {
-    transform: scale(1);
-  }
-  50% {
-    transform: scale(1.05);
-  }
-  100% {
-    transform: scale(1);
-  }
-}
-
-@keyframes subtle-pulse {
-  0% {
-    transform: scale(1);
-    opacity: 0.9;
-  }
-  50% {
-    transform: scale(1.08);
-    opacity: 1;
-  }
-  100% {
-    transform: scale(1);
-    opacity: 0.9;
-  }
-}
-
-@keyframes shimmer {
-  0% {
-    background-position: -100% 0;
-  }
-  100% {
-    background-position: 200% 0;
-  }
-}
->>>>>>> 2110f58c
+}