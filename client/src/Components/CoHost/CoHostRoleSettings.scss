<<<<<<< HEAD
@import "../../variables";

.co-host-role-settings-overlay {
  position: fixed;
  top: 0;
  left: 0;
  right: 0;
  bottom: 0;
  width: 100vw;
  height: 100vh;
  background: rgba(0, 0, 0, 0.85);
  backdrop-filter: blur(6px);
  -webkit-backdrop-filter: blur(6px);
  display: flex;
  align-items: center;
  justify-content: center;
  z-index: 99999;
  padding: 1rem;
  overflow: auto;
}

.co-host-role-settings-modal {
  background: #1f1f1f;
  border: 1px solid rgba(255, 255, 255, 0.15);
  border-radius: 12px;
  width: 100%;
  max-width: 800px;
  max-height: 90vh;
  display: flex;
  flex-direction: column;
  overflow: hidden;
  box-shadow: 0 25px 80px rgba(0, 0, 0, 0.7);
  position: relative;
  z-index: 100000;
  margin: auto;
}

.modal-header {
  display: flex;
  align-items: center;
  justify-content: space-between;
  padding: 1.5rem;
  border-bottom: 1px solid rgba(255, 255, 255, 0.1);
  background: rgba(255, 255, 255, 0.02);
}

.header-content {
  display: flex;
  align-items: center;
  gap: 1rem;
}

.header-icon {
  width: 24px;
  height: 24px;
  color: $primary-color;
}

.header-text {
  h2 {
    margin: 0;
    font-size: 1.25rem;
    font-weight: 600;
    color: #fff;
  }

  p {
    margin: 0.25rem 0 0;
    font-size: 0.9rem;
    color: rgba(255, 255, 255, 0.6);
  }
}

.close-button {
  background: transparent;
  border: none;
  color: rgba(255, 255, 255, 0.6);
  cursor: pointer;
  padding: 0.5rem;
  border-radius: 6px;
  transition: all 0.2s ease;

  &:hover {
    background: rgba(255, 255, 255, 0.1);
    color: #fff;
  }

  svg {
    width: 20px;
    height: 20px;
  }
}

.modal-body {
  flex: 1;
  overflow-y: auto;
  padding: 1.5rem;

  &::-webkit-scrollbar {
    width: 6px;
  }

  &::-webkit-scrollbar-track {
    background: rgba(255, 255, 255, 0.05);
  }

  &::-webkit-scrollbar-thumb {
    background: rgba(255, 255, 255, 0.2);
    border-radius: 3px;
  }
}

.loading-state {
  display: flex;
  flex-direction: column;
  align-items: center;
  justify-content: center;
  padding: 3rem;
  color: rgba(255, 255, 255, 0.6);

  .loading-spinner {
    width: 32px;
    height: 32px;
    border: 3px solid rgba(255, 255, 255, 0.1);
    border-top: 3px solid $primary-color;
    border-radius: 50%;
    animation: spin 1s linear infinite;
    margin-bottom: 1rem;
  }

  p {
    margin: 0;
    font-size: 0.9rem;
  }
}

@keyframes spin {
  0% { transform: rotate(0deg); }
  100% { transform: rotate(360deg); }
}

.roles-container {
  display: flex;
  flex-direction: column;
  gap: 2rem;
}

.role-section {
  background: rgba(255, 255, 255, 0.03);
  border: 1px solid rgba(255, 255, 255, 0.08);
  border-radius: 8px;
  padding: 1.5rem;
}

.role-header {
  margin-bottom: 1rem;
  
  &.clickable {
    cursor: pointer;
    display: flex;
    align-items: center;
    justify-content: space-between;
    padding: 1rem;
    border: 1px solid rgba(255, 255, 255, 0.1);
    border-radius: 6px;
    transition: all 0.2s ease;
    background: rgba(255, 255, 255, 0.02);

    &:hover {
      background: rgba(255, 255, 255, 0.05);
      border-color: rgba(255, 255, 255, 0.15);
    }

    &.founder-role {
      border-color: rgba($primary-color, 0.4);
      background: rgba($primary-color, 0.05);

      &:hover {
        background: rgba($primary-color, 0.08);
        border-color: rgba($primary-color, 0.6);
      }
    }
  }

  .role-header-content {
    flex: 1;
    
    h3 {
      margin: 0 0 0.25rem;
      font-size: 1.1rem;
      font-weight: 600;
      color: #fff;
      display: flex;
      align-items: center;
      gap: 0.75rem;

      .founder-badge {
        font-size: 0.7rem;
        font-weight: 700;
        color: #000;
        background: $primary-color;
        padding: 0.25rem 0.5rem;
        border-radius: 4px;
        letter-spacing: 0.5px;
        text-transform: uppercase;
      }
    }

    p {
      margin: 0;
      font-size: 0.85rem;
      color: rgba(255, 255, 255, 0.6);
    }
  }

  .role-toggle {
    color: rgba(255, 255, 255, 0.6);
    transition: color 0.2s ease;
    
    svg {
      width: 20px;
      height: 20px;
    }

    &:hover {
      color: $primary-color;
    }
  }
}

.permissions-grid {
  display: grid;
  grid-template-columns: repeat(auto-fit, minmax(250px, 1fr));
  gap: 1.5rem;
}

.permission-category {
  background: rgba(255, 255, 255, 0.02);
  border: 1px solid rgba(255, 255, 255, 0.05);
  border-radius: 6px;
  padding: 1rem;

  h4 {
    margin: 0 0 1rem;
    font-size: 0.95rem;
    font-weight: 500;
    color: $primary-color;
    text-transform: uppercase;
    letter-spacing: 0.5px;
  }

  .codes-subtitle {
    margin: 0 0 1rem;
    font-size: 0.8rem;
    color: rgba(255, 255, 255, 0.5);
    font-style: italic;
  }

  .no-custom-codes {
    text-align: center;
    padding: 2rem 1rem;
    color: rgba(255, 255, 255, 0.6);

    p {
      margin: 0 0 0.5rem;
      font-size: 0.9rem;

      &.hint {
        font-size: 0.8rem;
        color: rgba(255, 255, 255, 0.4);
        font-style: italic;
      }
    }
  }

  &.codes-category {
    grid-column: 1 / -1;
  }
}

.permission-item {
  margin-bottom: 0.75rem;

  &:last-child {
    margin-bottom: 0;
  }

  label {
    display: flex;
    align-items: center;
    gap: 0.5rem;
    font-size: 0.9rem;
    color: rgba(255, 255, 255, 0.8);
    cursor: pointer;
    transition: color 0.2s ease;

    &:hover {
      color: #fff;
    }

    input[type="checkbox"] {
      appearance: none;
      width: 16px;
      height: 16px;
      border: 2px solid rgba(255, 255, 255, 0.3);
      border-radius: 3px;
      background: transparent;
      cursor: pointer;
      position: relative;
      transition: all 0.2s ease;

      &:checked {
        background: $primary-color;
        border-color: $primary-color;

        &::after {
          content: "✓";
          position: absolute;
          top: 50%;
          left: 50%;
          transform: translate(-50%, -50%);
          color: #000;
          font-size: 10px;
          font-weight: bold;
        }
      }

      &:hover {
        border-color: rgba(255, 255, 255, 0.5);
      }
    }
  }
}

.code-permission {
  background: rgba(255, 255, 255, 0.02);
  border: 1px solid rgba(255, 255, 255, 0.05);
  border-radius: 6px;
  padding: 1rem;
  margin-bottom: 1rem;

  &:last-child {
    margin-bottom: 0;
  }

  h5 {
    margin: 0 0 0.75rem;
    font-size: 0.9rem;
    font-weight: 500;
    color: #fff;
  }
}

.code-controls {
  display: flex;
  flex-direction: column;
  gap: 0.5rem;

  .permission-item {
    margin-bottom: 0.5rem;

    &:last-child {
      margin-bottom: 0;
    }

    label {
      display: flex;
      align-items: center;
      gap: 0.5rem;
      font-size: 0.85rem;
    }
  }
}

.limit-input {
  background: rgba(255, 255, 255, 0.05);
  border: 1px solid rgba(255, 255, 255, 0.2);
  border-radius: 4px;
  padding: 0.25rem 0.5rem;
  color: #fff;
  font-size: 0.85rem;
  width: 80px;
  margin-left: 0.5rem;
  transition: all 0.2s ease;

  &:focus {
    outline: none;
    border-color: $primary-color;
    background: rgba(255, 255, 255, 0.08);
  }

  &:hover {
    border-color: rgba(255, 255, 255, 0.3);
  }
}

.modal-footer {
  display: flex;
  align-items: center;
  justify-content: flex-end;
  gap: 1rem;
  padding: 1.5rem;
  border-top: 1px solid rgba(255, 255, 255, 0.1);
  background: rgba(255, 255, 255, 0.02);
}

.cancel-button {
  background: transparent;
  border: 1px solid rgba(255, 255, 255, 0.2);
  color: rgba(255, 255, 255, 0.8);
  padding: 0.75rem 1.5rem;
  border-radius: 6px;
  cursor: pointer;
  font-size: 0.9rem;
  transition: all 0.2s ease;

  &:hover:not(:disabled) {
    background: rgba(255, 255, 255, 0.05);
    border-color: rgba(255, 255, 255, 0.3);
    color: #fff;
  }

  &:disabled {
    opacity: 0.5;
    cursor: not-allowed;
  }
}

.save-button {
  background: $primary-color;
  border: none;
  color: #000;
  padding: 0.75rem 1.5rem;
  border-radius: 6px;
  cursor: pointer;
  font-size: 0.9rem;
  font-weight: 500;
  display: flex;
  align-items: center;
  gap: 0.5rem;
  transition: all 0.2s ease;

  &:hover:not(:disabled) {
    background: darken($primary-color, 10%);
    transform: translateY(-1px);
  }

  &:disabled {
    opacity: 0.6;
    cursor: not-allowed;
    transform: none;
  }

  svg {
    width: 16px;
    height: 16px;
  }
}

// Responsive adjustments
@media (max-width: 768px) {
  .co-host-role-settings-overlay {
    padding: 0.5rem;
  }

  .co-host-role-settings-modal {
    max-height: 95vh;
  }

  .modal-header,
  .modal-body,
  .modal-footer {
    padding: 1rem;
  }

  .permissions-grid {
    grid-template-columns: 1fr;
    gap: 1rem;
  }

  .code-controls {
    .permission-item {
      label {
        flex-direction: column;
        align-items: flex-start;
        gap: 0.25rem;
      }
    }
  }

  .limit-input {
    margin-left: 0;
    width: 100px;
  }

  .modal-footer {
    flex-direction: column-reverse;
    gap: 0.75rem;

    .cancel-button,
    .save-button {
      width: 100%;
      justify-content: center;
    }
  }
}

// Inherit permissions button styles
.inherit-permissions-container {
  margin: 1rem 0;
  display: flex;
  justify-content: center;
}

.inherit-permissions-button {
  background: rgba($primary-color, 0.1);
  border: 1px solid rgba($primary-color, 0.3);
  color: $primary-color;
  padding: 0.5rem 1rem;
  border-radius: 6px;
  cursor: pointer;
  font-size: 0.85rem;
  font-weight: 500;
  display: flex;
  align-items: center;
  gap: 0.5rem;
  transition: all 0.2s ease;
  
  &:hover {
    background: rgba($primary-color, 0.2);
    border-color: rgba($primary-color, 0.5);
    transform: translateY(-1px);
  }
  
  &:active {
    transform: translateY(0);
  }
  
  svg {
    width: 14px;
    height: 14px;
  }
  
  span {
    white-space: nowrap;
  }
=======
@import "../../variables";

.co-host-role-settings-overlay {
  position: fixed;
  top: 0;
  left: 0;
  right: 0;
  bottom: 0;
  width: 100vw;
  height: 100vh;
  background: rgba(0, 0, 0, 0.85);
  backdrop-filter: blur(6px);
  -webkit-backdrop-filter: blur(6px);
  display: flex;
  align-items: center;
  justify-content: center;
  z-index: 99999;
  padding: 1rem;
  overflow: auto;
}

.co-host-role-settings-modal {
  background: #1f1f1f;
  border: 1px solid rgba(255, 255, 255, 0.15);
  border-radius: 12px;
  width: 100%;
  max-width: 800px;
  max-height: 90vh;
  height: 90vh; // Set explicit height to enable proper flex calculation
  display: flex;
  flex-direction: column;
  box-shadow: 0 25px 80px rgba(0, 0, 0, 0.7);
  position: relative;
  z-index: 100000;
  margin: auto;
}

.modal-header {
  display: flex;
  align-items: center;
  justify-content: space-between;
  padding: 1.5rem;
  border-bottom: 1px solid rgba(255, 255, 255, 0.1);
  background: rgba(255, 255, 255, 0.02);
}

.header-content {
  display: flex;
  align-items: center;
  gap: 1rem;
}

.header-icon {
  width: 24px;
  height: 24px;
  color: $primary-color;
}

.header-text {
  h2 {
    margin: 0;
    font-size: 1.25rem;
    font-weight: 600;
    color: #fff;
  }

  p {
    margin: 0.25rem 0 0;
    font-size: 0.9rem;
    color: rgba(255, 255, 255, 0.6);
  }
}

.close-button {
  background: transparent;
  border: none;
  color: rgba(255, 255, 255, 0.6);
  cursor: pointer;
  padding: 0.5rem;
  border-radius: 6px;
  transition: all 0.2s ease;

  &:hover {
    background: rgba(255, 255, 255, 0.1);
    color: #fff;
  }

  svg {
    width: 20px;
    height: 20px;
  }
}

.modal-body {
  flex: 1;
  overflow-y: auto;
  overflow-x: hidden;
  padding: 1.5rem;
  min-height: 0; // Critical for flex children with overflow

  &::-webkit-scrollbar {
    width: 6px;
  }

  &::-webkit-scrollbar-track {
    background: rgba(255, 255, 255, 0.05);
  }

  &::-webkit-scrollbar-thumb {
    background: rgba(255, 255, 255, 0.2);
    border-radius: 3px;
  }
}

.loading-state {
  display: flex;
  flex-direction: column;
  align-items: center;
  justify-content: center;
  padding: 3rem;
  color: rgba(255, 255, 255, 0.6);

  .loading-spinner {
    width: 32px;
    height: 32px;
    border: 3px solid rgba(255, 255, 255, 0.1);
    border-top: 3px solid $primary-color;
    border-radius: 50%;
    animation: spin 1s linear infinite;
    margin-bottom: 1rem;
  }

  p {
    margin: 0;
    font-size: 0.9rem;
  }
}

@keyframes spin {
  0% { transform: rotate(0deg); }
  100% { transform: rotate(360deg); }
}

.roles-container {
  display: flex;
  flex-direction: column;
  gap: 2rem;
}

.role-section {
  background: rgba(255, 255, 255, 0.03);
  border: 1px solid rgba(255, 255, 255, 0.08);
  border-radius: 8px;
  padding: 1.5rem;
}

.role-header {
  margin-bottom: 1rem;
  
  &.clickable {
    cursor: pointer;
    display: flex;
    align-items: center;
    justify-content: space-between;
    padding: 1rem;
    border: 1px solid rgba(255, 255, 255, 0.1);
    border-radius: 6px;
    transition: all 0.2s ease;
    background: rgba(255, 255, 255, 0.02);

    &:hover {
      background: rgba(255, 255, 255, 0.05);
      border-color: rgba(255, 255, 255, 0.15);
    }

    &.founder-role {
      border-color: rgba($primary-color, 0.4);
      background: rgba($primary-color, 0.05);

      &:hover {
        background: rgba($primary-color, 0.08);
        border-color: rgba($primary-color, 0.6);
      }
    }
  }

  .role-header-content {
    flex: 1;
    
    h3 {
      margin: 0 0 0.25rem;
      font-size: 1.1rem;
      font-weight: 600;
      color: #fff;
      display: flex;
      align-items: center;
      gap: 0.75rem;

      .founder-badge {
        font-size: 0.7rem;
        font-weight: 700;
        color: #000;
        background: $primary-color;
        padding: 0.25rem 0.5rem;
        border-radius: 4px;
        letter-spacing: 0.5px;
        text-transform: uppercase;
      }
    }

    p {
      margin: 0;
      font-size: 0.85rem;
      color: rgba(255, 255, 255, 0.6);
    }
  }

  .role-toggle {
    color: rgba(255, 255, 255, 0.6);
    transition: color 0.2s ease;
    
    svg {
      width: 20px;
      height: 20px;
    }

    &:hover {
      color: $primary-color;
    }
  }
}

.permissions-grid {
  display: grid;
  grid-template-columns: repeat(auto-fit, minmax(250px, 1fr));
  gap: 1.5rem;
}

.permission-category {
  background: rgba(255, 255, 255, 0.02);
  border: 1px solid rgba(255, 255, 255, 0.05);
  border-radius: 6px;
  padding: 1rem;

  h4 {
    margin: 0 0 1rem;
    font-size: 0.95rem;
    font-weight: 500;
    color: $primary-color;
    text-transform: uppercase;
    letter-spacing: 0.5px;
  }

  .codes-subtitle {
    margin: 0 0 1rem;
    font-size: 0.8rem;
    color: rgba(255, 255, 255, 0.5);
    font-style: italic;
  }

  .no-custom-codes {
    text-align: center;
    padding: 2rem 1rem;
    color: rgba(255, 255, 255, 0.6);

    p {
      margin: 0 0 0.5rem;
      font-size: 0.9rem;

      &.hint {
        font-size: 0.8rem;
        color: rgba(255, 255, 255, 0.4);
        font-style: italic;
      }
    }
  }

  &.codes-category {
    grid-column: 1 / -1;
  }
}

.permission-item {
  margin-bottom: 0.75rem;

  &:last-child {
    margin-bottom: 0;
  }

  label {
    display: flex;
    align-items: center;
    gap: 0.5rem;
    font-size: 0.9rem;
    color: rgba(255, 255, 255, 0.8);
    cursor: pointer;
    transition: color 0.2s ease;

    &:hover {
      color: #fff;
    }

    input[type="checkbox"] {
      appearance: none;
      width: 16px;
      height: 16px;
      border: 2px solid rgba(255, 255, 255, 0.3);
      border-radius: 3px;
      background: transparent;
      cursor: pointer;
      position: relative;
      transition: all 0.2s ease;

      &:checked {
        background: $primary-color;
        border-color: $primary-color;

        &::after {
          content: "✓";
          position: absolute;
          top: 50%;
          left: 50%;
          transform: translate(-50%, -50%);
          color: #000;
          font-size: 10px;
          font-weight: bold;
        }
      }

      &:hover {
        border-color: rgba(255, 255, 255, 0.5);
      }
    }
  }
}

.code-permission {
  background: rgba(255, 255, 255, 0.02);
  border: 1px solid rgba(255, 255, 255, 0.05);
  border-radius: 6px;
  padding: 1rem;
  margin-bottom: 1rem;

  &:last-child {
    margin-bottom: 0;
  }

  h5 {
    margin: 0 0 0.75rem;
    font-size: 0.9rem;
    font-weight: 500;
    color: #fff;
  }
}

.code-controls {
  display: flex;
  flex-direction: column;
  gap: 0.5rem;

  .permission-item {
    margin-bottom: 0.5rem;

    &:last-child {
      margin-bottom: 0;
    }

    label {
      display: flex;
      align-items: center;
      gap: 0.5rem;
      font-size: 0.85rem;
    }
  }
}

.limit-input {
  background: rgba(255, 255, 255, 0.05);
  border: 1px solid rgba(255, 255, 255, 0.2);
  border-radius: 4px;
  padding: 0.25rem 0.5rem;
  color: #fff;
  font-size: 0.85rem;
  width: 80px;
  margin-left: 0.5rem;
  transition: all 0.2s ease;

  &:focus {
    outline: none;
    border-color: $primary-color;
    background: rgba(255, 255, 255, 0.08);
  }

  &:hover {
    border-color: rgba(255, 255, 255, 0.3);
  }
}

.modal-footer {
  display: flex;
  align-items: center;
  justify-content: flex-end;
  gap: 1rem;
  padding: 1.5rem;
  border-top: 1px solid rgba(255, 255, 255, 0.1);
  background: rgba(255, 255, 255, 0.02);
}

.cancel-button {
  background: transparent;
  border: 1px solid rgba(255, 255, 255, 0.2);
  color: rgba(255, 255, 255, 0.8);
  padding: 0.75rem 1.5rem;
  border-radius: 6px;
  cursor: pointer;
  font-size: 0.9rem;
  transition: all 0.2s ease;

  &:hover:not(:disabled) {
    background: rgba(255, 255, 255, 0.05);
    border-color: rgba(255, 255, 255, 0.3);
    color: #fff;
  }

  &:disabled {
    opacity: 0.5;
    cursor: not-allowed;
  }
}

.save-button {
  background: $primary-color;
  border: none;
  color: #000;
  padding: 0.75rem 1.5rem;
  border-radius: 6px;
  cursor: pointer;
  font-size: 0.9rem;
  font-weight: 500;
  display: flex;
  align-items: center;
  gap: 0.5rem;
  transition: all 0.2s ease;

  &:hover:not(:disabled) {
    background: darken($primary-color, 10%);
    transform: translateY(-1px);
  }

  &:disabled {
    opacity: 0.6;
    cursor: not-allowed;
    transform: none;
  }

  svg {
    width: 16px;
    height: 16px;
  }
}

// Responsive adjustments
@media (max-width: 768px) {
  .co-host-role-settings-overlay {
    padding: 0.5rem;
  }

  .co-host-role-settings-modal {
    max-height: 95vh;
  }

  .modal-header,
  .modal-body,
  .modal-footer {
    padding: 1rem;
  }

  .permissions-grid {
    grid-template-columns: 1fr;
    gap: 1rem;
  }

  .code-controls {
    .permission-item {
      label {
        flex-direction: column;
        align-items: flex-start;
        gap: 0.25rem;
      }
    }
  }

  .limit-input {
    margin-left: 0;
    width: 100px;
  }

  .modal-footer {
    flex-direction: column-reverse;
    gap: 0.75rem;

    .cancel-button,
    .save-button {
      width: 100%;
      justify-content: center;
    }
  }
>>>>>>> e4f06e14
}<|MERGE_RESOLUTION|>--- conflicted
+++ resolved
@@ -1,1057 +1,551 @@
-<<<<<<< HEAD
-@import "../../variables";
-
-.co-host-role-settings-overlay {
-  position: fixed;
-  top: 0;
-  left: 0;
-  right: 0;
-  bottom: 0;
-  width: 100vw;
-  height: 100vh;
-  background: rgba(0, 0, 0, 0.85);
-  backdrop-filter: blur(6px);
-  -webkit-backdrop-filter: blur(6px);
-  display: flex;
-  align-items: center;
-  justify-content: center;
-  z-index: 99999;
-  padding: 1rem;
-  overflow: auto;
-}
-
-.co-host-role-settings-modal {
-  background: #1f1f1f;
-  border: 1px solid rgba(255, 255, 255, 0.15);
-  border-radius: 12px;
-  width: 100%;
-  max-width: 800px;
-  max-height: 90vh;
-  display: flex;
-  flex-direction: column;
-  overflow: hidden;
-  box-shadow: 0 25px 80px rgba(0, 0, 0, 0.7);
-  position: relative;
-  z-index: 100000;
-  margin: auto;
-}
-
-.modal-header {
-  display: flex;
-  align-items: center;
-  justify-content: space-between;
-  padding: 1.5rem;
-  border-bottom: 1px solid rgba(255, 255, 255, 0.1);
-  background: rgba(255, 255, 255, 0.02);
-}
-
-.header-content {
-  display: flex;
-  align-items: center;
-  gap: 1rem;
-}
-
-.header-icon {
-  width: 24px;
-  height: 24px;
-  color: $primary-color;
-}
-
-.header-text {
-  h2 {
-    margin: 0;
-    font-size: 1.25rem;
-    font-weight: 600;
-    color: #fff;
-  }
-
-  p {
-    margin: 0.25rem 0 0;
-    font-size: 0.9rem;
-    color: rgba(255, 255, 255, 0.6);
-  }
-}
-
-.close-button {
-  background: transparent;
-  border: none;
-  color: rgba(255, 255, 255, 0.6);
-  cursor: pointer;
-  padding: 0.5rem;
-  border-radius: 6px;
-  transition: all 0.2s ease;
-
-  &:hover {
-    background: rgba(255, 255, 255, 0.1);
-    color: #fff;
-  }
-
-  svg {
-    width: 20px;
-    height: 20px;
-  }
-}
-
-.modal-body {
-  flex: 1;
-  overflow-y: auto;
-  padding: 1.5rem;
-
-  &::-webkit-scrollbar {
-    width: 6px;
-  }
-
-  &::-webkit-scrollbar-track {
-    background: rgba(255, 255, 255, 0.05);
-  }
-
-  &::-webkit-scrollbar-thumb {
-    background: rgba(255, 255, 255, 0.2);
-    border-radius: 3px;
-  }
-}
-
-.loading-state {
-  display: flex;
-  flex-direction: column;
-  align-items: center;
-  justify-content: center;
-  padding: 3rem;
-  color: rgba(255, 255, 255, 0.6);
-
-  .loading-spinner {
-    width: 32px;
-    height: 32px;
-    border: 3px solid rgba(255, 255, 255, 0.1);
-    border-top: 3px solid $primary-color;
-    border-radius: 50%;
-    animation: spin 1s linear infinite;
-    margin-bottom: 1rem;
-  }
-
-  p {
-    margin: 0;
-    font-size: 0.9rem;
-  }
-}
-
-@keyframes spin {
-  0% { transform: rotate(0deg); }
-  100% { transform: rotate(360deg); }
-}
-
-.roles-container {
-  display: flex;
-  flex-direction: column;
-  gap: 2rem;
-}
-
-.role-section {
-  background: rgba(255, 255, 255, 0.03);
-  border: 1px solid rgba(255, 255, 255, 0.08);
-  border-radius: 8px;
-  padding: 1.5rem;
-}
-
-.role-header {
-  margin-bottom: 1rem;
-  
-  &.clickable {
-    cursor: pointer;
-    display: flex;
-    align-items: center;
-    justify-content: space-between;
-    padding: 1rem;
-    border: 1px solid rgba(255, 255, 255, 0.1);
-    border-radius: 6px;
-    transition: all 0.2s ease;
-    background: rgba(255, 255, 255, 0.02);
-
-    &:hover {
-      background: rgba(255, 255, 255, 0.05);
-      border-color: rgba(255, 255, 255, 0.15);
-    }
-
-    &.founder-role {
-      border-color: rgba($primary-color, 0.4);
-      background: rgba($primary-color, 0.05);
-
-      &:hover {
-        background: rgba($primary-color, 0.08);
-        border-color: rgba($primary-color, 0.6);
-      }
-    }
-  }
-
-  .role-header-content {
-    flex: 1;
-    
-    h3 {
-      margin: 0 0 0.25rem;
-      font-size: 1.1rem;
-      font-weight: 600;
-      color: #fff;
-      display: flex;
-      align-items: center;
-      gap: 0.75rem;
-
-      .founder-badge {
-        font-size: 0.7rem;
-        font-weight: 700;
-        color: #000;
-        background: $primary-color;
-        padding: 0.25rem 0.5rem;
-        border-radius: 4px;
-        letter-spacing: 0.5px;
-        text-transform: uppercase;
-      }
-    }
-
-    p {
-      margin: 0;
-      font-size: 0.85rem;
-      color: rgba(255, 255, 255, 0.6);
-    }
-  }
-
-  .role-toggle {
-    color: rgba(255, 255, 255, 0.6);
-    transition: color 0.2s ease;
-    
-    svg {
-      width: 20px;
-      height: 20px;
-    }
-
-    &:hover {
-      color: $primary-color;
-    }
-  }
-}
-
-.permissions-grid {
-  display: grid;
-  grid-template-columns: repeat(auto-fit, minmax(250px, 1fr));
-  gap: 1.5rem;
-}
-
-.permission-category {
-  background: rgba(255, 255, 255, 0.02);
-  border: 1px solid rgba(255, 255, 255, 0.05);
-  border-radius: 6px;
-  padding: 1rem;
-
-  h4 {
-    margin: 0 0 1rem;
-    font-size: 0.95rem;
-    font-weight: 500;
-    color: $primary-color;
-    text-transform: uppercase;
-    letter-spacing: 0.5px;
-  }
-
-  .codes-subtitle {
-    margin: 0 0 1rem;
-    font-size: 0.8rem;
-    color: rgba(255, 255, 255, 0.5);
-    font-style: italic;
-  }
-
-  .no-custom-codes {
-    text-align: center;
-    padding: 2rem 1rem;
-    color: rgba(255, 255, 255, 0.6);
-
-    p {
-      margin: 0 0 0.5rem;
-      font-size: 0.9rem;
-
-      &.hint {
-        font-size: 0.8rem;
-        color: rgba(255, 255, 255, 0.4);
-        font-style: italic;
-      }
-    }
-  }
-
-  &.codes-category {
-    grid-column: 1 / -1;
-  }
-}
-
-.permission-item {
-  margin-bottom: 0.75rem;
-
-  &:last-child {
-    margin-bottom: 0;
-  }
-
-  label {
-    display: flex;
-    align-items: center;
-    gap: 0.5rem;
-    font-size: 0.9rem;
-    color: rgba(255, 255, 255, 0.8);
-    cursor: pointer;
-    transition: color 0.2s ease;
-
-    &:hover {
-      color: #fff;
-    }
-
-    input[type="checkbox"] {
-      appearance: none;
-      width: 16px;
-      height: 16px;
-      border: 2px solid rgba(255, 255, 255, 0.3);
-      border-radius: 3px;
-      background: transparent;
-      cursor: pointer;
-      position: relative;
-      transition: all 0.2s ease;
-
-      &:checked {
-        background: $primary-color;
-        border-color: $primary-color;
-
-        &::after {
-          content: "✓";
-          position: absolute;
-          top: 50%;
-          left: 50%;
-          transform: translate(-50%, -50%);
-          color: #000;
-          font-size: 10px;
-          font-weight: bold;
-        }
-      }
-
-      &:hover {
-        border-color: rgba(255, 255, 255, 0.5);
-      }
-    }
-  }
-}
-
-.code-permission {
-  background: rgba(255, 255, 255, 0.02);
-  border: 1px solid rgba(255, 255, 255, 0.05);
-  border-radius: 6px;
-  padding: 1rem;
-  margin-bottom: 1rem;
-
-  &:last-child {
-    margin-bottom: 0;
-  }
-
-  h5 {
-    margin: 0 0 0.75rem;
-    font-size: 0.9rem;
-    font-weight: 500;
-    color: #fff;
-  }
-}
-
-.code-controls {
-  display: flex;
-  flex-direction: column;
-  gap: 0.5rem;
-
-  .permission-item {
-    margin-bottom: 0.5rem;
-
-    &:last-child {
-      margin-bottom: 0;
-    }
-
-    label {
-      display: flex;
-      align-items: center;
-      gap: 0.5rem;
-      font-size: 0.85rem;
-    }
-  }
-}
-
-.limit-input {
-  background: rgba(255, 255, 255, 0.05);
-  border: 1px solid rgba(255, 255, 255, 0.2);
-  border-radius: 4px;
-  padding: 0.25rem 0.5rem;
-  color: #fff;
-  font-size: 0.85rem;
-  width: 80px;
-  margin-left: 0.5rem;
-  transition: all 0.2s ease;
-
-  &:focus {
-    outline: none;
-    border-color: $primary-color;
-    background: rgba(255, 255, 255, 0.08);
-  }
-
-  &:hover {
-    border-color: rgba(255, 255, 255, 0.3);
-  }
-}
-
-.modal-footer {
-  display: flex;
-  align-items: center;
-  justify-content: flex-end;
-  gap: 1rem;
-  padding: 1.5rem;
-  border-top: 1px solid rgba(255, 255, 255, 0.1);
-  background: rgba(255, 255, 255, 0.02);
-}
-
-.cancel-button {
-  background: transparent;
-  border: 1px solid rgba(255, 255, 255, 0.2);
-  color: rgba(255, 255, 255, 0.8);
-  padding: 0.75rem 1.5rem;
-  border-radius: 6px;
-  cursor: pointer;
-  font-size: 0.9rem;
-  transition: all 0.2s ease;
-
-  &:hover:not(:disabled) {
-    background: rgba(255, 255, 255, 0.05);
-    border-color: rgba(255, 255, 255, 0.3);
-    color: #fff;
-  }
-
-  &:disabled {
-    opacity: 0.5;
-    cursor: not-allowed;
-  }
-}
-
-.save-button {
-  background: $primary-color;
-  border: none;
-  color: #000;
-  padding: 0.75rem 1.5rem;
-  border-radius: 6px;
-  cursor: pointer;
-  font-size: 0.9rem;
-  font-weight: 500;
-  display: flex;
-  align-items: center;
-  gap: 0.5rem;
-  transition: all 0.2s ease;
-
-  &:hover:not(:disabled) {
-    background: darken($primary-color, 10%);
-    transform: translateY(-1px);
-  }
-
-  &:disabled {
-    opacity: 0.6;
-    cursor: not-allowed;
-    transform: none;
-  }
-
-  svg {
-    width: 16px;
-    height: 16px;
-  }
-}
-
-// Responsive adjustments
-@media (max-width: 768px) {
-  .co-host-role-settings-overlay {
-    padding: 0.5rem;
-  }
-
-  .co-host-role-settings-modal {
-    max-height: 95vh;
-  }
-
-  .modal-header,
-  .modal-body,
-  .modal-footer {
-    padding: 1rem;
-  }
-
-  .permissions-grid {
-    grid-template-columns: 1fr;
-    gap: 1rem;
-  }
-
-  .code-controls {
-    .permission-item {
-      label {
-        flex-direction: column;
-        align-items: flex-start;
-        gap: 0.25rem;
-      }
-    }
-  }
-
-  .limit-input {
-    margin-left: 0;
-    width: 100px;
-  }
-
-  .modal-footer {
-    flex-direction: column-reverse;
-    gap: 0.75rem;
-
-    .cancel-button,
-    .save-button {
-      width: 100%;
-      justify-content: center;
-    }
-  }
-}
-
-// Inherit permissions button styles
-.inherit-permissions-container {
-  margin: 1rem 0;
-  display: flex;
-  justify-content: center;
-}
-
-.inherit-permissions-button {
-  background: rgba($primary-color, 0.1);
-  border: 1px solid rgba($primary-color, 0.3);
-  color: $primary-color;
-  padding: 0.5rem 1rem;
-  border-radius: 6px;
-  cursor: pointer;
-  font-size: 0.85rem;
-  font-weight: 500;
-  display: flex;
-  align-items: center;
-  gap: 0.5rem;
-  transition: all 0.2s ease;
-  
-  &:hover {
-    background: rgba($primary-color, 0.2);
-    border-color: rgba($primary-color, 0.5);
-    transform: translateY(-1px);
-  }
-  
-  &:active {
-    transform: translateY(0);
-  }
-  
-  svg {
-    width: 14px;
-    height: 14px;
-  }
-  
-  span {
-    white-space: nowrap;
-  }
-=======
-@import "../../variables";
-
-.co-host-role-settings-overlay {
-  position: fixed;
-  top: 0;
-  left: 0;
-  right: 0;
-  bottom: 0;
-  width: 100vw;
-  height: 100vh;
-  background: rgba(0, 0, 0, 0.85);
-  backdrop-filter: blur(6px);
-  -webkit-backdrop-filter: blur(6px);
-  display: flex;
-  align-items: center;
-  justify-content: center;
-  z-index: 99999;
-  padding: 1rem;
-  overflow: auto;
-}
-
-.co-host-role-settings-modal {
-  background: #1f1f1f;
-  border: 1px solid rgba(255, 255, 255, 0.15);
-  border-radius: 12px;
-  width: 100%;
-  max-width: 800px;
-  max-height: 90vh;
-  height: 90vh; // Set explicit height to enable proper flex calculation
-  display: flex;
-  flex-direction: column;
-  box-shadow: 0 25px 80px rgba(0, 0, 0, 0.7);
-  position: relative;
-  z-index: 100000;
-  margin: auto;
-}
-
-.modal-header {
-  display: flex;
-  align-items: center;
-  justify-content: space-between;
-  padding: 1.5rem;
-  border-bottom: 1px solid rgba(255, 255, 255, 0.1);
-  background: rgba(255, 255, 255, 0.02);
-}
-
-.header-content {
-  display: flex;
-  align-items: center;
-  gap: 1rem;
-}
-
-.header-icon {
-  width: 24px;
-  height: 24px;
-  color: $primary-color;
-}
-
-.header-text {
-  h2 {
-    margin: 0;
-    font-size: 1.25rem;
-    font-weight: 600;
-    color: #fff;
-  }
-
-  p {
-    margin: 0.25rem 0 0;
-    font-size: 0.9rem;
-    color: rgba(255, 255, 255, 0.6);
-  }
-}
-
-.close-button {
-  background: transparent;
-  border: none;
-  color: rgba(255, 255, 255, 0.6);
-  cursor: pointer;
-  padding: 0.5rem;
-  border-radius: 6px;
-  transition: all 0.2s ease;
-
-  &:hover {
-    background: rgba(255, 255, 255, 0.1);
-    color: #fff;
-  }
-
-  svg {
-    width: 20px;
-    height: 20px;
-  }
-}
-
-.modal-body {
-  flex: 1;
-  overflow-y: auto;
-  overflow-x: hidden;
-  padding: 1.5rem;
-  min-height: 0; // Critical for flex children with overflow
-
-  &::-webkit-scrollbar {
-    width: 6px;
-  }
-
-  &::-webkit-scrollbar-track {
-    background: rgba(255, 255, 255, 0.05);
-  }
-
-  &::-webkit-scrollbar-thumb {
-    background: rgba(255, 255, 255, 0.2);
-    border-radius: 3px;
-  }
-}
-
-.loading-state {
-  display: flex;
-  flex-direction: column;
-  align-items: center;
-  justify-content: center;
-  padding: 3rem;
-  color: rgba(255, 255, 255, 0.6);
-
-  .loading-spinner {
-    width: 32px;
-    height: 32px;
-    border: 3px solid rgba(255, 255, 255, 0.1);
-    border-top: 3px solid $primary-color;
-    border-radius: 50%;
-    animation: spin 1s linear infinite;
-    margin-bottom: 1rem;
-  }
-
-  p {
-    margin: 0;
-    font-size: 0.9rem;
-  }
-}
-
-@keyframes spin {
-  0% { transform: rotate(0deg); }
-  100% { transform: rotate(360deg); }
-}
-
-.roles-container {
-  display: flex;
-  flex-direction: column;
-  gap: 2rem;
-}
-
-.role-section {
-  background: rgba(255, 255, 255, 0.03);
-  border: 1px solid rgba(255, 255, 255, 0.08);
-  border-radius: 8px;
-  padding: 1.5rem;
-}
-
-.role-header {
-  margin-bottom: 1rem;
-  
-  &.clickable {
-    cursor: pointer;
-    display: flex;
-    align-items: center;
-    justify-content: space-between;
-    padding: 1rem;
-    border: 1px solid rgba(255, 255, 255, 0.1);
-    border-radius: 6px;
-    transition: all 0.2s ease;
-    background: rgba(255, 255, 255, 0.02);
-
-    &:hover {
-      background: rgba(255, 255, 255, 0.05);
-      border-color: rgba(255, 255, 255, 0.15);
-    }
-
-    &.founder-role {
-      border-color: rgba($primary-color, 0.4);
-      background: rgba($primary-color, 0.05);
-
-      &:hover {
-        background: rgba($primary-color, 0.08);
-        border-color: rgba($primary-color, 0.6);
-      }
-    }
-  }
-
-  .role-header-content {
-    flex: 1;
-    
-    h3 {
-      margin: 0 0 0.25rem;
-      font-size: 1.1rem;
-      font-weight: 600;
-      color: #fff;
-      display: flex;
-      align-items: center;
-      gap: 0.75rem;
-
-      .founder-badge {
-        font-size: 0.7rem;
-        font-weight: 700;
-        color: #000;
-        background: $primary-color;
-        padding: 0.25rem 0.5rem;
-        border-radius: 4px;
-        letter-spacing: 0.5px;
-        text-transform: uppercase;
-      }
-    }
-
-    p {
-      margin: 0;
-      font-size: 0.85rem;
-      color: rgba(255, 255, 255, 0.6);
-    }
-  }
-
-  .role-toggle {
-    color: rgba(255, 255, 255, 0.6);
-    transition: color 0.2s ease;
-    
-    svg {
-      width: 20px;
-      height: 20px;
-    }
-
-    &:hover {
-      color: $primary-color;
-    }
-  }
-}
-
-.permissions-grid {
-  display: grid;
-  grid-template-columns: repeat(auto-fit, minmax(250px, 1fr));
-  gap: 1.5rem;
-}
-
-.permission-category {
-  background: rgba(255, 255, 255, 0.02);
-  border: 1px solid rgba(255, 255, 255, 0.05);
-  border-radius: 6px;
-  padding: 1rem;
-
-  h4 {
-    margin: 0 0 1rem;
-    font-size: 0.95rem;
-    font-weight: 500;
-    color: $primary-color;
-    text-transform: uppercase;
-    letter-spacing: 0.5px;
-  }
-
-  .codes-subtitle {
-    margin: 0 0 1rem;
-    font-size: 0.8rem;
-    color: rgba(255, 255, 255, 0.5);
-    font-style: italic;
-  }
-
-  .no-custom-codes {
-    text-align: center;
-    padding: 2rem 1rem;
-    color: rgba(255, 255, 255, 0.6);
-
-    p {
-      margin: 0 0 0.5rem;
-      font-size: 0.9rem;
-
-      &.hint {
-        font-size: 0.8rem;
-        color: rgba(255, 255, 255, 0.4);
-        font-style: italic;
-      }
-    }
-  }
-
-  &.codes-category {
-    grid-column: 1 / -1;
-  }
-}
-
-.permission-item {
-  margin-bottom: 0.75rem;
-
-  &:last-child {
-    margin-bottom: 0;
-  }
-
-  label {
-    display: flex;
-    align-items: center;
-    gap: 0.5rem;
-    font-size: 0.9rem;
-    color: rgba(255, 255, 255, 0.8);
-    cursor: pointer;
-    transition: color 0.2s ease;
-
-    &:hover {
-      color: #fff;
-    }
-
-    input[type="checkbox"] {
-      appearance: none;
-      width: 16px;
-      height: 16px;
-      border: 2px solid rgba(255, 255, 255, 0.3);
-      border-radius: 3px;
-      background: transparent;
-      cursor: pointer;
-      position: relative;
-      transition: all 0.2s ease;
-
-      &:checked {
-        background: $primary-color;
-        border-color: $primary-color;
-
-        &::after {
-          content: "✓";
-          position: absolute;
-          top: 50%;
-          left: 50%;
-          transform: translate(-50%, -50%);
-          color: #000;
-          font-size: 10px;
-          font-weight: bold;
-        }
-      }
-
-      &:hover {
-        border-color: rgba(255, 255, 255, 0.5);
-      }
-    }
-  }
-}
-
-.code-permission {
-  background: rgba(255, 255, 255, 0.02);
-  border: 1px solid rgba(255, 255, 255, 0.05);
-  border-radius: 6px;
-  padding: 1rem;
-  margin-bottom: 1rem;
-
-  &:last-child {
-    margin-bottom: 0;
-  }
-
-  h5 {
-    margin: 0 0 0.75rem;
-    font-size: 0.9rem;
-    font-weight: 500;
-    color: #fff;
-  }
-}
-
-.code-controls {
-  display: flex;
-  flex-direction: column;
-  gap: 0.5rem;
-
-  .permission-item {
-    margin-bottom: 0.5rem;
-
-    &:last-child {
-      margin-bottom: 0;
-    }
-
-    label {
-      display: flex;
-      align-items: center;
-      gap: 0.5rem;
-      font-size: 0.85rem;
-    }
-  }
-}
-
-.limit-input {
-  background: rgba(255, 255, 255, 0.05);
-  border: 1px solid rgba(255, 255, 255, 0.2);
-  border-radius: 4px;
-  padding: 0.25rem 0.5rem;
-  color: #fff;
-  font-size: 0.85rem;
-  width: 80px;
-  margin-left: 0.5rem;
-  transition: all 0.2s ease;
-
-  &:focus {
-    outline: none;
-    border-color: $primary-color;
-    background: rgba(255, 255, 255, 0.08);
-  }
-
-  &:hover {
-    border-color: rgba(255, 255, 255, 0.3);
-  }
-}
-
-.modal-footer {
-  display: flex;
-  align-items: center;
-  justify-content: flex-end;
-  gap: 1rem;
-  padding: 1.5rem;
-  border-top: 1px solid rgba(255, 255, 255, 0.1);
-  background: rgba(255, 255, 255, 0.02);
-}
-
-.cancel-button {
-  background: transparent;
-  border: 1px solid rgba(255, 255, 255, 0.2);
-  color: rgba(255, 255, 255, 0.8);
-  padding: 0.75rem 1.5rem;
-  border-radius: 6px;
-  cursor: pointer;
-  font-size: 0.9rem;
-  transition: all 0.2s ease;
-
-  &:hover:not(:disabled) {
-    background: rgba(255, 255, 255, 0.05);
-    border-color: rgba(255, 255, 255, 0.3);
-    color: #fff;
-  }
-
-  &:disabled {
-    opacity: 0.5;
-    cursor: not-allowed;
-  }
-}
-
-.save-button {
-  background: $primary-color;
-  border: none;
-  color: #000;
-  padding: 0.75rem 1.5rem;
-  border-radius: 6px;
-  cursor: pointer;
-  font-size: 0.9rem;
-  font-weight: 500;
-  display: flex;
-  align-items: center;
-  gap: 0.5rem;
-  transition: all 0.2s ease;
-
-  &:hover:not(:disabled) {
-    background: darken($primary-color, 10%);
-    transform: translateY(-1px);
-  }
-
-  &:disabled {
-    opacity: 0.6;
-    cursor: not-allowed;
-    transform: none;
-  }
-
-  svg {
-    width: 16px;
-    height: 16px;
-  }
-}
-
-// Responsive adjustments
-@media (max-width: 768px) {
-  .co-host-role-settings-overlay {
-    padding: 0.5rem;
-  }
-
-  .co-host-role-settings-modal {
-    max-height: 95vh;
-  }
-
-  .modal-header,
-  .modal-body,
-  .modal-footer {
-    padding: 1rem;
-  }
-
-  .permissions-grid {
-    grid-template-columns: 1fr;
-    gap: 1rem;
-  }
-
-  .code-controls {
-    .permission-item {
-      label {
-        flex-direction: column;
-        align-items: flex-start;
-        gap: 0.25rem;
-      }
-    }
-  }
-
-  .limit-input {
-    margin-left: 0;
-    width: 100px;
-  }
-
-  .modal-footer {
-    flex-direction: column-reverse;
-    gap: 0.75rem;
-
-    .cancel-button,
-    .save-button {
-      width: 100%;
-      justify-content: center;
-    }
-  }
->>>>>>> e4f06e14
-}+@import "../../variables";
+
+.co-host-role-settings-overlay {
+  position: fixed;
+  top: 0;
+  left: 0;
+  right: 0;
+  bottom: 0;
+  width: 100vw;
+  height: 100vh;
+  background: rgba(0, 0, 0, 0.85);
+  backdrop-filter: blur(6px);
+  -webkit-backdrop-filter: blur(6px);
+  display: flex;
+  align-items: center;
+  justify-content: center;
+  z-index: 99999;
+  padding: 1rem;
+  overflow: auto;
+}
+
+.co-host-role-settings-modal {
+  background: #1f1f1f;
+  border: 1px solid rgba(255, 255, 255, 0.15);
+  border-radius: 12px;
+  width: 100%;
+  max-width: 800px;
+  max-height: 90vh;
+  display: flex;
+  flex-direction: column;
+  overflow: hidden;
+  box-shadow: 0 25px 80px rgba(0, 0, 0, 0.7);
+  position: relative;
+  z-index: 100000;
+  margin: auto;
+}
+
+.modal-header {
+  display: flex;
+  align-items: center;
+  justify-content: space-between;
+  padding: 1.5rem;
+  border-bottom: 1px solid rgba(255, 255, 255, 0.1);
+  background: rgba(255, 255, 255, 0.02);
+}
+
+.header-content {
+  display: flex;
+  align-items: center;
+  gap: 1rem;
+}
+
+.header-icon {
+  width: 24px;
+  height: 24px;
+  color: $primary-color;
+}
+
+.header-text {
+  h2 {
+    margin: 0;
+    font-size: 1.25rem;
+    font-weight: 600;
+    color: #fff;
+  }
+
+  p {
+    margin: 0.25rem 0 0;
+    font-size: 0.9rem;
+    color: rgba(255, 255, 255, 0.6);
+  }
+}
+
+.close-button {
+  background: transparent;
+  border: none;
+  color: rgba(255, 255, 255, 0.6);
+  cursor: pointer;
+  padding: 0.5rem;
+  border-radius: 6px;
+  transition: all 0.2s ease;
+
+  &:hover {
+    background: rgba(255, 255, 255, 0.1);
+    color: #fff;
+  }
+
+  svg {
+    width: 20px;
+    height: 20px;
+  }
+}
+
+.modal-body {
+  flex: 1;
+  overflow-y: auto;
+  padding: 1.5rem;
+
+  &::-webkit-scrollbar {
+    width: 6px;
+  }
+
+  &::-webkit-scrollbar-track {
+    background: rgba(255, 255, 255, 0.05);
+  }
+
+  &::-webkit-scrollbar-thumb {
+    background: rgba(255, 255, 255, 0.2);
+    border-radius: 3px;
+  }
+}
+
+.loading-state {
+  display: flex;
+  flex-direction: column;
+  align-items: center;
+  justify-content: center;
+  padding: 3rem;
+  color: rgba(255, 255, 255, 0.6);
+
+  .loading-spinner {
+    width: 32px;
+    height: 32px;
+    border: 3px solid rgba(255, 255, 255, 0.1);
+    border-top: 3px solid $primary-color;
+    border-radius: 50%;
+    animation: spin 1s linear infinite;
+    margin-bottom: 1rem;
+  }
+
+  p {
+    margin: 0;
+    font-size: 0.9rem;
+  }
+}
+
+@keyframes spin {
+  0% {
+    transform: rotate(0deg);
+  }
+  100% {
+    transform: rotate(360deg);
+  }
+}
+
+.roles-container {
+  display: flex;
+  flex-direction: column;
+  gap: 2rem;
+}
+
+.role-section {
+  background: rgba(255, 255, 255, 0.03);
+  border: 1px solid rgba(255, 255, 255, 0.08);
+  border-radius: 8px;
+  padding: 1.5rem;
+}
+
+.role-header {
+  margin-bottom: 1rem;
+
+  &.clickable {
+    cursor: pointer;
+    display: flex;
+    align-items: center;
+    justify-content: space-between;
+    padding: 1rem;
+    border: 1px solid rgba(255, 255, 255, 0.1);
+    border-radius: 6px;
+    transition: all 0.2s ease;
+    background: rgba(255, 255, 255, 0.02);
+
+    &:hover {
+      background: rgba(255, 255, 255, 0.05);
+      border-color: rgba(255, 255, 255, 0.15);
+    }
+
+    &.founder-role {
+      border-color: rgba($primary-color, 0.4);
+      background: rgba($primary-color, 0.05);
+
+      &:hover {
+        background: rgba($primary-color, 0.08);
+        border-color: rgba($primary-color, 0.6);
+      }
+    }
+  }
+
+  .role-header-content {
+    flex: 1;
+
+    h3 {
+      margin: 0 0 0.25rem;
+      font-size: 1.1rem;
+      font-weight: 600;
+      color: #fff;
+      display: flex;
+      align-items: center;
+      gap: 0.75rem;
+
+      .founder-badge {
+        font-size: 0.7rem;
+        font-weight: 700;
+        color: #000;
+        background: $primary-color;
+        padding: 0.25rem 0.5rem;
+        border-radius: 4px;
+        letter-spacing: 0.5px;
+        text-transform: uppercase;
+      }
+    }
+
+    p {
+      margin: 0;
+      font-size: 0.85rem;
+      color: rgba(255, 255, 255, 0.6);
+    }
+  }
+
+  .role-toggle {
+    color: rgba(255, 255, 255, 0.6);
+    transition: color 0.2s ease;
+
+    svg {
+      width: 20px;
+      height: 20px;
+    }
+
+    &:hover {
+      color: $primary-color;
+    }
+  }
+}
+
+.permissions-grid {
+  display: grid;
+  grid-template-columns: repeat(auto-fit, minmax(250px, 1fr));
+  gap: 1.5rem;
+}
+
+.permission-category {
+  background: rgba(255, 255, 255, 0.02);
+  border: 1px solid rgba(255, 255, 255, 0.05);
+  border-radius: 6px;
+  padding: 1rem;
+
+  h4 {
+    margin: 0 0 1rem;
+    font-size: 0.95rem;
+    font-weight: 500;
+    color: $primary-color;
+    text-transform: uppercase;
+    letter-spacing: 0.5px;
+  }
+
+  .codes-subtitle {
+    margin: 0 0 1rem;
+    font-size: 0.8rem;
+    color: rgba(255, 255, 255, 0.5);
+    font-style: italic;
+  }
+
+  .no-custom-codes {
+    text-align: center;
+    padding: 2rem 1rem;
+    color: rgba(255, 255, 255, 0.6);
+
+    p {
+      margin: 0 0 0.5rem;
+      font-size: 0.9rem;
+
+      &.hint {
+        font-size: 0.8rem;
+        color: rgba(255, 255, 255, 0.4);
+        font-style: italic;
+      }
+    }
+  }
+
+  &.codes-category {
+    grid-column: 1 / -1;
+  }
+}
+
+.permission-item {
+  margin-bottom: 0.75rem;
+
+  &:last-child {
+    margin-bottom: 0;
+  }
+
+  label {
+    display: flex;
+    align-items: center;
+    gap: 0.5rem;
+    font-size: 0.9rem;
+    color: rgba(255, 255, 255, 0.8);
+    cursor: pointer;
+    transition: color 0.2s ease;
+
+    &:hover {
+      color: #fff;
+    }
+
+    input[type="checkbox"] {
+      appearance: none;
+      width: 16px;
+      height: 16px;
+      border: 2px solid rgba(255, 255, 255, 0.3);
+      border-radius: 3px;
+      background: transparent;
+      cursor: pointer;
+      position: relative;
+      transition: all 0.2s ease;
+
+      &:checked {
+        background: $primary-color;
+        border-color: $primary-color;
+
+        &::after {
+          content: "✓";
+          position: absolute;
+          top: 50%;
+          left: 50%;
+          transform: translate(-50%, -50%);
+          color: #000;
+          font-size: 10px;
+          font-weight: bold;
+        }
+      }
+
+      &:hover {
+        border-color: rgba(255, 255, 255, 0.5);
+      }
+    }
+  }
+}
+
+.code-permission {
+  background: rgba(255, 255, 255, 0.02);
+  border: 1px solid rgba(255, 255, 255, 0.05);
+  border-radius: 6px;
+  padding: 1rem;
+  margin-bottom: 1rem;
+
+  &:last-child {
+    margin-bottom: 0;
+  }
+
+  h5 {
+    margin: 0 0 0.75rem;
+    font-size: 0.9rem;
+    font-weight: 500;
+    color: #fff;
+  }
+}
+
+.code-controls {
+  display: flex;
+  flex-direction: column;
+  gap: 0.5rem;
+
+  .permission-item {
+    margin-bottom: 0.5rem;
+
+    &:last-child {
+      margin-bottom: 0;
+    }
+
+    label {
+      display: flex;
+      align-items: center;
+      gap: 0.5rem;
+      font-size: 0.85rem;
+    }
+  }
+}
+
+.limit-input {
+  background: rgba(255, 255, 255, 0.05);
+  border: 1px solid rgba(255, 255, 255, 0.2);
+  border-radius: 4px;
+  padding: 0.25rem 0.5rem;
+  color: #fff;
+  font-size: 0.85rem;
+  width: 80px;
+  margin-left: 0.5rem;
+  transition: all 0.2s ease;
+
+  &:focus {
+    outline: none;
+    border-color: $primary-color;
+    background: rgba(255, 255, 255, 0.08);
+  }
+
+  &:hover {
+    border-color: rgba(255, 255, 255, 0.3);
+  }
+}
+
+.modal-footer {
+  display: flex;
+  align-items: center;
+  justify-content: flex-end;
+  gap: 1rem;
+  padding: 1.5rem;
+  border-top: 1px solid rgba(255, 255, 255, 0.1);
+  background: rgba(255, 255, 255, 0.02);
+}
+
+.cancel-button {
+  background: transparent;
+  border: 1px solid rgba(255, 255, 255, 0.2);
+  color: rgba(255, 255, 255, 0.8);
+  padding: 0.75rem 1.5rem;
+  border-radius: 6px;
+  cursor: pointer;
+  font-size: 0.9rem;
+  transition: all 0.2s ease;
+
+  &:hover:not(:disabled) {
+    background: rgba(255, 255, 255, 0.05);
+    border-color: rgba(255, 255, 255, 0.3);
+    color: #fff;
+  }
+
+  &:disabled {
+    opacity: 0.5;
+    cursor: not-allowed;
+  }
+}
+
+.save-button {
+  background: $primary-color;
+  border: none;
+  color: #000;
+  padding: 0.75rem 1.5rem;
+  border-radius: 6px;
+  cursor: pointer;
+  font-size: 0.9rem;
+  font-weight: 500;
+  display: flex;
+  align-items: center;
+  gap: 0.5rem;
+  transition: all 0.2s ease;
+
+  &:hover:not(:disabled) {
+    background: darken($primary-color, 10%);
+    transform: translateY(-1px);
+  }
+
+  &:disabled {
+    opacity: 0.6;
+    cursor: not-allowed;
+    transform: none;
+  }
+
+  svg {
+    width: 16px;
+    height: 16px;
+  }
+}
+
+// Responsive adjustments
+@media (max-width: 768px) {
+  .co-host-role-settings-overlay {
+    padding: 0.5rem;
+  }
+
+  .co-host-role-settings-modal {
+    max-height: 95vh;
+  }
+
+  .modal-header,
+  .modal-body,
+  .modal-footer {
+    padding: 1rem;
+  }
+
+  .permissions-grid {
+    grid-template-columns: 1fr;
+    gap: 1rem;
+  }
+
+  .code-controls {
+    .permission-item {
+      label {
+        flex-direction: column;
+        align-items: flex-start;
+        gap: 0.25rem;
+      }
+    }
+  }
+
+  .limit-input {
+    margin-left: 0;
+    width: 100px;
+  }
+
+  .modal-footer {
+    flex-direction: column-reverse;
+    gap: 0.75rem;
+
+    .cancel-button,
+    .save-button {
+      width: 100%;
+      justify-content: center;
+    }
+  }
+}
+
+// Inherit permissions button styles
+.inherit-permissions-container {
+  margin: 1rem 0;
+  display: flex;
+  justify-content: center;
+}
+
+.inherit-permissions-button {
+  background: rgba($primary-color, 0.1);
+  border: 1px solid rgba($primary-color, 0.3);
+  color: $primary-color;
+  padding: 0.5rem 1rem;
+  border-radius: 6px;
+  cursor: pointer;
+  font-size: 0.85rem;
+  font-weight: 500;
+  display: flex;
+  align-items: center;
+  gap: 0.5rem;
+  transition: all 0.2s ease;
+
+  &:hover {
+    background: rgba($primary-color, 0.2);
+    border-color: rgba($primary-color, 0.5);
+    transform: translateY(-1px);
+  }
+
+  &:active {
+    transform: translateY(0);
+  }
+
+  svg {
+    width: 14px;
+    height: 14px;
+  }
+
+  span {
+    white-space: nowrap;
+  }
+}