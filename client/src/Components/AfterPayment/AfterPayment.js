<<<<<<< HEAD
import React, { useEffect, useState } from "react";
import { useNavigate, useSearchParams } from "react-router-dom";
import { motion } from "framer-motion";
import { useToast } from "../Toast/ToastContext";
import { useAuth } from "../../contexts/AuthContext";
import axiosInstance from "../../utils/axiosConfig";
import "./AfterPayment.scss";
import {
  RiCheckLine,
  RiCloseLine,
  RiLoader4Line,
  RiMailLine,
} from "react-icons/ri";

const AfterPayment = () => {
  const [searchParams] = useSearchParams();
  const navigate = useNavigate();
  const toast = useToast();
  const { user } = useAuth();
  const [status, setStatus] = useState("loading");
  const [order, setOrder] = useState(null);
  const [verificationAttempted, setVerificationAttempted] = useState(false);

  // Function to generate invoice number from session ID
  const generateInvoiceNumber = (sessionId) => {
    if (!sessionId) return "INV-0000";
    // Take the last 4 characters of the session ID
    const shortCode = sessionId.slice(-4).toUpperCase();
    return `INV-${shortCode}`;
  };

  useEffect(() => {
    const sessionId = searchParams.get("session_id");
    const eventId = searchParams.get("eventId");
    if (!sessionId) {
      setStatus("error");
      return;
    }

    if (!verificationAttempted) {
      const verifyPayment = async () => {
        try {
          const response = await axiosInstance.get(
            `/stripe/verify-payment/${sessionId}`
          );
          if (response.data.success) {
            setStatus("success");
            setOrder(
              response.data.order || {
                eventId: response.data.eventId,
                stripeSessionId: sessionId,
              }
            );
          } else {
            setStatus("error");
            toast.showError("Payment verification failed");
          }
        } catch (error) {
          console.error("Payment verification error:", error);
          setStatus("error");
          toast.showError("Failed to verify payment");
        } finally {
          setVerificationAttempted(true);
        }
      };

      verifyPayment();
    }
  }, [searchParams, toast, verificationAttempted]);

  const handleContinue = async () => {
    const eventId = order?.eventId || searchParams.get("eventId");
    if (eventId) {
      try {
        // Fetch event data to create pretty URL
        const { data } = await axiosInstance.get(`/events/${eventId}`);

        if (data.success && data.event) {
          const event = data.event;

          // Format date for URL (MMDDYY)
          const eventDate = new Date(event.startDate);
          const month = String(eventDate.getMonth() + 1).padStart(2, "0");
          const day = String(eventDate.getDate()).padStart(2, "0");
          const year = String(eventDate.getFullYear()).slice(2);
          const dateSlug = `${month}${day}${year}`;

          // No longer need a title slug, using ultra-simplified format

          // Get brand username
          const brandUsername = event.brand?.username;

          if (brandUsername) {
            // Construct URL based on user authentication status with ultra-simplified format
            const eventPath = user
              ? `/@${user.username}/@${brandUsername}/${dateSlug}`
              : `/@${brandUsername}/${dateSlug}`;

            navigate(eventPath);
            return;
          }
        }

        // Fallback to old URL if any data is missing
        navigate(`/events/${eventId}`);
      } catch (error) {
        console.error("[AfterPayment] Error fetching event data:", error);
        // Fallback to old URL if there's an error
        navigate(`/events/${eventId}`);
      }
    } else {
      navigate("/events");
    }
  };

  return (
    <div className="after-payment">
      <div className="payment-status-card">
        {status === "loading" && (
          <motion.div
            className="status-content loading"
            initial={{ opacity: 0 }}
            animate={{ opacity: 1 }}
          >
            <RiLoader4Line className="spinning" />
            <h2>Verifying Payment</h2>
            <p>Please wait while we confirm your payment...</p>
          </motion.div>
        )}

        {status === "success" && (
          <motion.div
            className="status-content success"
            initial={{ opacity: 0 }}
            animate={{ opacity: 1 }}
          >
            <RiCheckLine />
            <h2>Payment Successful!</h2>
            <p>Thank you for your purchase. Your order has been confirmed.</p>

            <div className="email-notification">
              <RiMailLine />
              <p>Please check your email for your tickets and invoice</p>
            </div>

            {order && (
              <div className="order-details">
                <p>
                  Invoice Number: {generateInvoiceNumber(order.stripeSessionId)}
                </p>
                <p>
                  Amount: {order.originalAmount?.toFixed(2)}{" "}
                  {order.originalCurrency}
                </p>
                {order.conversionRate && order.conversionRate !== 1 && (
                  <p className="conversion-info">
                    ≈ {order.totalAmount?.toFixed(2)} USD (Rate:{" "}
                    {order.conversionRate?.toFixed(4)})
                    {order.isEstimatedRate && (
                      <span className="estimated-rate">*estimated</span>
                    )}
                  </p>
                )}
              </div>
            )}
            <motion.button
              className="continue-button"
              onClick={handleContinue}
              whileHover={{ scale: 1.05 }}
              whileTap={{ scale: 0.95 }}
            >
              Return to Event
            </motion.button>
          </motion.div>
        )}

        {status === "error" && (
          <motion.div
            className="status-content error"
            initial={{ opacity: 0 }}
            animate={{ opacity: 1 }}
          >
            <RiCloseLine />
            <h2>Payment Failed</h2>
            <p>
              We couldn't verify your payment. Please try again or contact
              support.
            </p>
            <motion.button
              className="continue-button"
              onClick={() => navigate(-1)}
              whileHover={{ scale: 1.05 }}
              whileTap={{ scale: 0.95 }}
            >
              Go Back
            </motion.button>
          </motion.div>
        )}
      </div>
    </div>
  );
};

export default AfterPayment;
=======
import React, { useEffect, useState } from "react";
import { useNavigate, useSearchParams } from "react-router-dom";
import { motion } from "framer-motion";
import { useToast } from "../Toast/ToastContext";
import { useAuth } from "../../contexts/AuthContext";
import axiosInstance from "../../utils/axiosConfig";
import "./AfterPayment.scss";
import {
  RiCheckLine,
  RiCloseLine,
  RiLoader4Line,
  RiMailLine,
} from "react-icons/ri";

const AfterPayment = () => {
  const [searchParams] = useSearchParams();
  const navigate = useNavigate();
  const toast = useToast();
  const { user } = useAuth();
  const [status, setStatus] = useState("loading");
  const [order, setOrder] = useState(null);
  const [verificationAttempted, setVerificationAttempted] = useState(false);

  // Function to generate invoice number from session ID
  const generateInvoiceNumber = (sessionId) => {
    if (!sessionId) return "INV-0000";
    // Take the last 4 characters of the session ID
    const shortCode = sessionId.slice(-4).toUpperCase();
    return `INV-${shortCode}`;
  };

  useEffect(() => {
    const sessionId = searchParams.get("session_id");
    const eventId = searchParams.get("eventId");
    if (!sessionId) {
      setStatus("error");
      return;
    }

    if (!verificationAttempted) {
      const verifyPayment = async () => {
        try {
          const response = await axiosInstance.get(
            `/stripe/verify-payment/${sessionId}`
          );
          if (response.data.success) {
            setStatus("success");
            setOrder(
              response.data.order || {
                eventId: response.data.eventId,
                stripeSessionId: sessionId,
              }
            );
          } else {
            setStatus("error");
            toast.showError("Payment verification failed");
          }
        } catch (error) {
          console.error("Payment verification error:", error);
          setStatus("error");
          toast.showError("Failed to verify payment");
        } finally {
          setVerificationAttempted(true);
        }
      };

      verifyPayment();
    }
  }, [searchParams, toast, verificationAttempted]);

  const handleContinue = async () => {
    const eventId = order?.eventId || searchParams.get("eventId");
    console.log("[AfterPayment] handleContinue called with eventId:", eventId);
    if (eventId) {
      try {
        // Fetch event data to create pretty URL - use profile endpoint (public)
        const { data } = await axiosInstance.get(`/events/profile/${eventId}`);
        console.log("[AfterPayment] Event data fetched:", data);

        if (data.success && data.event) {
          const event = data.event;

          // Format date for URL (DDMMYY)
          const eventDate = new Date(event.startDate);
          const day = String(eventDate.getDate()).padStart(2, "0");
          const month = String(eventDate.getMonth() + 1).padStart(2, "0");
          const year = String(eventDate.getFullYear()).slice(2);
          const dateSlug = `${day}${month}${year}`;

          // No longer need a title slug, using ultra-simplified format

          // Get brand username
          const brandUsername = event.brand?.username;
          console.log("[AfterPayment] Brand username:", brandUsername, "DateSlug:", dateSlug);

          if (brandUsername) {
            // Construct URL based on user authentication status with ultra-simplified format
            const eventPath = user
              ? `/@${user.username}/@${brandUsername}/${dateSlug}`
              : `/@${brandUsername}/${dateSlug}`;

            console.log("[AfterPayment] Navigating to:", eventPath);
            navigate(eventPath);
            return;
          } else {
            console.log("[AfterPayment] No brand username found, event.brand:", event.brand);
          }
        } else {
          console.log("[AfterPayment] No event data in response:", data);
        }

        // Fallback to old URL if any data is missing
        console.log("[AfterPayment] Using fallback navigation to /events/${eventId}");
        navigate(`/events/${eventId}`);
      } catch (error) {
        console.error("[AfterPayment] Error fetching event data:", error);
        // Fallback to old URL if there's an error
        navigate(`/events/${eventId}`);
      }
    } else {
      navigate("/events");
    }
  };

  return (
    <div className="after-payment">
      <div className="payment-status-card">
        {status === "loading" && (
          <motion.div
            className="status-content loading"
            initial={{ opacity: 0 }}
            animate={{ opacity: 1 }}
          >
            <RiLoader4Line className="spinning" />
            <h2>Verifying Payment</h2>
            <p>Please wait while we confirm your payment...</p>
          </motion.div>
        )}

        {status === "success" && (
          <motion.div
            className="status-content success"
            initial={{ opacity: 0 }}
            animate={{ opacity: 1 }}
          >
            <RiCheckLine />
            <h2>Payment Successful!</h2>
            <p>Thank you for your purchase. Your order has been confirmed.</p>

            <div className="email-notification">
              <RiMailLine />
              <p>Please check your email for your tickets and invoice</p>
            </div>

            {order && (
              <div className="order-details">
                <p>
                  Invoice Number: {generateInvoiceNumber(order.stripeSessionId)}
                </p>
                <p>
                  Amount: {order.originalAmount?.toFixed(2)}{" "}
                  {order.originalCurrency}
                </p>
              </div>
            )}
            <motion.button
              className="continue-button"
              onClick={handleContinue}
              whileHover={{ scale: 1.05 }}
              whileTap={{ scale: 0.95 }}
            >
              Return to Event
            </motion.button>
          </motion.div>
        )}

        {status === "error" && (
          <motion.div
            className="status-content error"
            initial={{ opacity: 0 }}
            animate={{ opacity: 1 }}
          >
            <RiCloseLine />
            <h2>Payment Failed</h2>
            <p>
              We couldn't verify your payment. Please try again or contact
              support.
            </p>
            <motion.button
              className="continue-button"
              onClick={() => navigate(-1)}
              whileHover={{ scale: 1.05 }}
              whileTap={{ scale: 0.95 }}
            >
              Go Back
            </motion.button>
          </motion.div>
        )}
      </div>
    </div>
  );
};

export default AfterPayment;
>>>>>>> 2110f58c
<|MERGE_RESOLUTION|>--- conflicted
+++ resolved
@@ -1,4 +1,3 @@
-<<<<<<< HEAD
 import React, { useEffect, useState } from "react";
 import { useNavigate, useSearchParams } from "react-router-dom";
 import { motion } from "framer-motion";
@@ -71,25 +70,33 @@
 
   const handleContinue = async () => {
     const eventId = order?.eventId || searchParams.get("eventId");
+    console.log("[AfterPayment] handleContinue called with eventId:", eventId);
     if (eventId) {
       try {
-        // Fetch event data to create pretty URL
-        const { data } = await axiosInstance.get(`/events/${eventId}`);
+        // Fetch event data to create pretty URL - use profile endpoint (public)
+        const { data } = await axiosInstance.get(`/events/profile/${eventId}`);
+        console.log("[AfterPayment] Event data fetched:", data);
 
         if (data.success && data.event) {
           const event = data.event;
 
-          // Format date for URL (MMDDYY)
+          // Format date for URL (DDMMYY)
           const eventDate = new Date(event.startDate);
+          const day = String(eventDate.getDate()).padStart(2, "0");
           const month = String(eventDate.getMonth() + 1).padStart(2, "0");
-          const day = String(eventDate.getDate()).padStart(2, "0");
           const year = String(eventDate.getFullYear()).slice(2);
-          const dateSlug = `${month}${day}${year}`;
+          const dateSlug = `${day}${month}${year}`;
 
           // No longer need a title slug, using ultra-simplified format
 
           // Get brand username
           const brandUsername = event.brand?.username;
+          console.log(
+            "[AfterPayment] Brand username:",
+            brandUsername,
+            "DateSlug:",
+            dateSlug
+          );
 
           if (brandUsername) {
             // Construct URL based on user authentication status with ultra-simplified format
@@ -97,12 +104,23 @@
               ? `/@${user.username}/@${brandUsername}/${dateSlug}`
               : `/@${brandUsername}/${dateSlug}`;
 
+            console.log("[AfterPayment] Navigating to:", eventPath);
             navigate(eventPath);
             return;
+          } else {
+            console.log(
+              "[AfterPayment] No brand username found, event.brand:",
+              event.brand
+            );
           }
+        } else {
+          console.log("[AfterPayment] No event data in response:", data);
         }
 
         // Fallback to old URL if any data is missing
+        console.log(
+          "[AfterPayment] Using fallback navigation to /events/${eventId}"
+        );
         navigate(`/events/${eventId}`);
       } catch (error) {
         console.error("[AfterPayment] Error fetching event data:", error);
@@ -153,15 +171,6 @@
                   Amount: {order.originalAmount?.toFixed(2)}{" "}
                   {order.originalCurrency}
                 </p>
-                {order.conversionRate && order.conversionRate !== 1 && (
-                  <p className="conversion-info">
-                    ≈ {order.totalAmount?.toFixed(2)} USD (Rate:{" "}
-                    {order.conversionRate?.toFixed(4)})
-                    {order.isEstimatedRate && (
-                      <span className="estimated-rate">*estimated</span>
-                    )}
-                  </p>
-                )}
               </div>
             )}
             <motion.button
@@ -202,210 +211,4 @@
   );
 };
 
-export default AfterPayment;
-=======
-import React, { useEffect, useState } from "react";
-import { useNavigate, useSearchParams } from "react-router-dom";
-import { motion } from "framer-motion";
-import { useToast } from "../Toast/ToastContext";
-import { useAuth } from "../../contexts/AuthContext";
-import axiosInstance from "../../utils/axiosConfig";
-import "./AfterPayment.scss";
-import {
-  RiCheckLine,
-  RiCloseLine,
-  RiLoader4Line,
-  RiMailLine,
-} from "react-icons/ri";
-
-const AfterPayment = () => {
-  const [searchParams] = useSearchParams();
-  const navigate = useNavigate();
-  const toast = useToast();
-  const { user } = useAuth();
-  const [status, setStatus] = useState("loading");
-  const [order, setOrder] = useState(null);
-  const [verificationAttempted, setVerificationAttempted] = useState(false);
-
-  // Function to generate invoice number from session ID
-  const generateInvoiceNumber = (sessionId) => {
-    if (!sessionId) return "INV-0000";
-    // Take the last 4 characters of the session ID
-    const shortCode = sessionId.slice(-4).toUpperCase();
-    return `INV-${shortCode}`;
-  };
-
-  useEffect(() => {
-    const sessionId = searchParams.get("session_id");
-    const eventId = searchParams.get("eventId");
-    if (!sessionId) {
-      setStatus("error");
-      return;
-    }
-
-    if (!verificationAttempted) {
-      const verifyPayment = async () => {
-        try {
-          const response = await axiosInstance.get(
-            `/stripe/verify-payment/${sessionId}`
-          );
-          if (response.data.success) {
-            setStatus("success");
-            setOrder(
-              response.data.order || {
-                eventId: response.data.eventId,
-                stripeSessionId: sessionId,
-              }
-            );
-          } else {
-            setStatus("error");
-            toast.showError("Payment verification failed");
-          }
-        } catch (error) {
-          console.error("Payment verification error:", error);
-          setStatus("error");
-          toast.showError("Failed to verify payment");
-        } finally {
-          setVerificationAttempted(true);
-        }
-      };
-
-      verifyPayment();
-    }
-  }, [searchParams, toast, verificationAttempted]);
-
-  const handleContinue = async () => {
-    const eventId = order?.eventId || searchParams.get("eventId");
-    console.log("[AfterPayment] handleContinue called with eventId:", eventId);
-    if (eventId) {
-      try {
-        // Fetch event data to create pretty URL - use profile endpoint (public)
-        const { data } = await axiosInstance.get(`/events/profile/${eventId}`);
-        console.log("[AfterPayment] Event data fetched:", data);
-
-        if (data.success && data.event) {
-          const event = data.event;
-
-          // Format date for URL (DDMMYY)
-          const eventDate = new Date(event.startDate);
-          const day = String(eventDate.getDate()).padStart(2, "0");
-          const month = String(eventDate.getMonth() + 1).padStart(2, "0");
-          const year = String(eventDate.getFullYear()).slice(2);
-          const dateSlug = `${day}${month}${year}`;
-
-          // No longer need a title slug, using ultra-simplified format
-
-          // Get brand username
-          const brandUsername = event.brand?.username;
-          console.log("[AfterPayment] Brand username:", brandUsername, "DateSlug:", dateSlug);
-
-          if (brandUsername) {
-            // Construct URL based on user authentication status with ultra-simplified format
-            const eventPath = user
-              ? `/@${user.username}/@${brandUsername}/${dateSlug}`
-              : `/@${brandUsername}/${dateSlug}`;
-
-            console.log("[AfterPayment] Navigating to:", eventPath);
-            navigate(eventPath);
-            return;
-          } else {
-            console.log("[AfterPayment] No brand username found, event.brand:", event.brand);
-          }
-        } else {
-          console.log("[AfterPayment] No event data in response:", data);
-        }
-
-        // Fallback to old URL if any data is missing
-        console.log("[AfterPayment] Using fallback navigation to /events/${eventId}");
-        navigate(`/events/${eventId}`);
-      } catch (error) {
-        console.error("[AfterPayment] Error fetching event data:", error);
-        // Fallback to old URL if there's an error
-        navigate(`/events/${eventId}`);
-      }
-    } else {
-      navigate("/events");
-    }
-  };
-
-  return (
-    <div className="after-payment">
-      <div className="payment-status-card">
-        {status === "loading" && (
-          <motion.div
-            className="status-content loading"
-            initial={{ opacity: 0 }}
-            animate={{ opacity: 1 }}
-          >
-            <RiLoader4Line className="spinning" />
-            <h2>Verifying Payment</h2>
-            <p>Please wait while we confirm your payment...</p>
-          </motion.div>
-        )}
-
-        {status === "success" && (
-          <motion.div
-            className="status-content success"
-            initial={{ opacity: 0 }}
-            animate={{ opacity: 1 }}
-          >
-            <RiCheckLine />
-            <h2>Payment Successful!</h2>
-            <p>Thank you for your purchase. Your order has been confirmed.</p>
-
-            <div className="email-notification">
-              <RiMailLine />
-              <p>Please check your email for your tickets and invoice</p>
-            </div>
-
-            {order && (
-              <div className="order-details">
-                <p>
-                  Invoice Number: {generateInvoiceNumber(order.stripeSessionId)}
-                </p>
-                <p>
-                  Amount: {order.originalAmount?.toFixed(2)}{" "}
-                  {order.originalCurrency}
-                </p>
-              </div>
-            )}
-            <motion.button
-              className="continue-button"
-              onClick={handleContinue}
-              whileHover={{ scale: 1.05 }}
-              whileTap={{ scale: 0.95 }}
-            >
-              Return to Event
-            </motion.button>
-          </motion.div>
-        )}
-
-        {status === "error" && (
-          <motion.div
-            className="status-content error"
-            initial={{ opacity: 0 }}
-            animate={{ opacity: 1 }}
-          >
-            <RiCloseLine />
-            <h2>Payment Failed</h2>
-            <p>
-              We couldn't verify your payment. Please try again or contact
-              support.
-            </p>
-            <motion.button
-              className="continue-button"
-              onClick={() => navigate(-1)}
-              whileHover={{ scale: 1.05 }}
-              whileTap={{ scale: 0.95 }}
-            >
-              Go Back
-            </motion.button>
-          </motion.div>
-        )}
-      </div>
-    </div>
-  );
-};
-
-export default AfterPayment;
->>>>>>> 2110f58c
+export default AfterPayment;