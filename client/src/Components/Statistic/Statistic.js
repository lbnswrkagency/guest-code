import React, { useState } from "react";
import "./Statistic.scss";
import moment from "moment";
import Navigation from "../Navigation/Navigation";

function Statistic({
  counts,
  currentEventDate,
  onPrevWeek,
  onNextWeek,
  isStartingEvent,
  onClose,
  user,
}) {
  const totalFriendsCodes = counts.friendsCounts.reduce(
    (acc, curr) => acc + curr.total,
    0
  );
  const totalUsedFriendsCodes = counts.friendsCounts.reduce(
    (acc, curr) => acc + curr.used,
    0
  );
  const totalBackstageCodes = counts.backstageCounts
    ? counts.backstageCounts.reduce((acc, curr) => acc + curr.total, 0)
    : 0;
  const totalUsedBackstageCodes = counts.backstageCounts
    ? counts.backstageCounts.reduce((acc, curr) => acc + curr.used, 0)
    : 0;

  const totalGuestCodes =
    counts.guestCounts && counts.guestCounts.length > 0
      ? counts.guestCounts[0].total
      : 0;
  const totalUsedGuestCodes =
    counts.guestCounts && counts.guestCounts.length > 0
      ? counts.guestCounts[0].used
      : 0;

  const totalTableCodes = counts.tableCounts
    ? counts.tableCounts.reduce((acc, curr) => acc + curr.total, 0)
    : 0;
  const totalUsedTableCodes = counts.tableCounts
    ? counts.tableCounts.reduce((acc, curr) => acc + curr.used, 0)
    : 0;

  const totalInvitationCodes =
    counts.invitationCounts && counts.invitationCounts.length > 0
      ? counts.invitationCounts[0].total
      : 0;
  const totalUsedInvitationCodes =
    counts.invitationCounts && counts.invitationCounts.length > 0
      ? counts.invitationCounts[0].used
      : 0;

  const [detailsVisible, setDetailsVisible] = useState(false);

  const displayDate = currentEventDate.format("DD MMM YYYY");

  const totalGenerated =
    totalFriendsCodes +
    totalBackstageCodes +
    totalGuestCodes +
    totalTableCodes +
    totalInvitationCodes;

  const totalUsed =
    totalUsedFriendsCodes +
    totalUsedBackstageCodes +
    totalUsedGuestCodes +
    totalUsedTableCodes +
    totalUsedInvitationCodes;

<<<<<<< HEAD
  const toggleDetailsVisibility = () => {
    if (user.isAdmin) {
      setDetailsVisible(!detailsVisible);
    }
  };

=======
  console.log("is starting Event", isStartingEvent);
  console.log("current evnet", currentEventDate);
>>>>>>> 4ad5b584
  return (
    <div className="statistic">
      <Navigation />

      <h1 className="statistic-title">Statistic</h1>

      <div className="statistic-container">
        <div className="statistic-navigation">
          <button
            className="statistic-navigation-button"
            onClick={onPrevWeek}
            disabled={isStartingEvent}
            style={{ opacity: isStartingEvent ? 0 : 1 }}
          >
            <img
              src="/image/arrow-left.svg"
              alt=""
              className="statistic-navigation-arrow-left"
            />
          </button>
          <p className="statistic-navigation-date">{displayDate}</p>
          <button className="statistic-navigation-button" onClick={onNextWeek}>
            {" "}
            <img
              src="/image/arrow-right.svg"
              alt=""
              className="statistic-navigation-arrow-right"
            />
          </button>
        </div>

        <img className="statistic-logo" src="/image/logo.svg" alt="" />

        {/* GuestCodes Section */}
        <div className="statistc-parent">
          <h2 className="statistic-parent-title">Guest Codes</h2>

          <div className="statistic-parent-group total">
            <p className="statistic-parent-group-title">Total</p>

            <p className="statistic-parent-group-generated">
              {totalGuestCodes}
            </p>

            <p className="statistic-parent-group-checked">
              {totalUsedGuestCodes}
            </p>
          </div>
        </div>

        {/* InvitationCodes Section */}
        <div className="statistc-parent">
          <h2 className="statistic-parent-title">Invitation Codes [BETA]</h2>
          <div className="statistic-parent-group total">
            <p>Total</p>
            <p>{totalInvitationCodes}</p>
            <p>{totalUsedInvitationCodes}</p>
          </div>
        </div>

        {/* FriendsCodes Section */}

        <div className="statistic-code">
          <h2 className="statistic-code-title">Friends Codes</h2>

          <div
            className="statistic-code-container"
            onClick={toggleDetailsVisibility}
          >
            <div className="statistic-code-container-header">
              <div className="statistic-code-container-header-title">
                <img src="/image/generate.svg" alt="" />
                <h2>Generate</h2>
              </div>

              <div className="statistic-code-container-header-title">
                <img src="/image/checked.svg" alt="" />
                <h2>Check-In</h2>
              </div>
            </div>
            {detailsVisible && (
              <div className="statistic-code-details ">
                <div className="statistic-code-details-more">
                  {(user.isDeveloper || user.isStaff) &&
                    counts.friendsCounts.map((count) => (
                      <div
                        key={count._id}
                        className="statistic-code-details-more-wrapper"
                      >
                        <div className="statistic-code-details-more-wrapper-generated">
                          <p className="name">{count.name}</p>

                          <div>
                            <img src="/image/generate.svg" alt="" />
                            <p className="generated">{count.total}</p>
                          </div>
                        </div>

                        <p className="statistic-code-details-more-wrapper-checked">
                          <img src="/image/checked.svg" alt="" />
                          <p className="checked">{count.used}</p>
                        </p>
                      </div>
                    ))}
                </div>

                <div className="statistic-code-details-footer">
                  <div className="statistic-code-details-footer-wrapper">
                    <img src="/image/generate.svg" alt="" />
                    <h2>Total</h2>
                  </div>

                  <div className="statistic-code-details-footer-wrapper">
                    <img src="/image/checked.svg" alt="" />
                    <h2>Total</h2>
                  </div>
                </div>
              </div>
            )}
            <div className="statistic-code-container-footer">
              <div className="statistic-code-container-footer-wrapper">
                <img src="/image/generate.svg" alt="" />
                <p>{totalFriendsCodes} </p>
              </div>

              <div className="statistic-code-container-footer-wrapper">
                <img src="/image/checked.svg" alt="" />
                <p className="checked">{totalUsedFriendsCodes}</p>
              </div>
            </div>
            <img
              src="/image/arrow-up.svg"
              alt=""
              className={`statistic-code-details-arrow ${
                !detailsVisible ? "rotated" : ""
              }`}
              onClick={toggleDetailsVisibility}
            />
          </div>
        </div>

        {/* BackstageCodes Section */}
        <div className="statistc-parent">
          <h2 className="statistic-parent-title">BackstageCodes</h2>
          {(user.isAdmin || user.isDeveloper) &&
            counts.backstageCounts &&
            counts.backstageCounts.map((count) => (
              <div key={count._id} className="statistic-parent-group">
                <p>{count.name}</p>
                <p>{count.total}</p>
                <p>{count.used}</p>
              </div>
            ))}

          {(user.isAdmin || user.isDeveloper) && (
            <div className="statistic-parent-group total">
              <p>Total</p>
              <p>{totalBackstageCodes}</p>
              <p>{totalUsedBackstageCodes}</p>
            </div>
          )}
        </div>

        {/* TableCodes Section */}
        <div className="statistic-parent">
          <h2 className="statistic-parent-title">TableCodes</h2>
          {(user.isAdmin || user.isDeveloper) &&
            counts.tableCounts &&
            counts.tableCounts.map((count) => (
              <div key={count._id} className="statistic-parent-group">
                <p>
                  {count.table} - {count.name}
                </p>
                <p>{count.total}</p>
                <p>{count.used}</p>
              </div>
            ))}
          {(user.isAdmin || user.isDeveloper) && (
            <div className="statistic-parent-group total">
              <p>Total</p>
              <p>{totalTableCodes}</p>
              <p>{totalUsedTableCodes}</p>
            </div>
          )}
        </div>

        <div className="statistc-parent">
          <div className="statistic-parent-group total">
            <p>TOTAL</p>
            <p>{totalGenerated}</p>
            <p>{totalUsed}</p>
          </div>
        </div>
      </div>
    </div>
  );
}

export default Statistic;<|MERGE_RESOLUTION|>--- conflicted
+++ resolved
@@ -70,17 +70,12 @@
     totalUsedTableCodes +
     totalUsedInvitationCodes;
 
-<<<<<<< HEAD
   const toggleDetailsVisibility = () => {
     if (user.isAdmin) {
       setDetailsVisible(!detailsVisible);
     }
   };
 
-=======
-  console.log("is starting Event", isStartingEvent);
-  console.log("current evnet", currentEventDate);
->>>>>>> 4ad5b584
   return (
     <div className="statistic">
       <Navigation />
@@ -161,6 +156,7 @@
                 <h2>Check-In</h2>
               </div>
             </div>
+
             {detailsVisible && (
               <div className="statistic-code-details ">
                 <div className="statistic-code-details-more">
@@ -200,6 +196,7 @@
                 </div>
               </div>
             )}
+
             <div className="statistic-code-container-footer">
               <div className="statistic-code-container-footer-wrapper">
                 <img src="/image/generate.svg" alt="" />
